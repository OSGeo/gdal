--- conflicted
+++ resolved
@@ -4065,17 +4065,7 @@
     }
     memset(panHistogram, 0, sizeof(GUIntBig) * nBuckets);
 
-<<<<<<< HEAD
     GDALNoDataValues sNoDataValues(this, eDataType);
-=======
-    int bGotNoDataValue = FALSE;
-    const double dfNoDataValue = GetNoDataValue(&bGotNoDataValue);
-    bGotNoDataValue = bGotNoDataValue && !std::isnan(dfNoDataValue);
-    bool bGotFloatNoDataValue = false;
-    float fNoDataValue = 0.0f;
-    ComputeFloatNoDataValue(eDataType, dfNoDataValue, bGotNoDataValue,
-                            fNoDataValue, bGotFloatNoDataValue);
->>>>>>> 7c9d6a7c
     GDALRasterBand *poMaskBand = nullptr;
     if (!sNoDataValues.bGotNoDataValue)
     {
@@ -4224,16 +4214,10 @@
                     {
                         const float fValue =
                             static_cast<float *>(pData)[iOffset];
-<<<<<<< HEAD
                         if (CPLIsNan(fValue) ||
                             (sNoDataValues.bGotFloatNoDataValue &&
                              ARE_REAL_EQUAL(fValue,
                                             sNoDataValues.fNoDataValue)))
-=======
-                        if (std::isnan(fValue) ||
-                            (bGotFloatNoDataValue &&
-                             ARE_REAL_EQUAL(fValue, fNoDataValue)))
->>>>>>> 7c9d6a7c
                             continue;
                         dfValue = fValue;
                         break;
@@ -4509,16 +4493,10 @@
                         {
                             const float fValue =
                                 static_cast<float *>(pData)[iOffset];
-<<<<<<< HEAD
                             if (CPLIsNan(fValue) ||
                                 (sNoDataValues.bGotFloatNoDataValue &&
                                  ARE_REAL_EQUAL(fValue,
                                                 sNoDataValues.fNoDataValue)))
-=======
-                            if (std::isnan(fValue) ||
-                                (bGotFloatNoDataValue &&
-                                 ARE_REAL_EQUAL(fValue, fNoDataValue)))
->>>>>>> 7c9d6a7c
                                 continue;
                             dfValue = fValue;
                             break;
@@ -6242,14 +6220,9 @@
         case GDT_Float32:
         {
             const float fValue = static_cast<const float *>(pData)[iOffset];
-<<<<<<< HEAD
             if (CPLIsNan(fValue) ||
                 (sNoDataValues.bGotFloatNoDataValue &&
                  ARE_REAL_EQUAL(fValue, sNoDataValues.fNoDataValue)))
-=======
-            if (std::isnan(fValue) ||
-                (bGotFloatNoDataValue && ARE_REAL_EQUAL(fValue, fNoDataValue)))
->>>>>>> 7c9d6a7c
             {
                 bValid = false;
                 return 0.0;
@@ -6471,18 +6444,7 @@
     GDALRasterIOExtraArg sExtraArg;
     INIT_RASTERIO_EXTRA_ARG(sExtraArg);
 
-<<<<<<< HEAD
     GDALNoDataValues sNoDataValues(this, eDataType);
-=======
-    int bGotNoDataValue = FALSE;
-    const double dfNoDataValue = GetNoDataValue(&bGotNoDataValue);
-    bGotNoDataValue = bGotNoDataValue && !std::isnan(dfNoDataValue);
-    bool bGotFloatNoDataValue = false;
-    float fNoDataValue = 0.0f;
-    ComputeFloatNoDataValue(eDataType, dfNoDataValue, bGotNoDataValue,
-                            fNoDataValue, bGotFloatNoDataValue);
-
->>>>>>> 7c9d6a7c
     GDALRasterBand *poMaskBand = nullptr;
     if (!sNoDataValues.bGotNoDataValue)
     {
@@ -7313,18 +7275,7 @@
     /* -------------------------------------------------------------------- */
     /*      Read actual data and compute minimum and maximum.               */
     /* -------------------------------------------------------------------- */
-<<<<<<< HEAD
     GDALNoDataValues sNoDataValues(this, eDataType);
-=======
-    int bGotNoDataValue = FALSE;
-    const double dfNoDataValue = GetNoDataValue(&bGotNoDataValue);
-    bGotNoDataValue = bGotNoDataValue && !std::isnan(dfNoDataValue);
-    bool bGotFloatNoDataValue = false;
-    float fNoDataValue = 0.0f;
-    ComputeFloatNoDataValue(eDataType, dfNoDataValue, bGotNoDataValue,
-                            fNoDataValue, bGotFloatNoDataValue);
-
->>>>>>> 7c9d6a7c
     GDALRasterBand *poMaskBand = nullptr;
     if (!sNoDataValues.bGotNoDataValue)
     {
