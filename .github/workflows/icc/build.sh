--- conflicted
+++ resolved
@@ -2,25 +2,19 @@
 
 set -eu
 
-<<<<<<< HEAD
+# for precompiled headers
+ccache --set-config sloppiness=pch_defines,time_macros,include_file_mtime,include_file_ctime
+
 # Set C and C++ compiler flags to disable `_Float16`. This is
 # necessary because the system C and C++ compilers don't support it,
 # and Python's `build_ext` will use the system compiler to build GDAL
 # Python extensions.
-=======
-# for precompiled headers
-ccache --set-config sloppiness=pch_defines,time_macros,include_file_mtime,include_file_ctime
->>>>>>> 5c12fb85
-
 cmake ${GDAL_SOURCE_DIR:=..} \
     -DCMAKE_BUILD_TYPE=Release \
     -DCMAKE_C_COMPILER=icx \
     -DCMAKE_CXX_COMPILER=icx \
-<<<<<<< HEAD
     -DCMAKE_C_FLAGS=-DGDAL_DISABLE_FLOAT16 \
     -DCMAKE_CXX_FLAGS=-DGDAL_DISABLE_FLOAT16 \
-=======
-    "-DUSE_PRECOMPILED_HEADERS=ON" \
->>>>>>> 5c12fb85
+    -DUSE_PRECOMPILED_HEADERS=ON \
     -DUSE_CCACHE=ON
-make -j$(nproc)
+make -j$(nproc)