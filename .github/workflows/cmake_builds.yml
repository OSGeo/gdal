--- conflicted
+++ resolved
@@ -525,13 +525,8 @@
       run: |
         git config --global core.autocrlf false
     - name: Checkout GDAL
-<<<<<<< HEAD
       uses: actions/checkout@11bd71901bbe5b1630ceea73d27597364c9af683 # v4.2.2
-    - uses: conda-incubator/setup-miniconda@d2e6a045a86077fb6cad6f5adf368e9076ddaa8d # v3.1.0
-=======
-      uses: actions/checkout@d632683dd7b4114ad314bca15554477dd762a938 # v4.2.0
     - uses: conda-incubator/setup-miniconda@505e6394dae86d6a5c7fbb6e3fb8938e3e863830 # v3.1.1
->>>>>>> a23da191
       with:
         activate-environment: gdalenv
         miniforge-version: latest
@@ -701,13 +696,8 @@
       run: |
         git config --global core.autocrlf false
     - name: Checkout GDAL
-<<<<<<< HEAD
       uses: actions/checkout@11bd71901bbe5b1630ceea73d27597364c9af683 # v4.2.2
-    - uses: conda-incubator/setup-miniconda@d2e6a045a86077fb6cad6f5adf368e9076ddaa8d # v3.1.0
-=======
-      uses: actions/checkout@d632683dd7b4114ad314bca15554477dd762a938 # v4.2.0
     - uses: conda-incubator/setup-miniconda@505e6394dae86d6a5c7fbb6e3fb8938e3e863830 # v3.1.1
->>>>>>> a23da191
       with:
         activate-environment: gdalenv
         python-version: 3.9
