/******************************************************************************
 *
 * Project:  Viewshed Generation
 * Purpose:  Core algorithm implementation for viewshed generation.
 * Author:   Tamas Szekeres, szekerest@gmail.com
 *
 * (c) 2024 info@hobu.co
 *
 ******************************************************************************
 *
 * SPDX-License-Identifier: MIT
 ****************************************************************************/

#include <algorithm>
#include <atomic>
#include <cassert>
#include <cmath>
#include <limits>

#include <iostream>

#include "viewshed_executor.h"
#include "progress.h"
#include "util.h"

namespace gdal
{
namespace viewshed
{

namespace
{

/// Determines whether a value is a valid intersection coordinate.
/// @param  i  Value to test.
/// @return  True if the value doesn't represent an invalid intersection.
bool valid(int i)
{
    return i != INVALID_ISECT;
}

/// Determines whether a value is an invalid intersection coordinate.
/// @param  i  Value to test.
/// @return  True if the value represents an invalid intersection.
bool invalid(int i)
{
    return !valid(i);
}

/// Calculate the height at nDistance units along a line through the origin given the height
/// at nDistance - 1 units along the line.
/// \param nDistance  Distance along the line for the target point.
/// \param Za  Height at the line one unit previous to the target point.
double CalcHeightLine(int nDistance, double Za)
{
    nDistance = std::abs(nDistance);
    assert(nDistance != 1);
    return Za * nDistance / (nDistance - 1);
}

// Calculate the height Zc of a point (i, j, Zc) given a line through the origin (0, 0, 0)
// and passing through the line connecting (i - 1, j, Za) and (i, j - 1, Zb).
// In other words, the origin and the two points form a plane and we're calculating Zc
// of the point (i, j, Zc), also on the plane.
double CalcHeightDiagonal(int i, int j, double Za, double Zb)
{
    return (Za * i + Zb * j) / (i + j - 1);
}

// Calculate the height Zc of a point (i, j, Zc) given a line through the origin (0, 0, 0)
// and through the line connecting (i -1, j - 1, Za) and (i - 1, j, Zb). In other words,
// the origin and the other two points form a plane and we're calculating Zc of the
// point (i, j, Zc), also on the plane.
double CalcHeightEdge(int i, int j, double Za, double Zb)
{
    assert(i != j);
    return (Za * i + Zb * (j - i)) / (j - 1);
}

double doDiagonal(int nXOffset, [[maybe_unused]] int nYOffset,
                  double dfThisPrev, double dfLast,
                  [[maybe_unused]] double dfLastPrev)
{
    return CalcHeightDiagonal(nXOffset, nYOffset, dfThisPrev, dfLast);
}

double doEdge(int nXOffset, int nYOffset, double dfThisPrev, double dfLast,
              double dfLastPrev)
{
    if (nXOffset >= nYOffset)
        return CalcHeightEdge(nYOffset, nXOffset, dfLastPrev, dfThisPrev);
    else
        return CalcHeightEdge(nXOffset, nYOffset, dfLastPrev, dfLast);
}

double doMin(int nXOffset, int nYOffset, double dfThisPrev, double dfLast,
             double dfLastPrev)
{
    double dfEdge = doEdge(nXOffset, nYOffset, dfThisPrev, dfLast, dfLastPrev);
    double dfDiagonal =
        doDiagonal(nXOffset, nYOffset, dfThisPrev, dfLast, dfLastPrev);
    return std::min(dfEdge, dfDiagonal);
}

double doMax(int nXOffset, int nYOffset, double dfThisPrev, double dfLast,
             double dfLastPrev)
{
    double dfEdge = doEdge(nXOffset, nYOffset, dfThisPrev, dfLast, dfLastPrev);
    double dfDiagonal =
        doDiagonal(nXOffset, nYOffset, dfThisPrev, dfLast, dfLastPrev);
    return std::max(dfEdge, dfDiagonal);
}

}  // unnamed namespace

/// Constructor - the viewshed algorithm executor
/// @param srcBand  Source raster band
/// @param dstBand  Destination raster band
/// @param nX  X position of observer
/// @param nY  Y position of observer
/// @param outExtent  Extent of output raster (relative to input)
/// @param curExtent  Extent of active raster.
/// @param opts  Configuration options.
/// @param progress  Reference to the progress tracker.
/// @param emitWarningIfNoData  Whether a warning must be emitted if an input
///                             pixel is at the nodata value.
ViewshedExecutor::ViewshedExecutor(GDALRasterBand &srcBand,
                                   GDALRasterBand &dstBand, int nX, int nY,
                                   const Window &outExtent,
                                   const Window &curExtent, const Options &opts,
                                   Progress &progress, bool emitWarningIfNoData)
    : m_pool(4), m_srcBand(srcBand), m_dstBand(dstBand),
      m_emitWarningIfNoData(emitWarningIfNoData), oOutExtent(outExtent),
      oCurExtent(curExtent), m_nX(nX - oOutExtent.xStart), m_nY(nY),
      oOpts(opts), oProgress(progress),
      m_dfMinDistance2(opts.minDistance * opts.minDistance),
      m_dfMaxDistance2(opts.maxDistance * opts.maxDistance)
{
    if (m_dfMaxDistance2 == 0)
        m_dfMaxDistance2 = std::numeric_limits<double>::max();
    if (opts.lowPitch != -90.0)
        m_lowTanPitch = std::tan(oOpts.lowPitch * (2 * M_PI / 360.0));
    if (opts.highPitch != 90.0)
        m_highTanPitch = std::tan(oOpts.highPitch * (2 * M_PI / 360.0));
    m_srcBand.GetDataset()->GetGeoTransform(m_gt);
    int hasNoData = false;
    m_noDataValue = m_srcBand.GetNoDataValue(&hasNoData);
    m_hasNoData = hasNoData;
}

// calculate the height adjustment factor.
double ViewshedExecutor::calcHeightAdjFactor()
{
    std::lock_guard g(oMutex);

    const OGRSpatialReference *poDstSRS =
        m_dstBand.GetDataset()->GetSpatialRef();

    if (poDstSRS)
    {
        OGRErr eSRSerr;

        // If we can't get a SemiMajor axis from the SRS, it will be SRS_WGS84_SEMIMAJOR
        double dfSemiMajor = poDstSRS->GetSemiMajor(&eSRSerr);

        /* If we fetched the axis from the SRS, use it */
        if (eSRSerr != OGRERR_FAILURE)
            return oOpts.curveCoeff / (dfSemiMajor * 2.0);

        CPLDebug("GDALViewshedGenerate",
                 "Unable to fetch SemiMajor axis from spatial reference");
    }
    return 0;
}

/// Set the output Z value depending on the observable height and computation mode.
///
/// dfResult  Reference to the result cell
/// dfCellVal  Reference to the current cell height. Replace with observable height.
/// dfZ  Minimum observable height at cell.
void ViewshedExecutor::setOutput(double &dfResult, double &dfCellVal,
                                 double dfZ)
{
    if (oOpts.outputMode != OutputMode::Normal)
    {
        double adjustment = dfZ - dfCellVal;
        if (adjustment > 0)
<<<<<<< HEAD
            dfResult += (dfZ - dfCellVal);
=======
            dfResult += adjustment;
>>>>>>> ac95cad0
    }
    else
        dfResult = (dfCellVal + oOpts.targetHeight < dfZ) ? oOpts.invisibleVal
                                                          : oOpts.visibleVal;
    dfCellVal = std::max(dfCellVal, dfZ);
}

/// Read a line of raster data.
///
/// @param  nLine  Line number to read.
/// @param  data  Pointer to location in which to store data.
/// @return  Success or failure.
bool ViewshedExecutor::readLine(int nLine, double *data)
{
    std::lock_guard g(iMutex);

    if (GDALRasterIO(&m_srcBand, GF_Read, oOutExtent.xStart, nLine,
                     oOutExtent.xSize(), 1, data, oOutExtent.xSize(), 1,
                     GDT_Float64, 0, 0))
    {
        CPLError(CE_Failure, CPLE_AppDefined,
                 "RasterIO error when reading DEM at position (%d,%d), "
                 "size (%d,%d)",
                 oOutExtent.xStart, nLine, oOutExtent.xSize(), 1);
        return false;
    }
    return true;
}

/// Write an output line of either visibility or height data.
///
/// @param  nLine  Line number being written.
/// @param vResult  Result line to write.
/// @return  True on success, false otherwise.
bool ViewshedExecutor::writeLine(int nLine, std::vector<double> &vResult)
{
    // GDALRasterIO isn't thread-safe.
    std::lock_guard g(oMutex);

    if (GDALRasterIO(&m_dstBand, GF_Write, 0, nLine - oOutExtent.yStart,
                     oOutExtent.xSize(), 1, vResult.data(), oOutExtent.xSize(),
                     1, GDT_Float64, 0, 0))
    {
        CPLError(CE_Failure, CPLE_AppDefined,
                 "RasterIO error when writing target raster at position "
                 "(%d,%d), size (%d,%d)",
                 0, nLine - oOutExtent.yStart, oOutExtent.xSize(), 1);
        return false;
    }
    return true;
}

/// Adjust the height of the line of data by the observer height and the curvature of the
/// earth.
///
/// @param  nYOffset  Y offset of the line being adjusted.
/// @param  vThisLineVal  Line height data.
/// @param  vPitchMaskVal  Pitch masking line.
/// @return  Processing limits of the line based on min/max distance.
LineLimits ViewshedExecutor::adjustHeight(int nYOffset,
                                          std::vector<double> &vThisLineVal,
                                          std::vector<double> &vPitchMaskVal)
{
    LineLimits ll(0, m_nX + 1, m_nX + 1, oCurExtent.xSize());

    // Find the starting point in the raster (m_nX may be outside)
    int nXStart = oCurExtent.clampX(m_nX);

    const auto CheckNoData = [this](double val)
    {
        if (!m_hasFoundNoData &&
            ((m_hasNoData && val == m_noDataValue) || std::isnan(val)))
        {
            m_hasFoundNoData = true;
            if (m_emitWarningIfNoData)
            {
                CPLError(CE_Warning, CPLE_AppDefined,
                         "Nodata value found in input DEM. Output will be "
                         "likely incorrect");
            }
        }
    };

    // If there is a height adjustment factor other than zero or a max distance,
    // calculate the adjusted height of the cell, stopping if we've exceeded the max
    // distance.
    if (static_cast<bool>(m_dfHeightAdjFactor) || oOpts.pitchMasking() ||
        m_dfMaxDistance2 > 0 || m_dfMinDistance2 > 0)
    {
        // Hoist invariants from the loops.
        const double dfLineX = m_gt[2] * nYOffset;
        const double dfLineY = m_gt[5] * nYOffset;

        // Go left
        double *pdfHeight = vThisLineVal.data() + nXStart;
        for (int nXOffset = nXStart - m_nX; nXOffset >= -m_nX;
             nXOffset--, pdfHeight--)
        {
            double dfX = m_gt[1] * nXOffset + dfLineX;
            double dfY = m_gt[4] * nXOffset + dfLineY;
            double dfR2 = dfX * dfX + dfY * dfY;

            if (dfR2 < m_dfMinDistance2)
                ll.leftMin--;
            else if (dfR2 > m_dfMaxDistance2)
            {
                ll.left = nXOffset + m_nX + 1;
                break;
            }

            CheckNoData(*pdfHeight);
            *pdfHeight -= m_dfHeightAdjFactor * dfR2 + m_dfZObserver;
            if (oOpts.pitchMasking())
                calcPitchMask(*pdfHeight, std::sqrt(dfR2),
                              vPitchMaskVal[m_nX + nXOffset]);
        }

        // Go right.
        pdfHeight = vThisLineVal.data() + nXStart + 1;
        for (int nXOffset = nXStart - m_nX + 1;
             nXOffset < oCurExtent.xSize() - m_nX; nXOffset++, pdfHeight++)
        {
            double dfX = m_gt[1] * nXOffset + dfLineX;
            double dfY = m_gt[4] * nXOffset + dfLineY;
            double dfR2 = dfX * dfX + dfY * dfY;

            if (dfR2 < m_dfMinDistance2)
                ll.rightMin++;
            else if (dfR2 > m_dfMaxDistance2)
            {
                ll.right = nXOffset + m_nX;
                break;
            }

            CheckNoData(*pdfHeight);
            *pdfHeight -= m_dfHeightAdjFactor * dfR2 + m_dfZObserver;
            if (oOpts.pitchMasking())
                calcPitchMask(*pdfHeight, std::sqrt(dfR2),
                              vPitchMaskVal[m_nX + nXOffset]);
        }
    }
    else
    {
        // No curvature adjustment. Just normalize for the observer height.
        double *pdfHeight = vThisLineVal.data();
        for (int i = 0; i < oCurExtent.xSize(); ++i)
        {
            CheckNoData(*pdfHeight);
            *pdfHeight -= m_dfZObserver;
            pdfHeight++;
        }
    }
    return ll;
}

void ViewshedExecutor::calcPitchMask(double dfZ, double dfDist, double &maskVal)
{
    if (oOpts.lowPitchMasking())
    {
        double dfZMask = dfDist * m_lowTanPitch;
        double adjustment = dfZMask - dfZ;
        if (adjustment > 0)
        {
            maskVal =
                (oOpts.outputMode == OutputMode::Normal ? oOpts.outOfRangeVal
                                                        : adjustment);
            return;
        }
    }
    if (oOpts.highPitchMasking())
    {
        double dfZMask = dfDist * m_highTanPitch;
        if (dfZ > dfZMask)
            maskVal = oOpts.outOfRangeVal;
    }
}

/// Process the first line (the one with the Y coordinate the same as the observer).
///
/// @param vLastLineVal  Vector in which to store the read line. Becomes the last line
///    in further processing.
/// @return True on success, false otherwise.
bool ViewshedExecutor::processFirstLine(std::vector<double> &vLastLineVal)
{
    int nLine = oOutExtent.clampY(m_nY);
    int nYOffset = nLine - m_nY;

    std::vector<double> vResult(oOutExtent.xSize());
    std::vector<double> vThisLineVal(oOutExtent.xSize());
    std::vector<double> vPitchMaskVal;
    if (oOpts.pitchMasking())
        vPitchMaskVal.resize(oOutExtent.xSize(),
                             std::numeric_limits<double>::quiet_NaN());

    if (!readLine(nLine, vThisLineVal.data()))
        return false;

    // If the observer is outside of the raster, take the specified value as the Z height,
    // otherwise, take it as an offset from the raster height at that location.
    m_dfZObserver = oOpts.observer.z;
    if (oCurExtent.containsX(m_nX))
    {
        m_dfZObserver += vThisLineVal[m_nX];
        if (oOpts.outputMode == OutputMode::Normal)
            vResult[m_nX] = oOpts.visibleVal;
    }
    m_dfHeightAdjFactor = calcHeightAdjFactor();

    // In DEM mode the base is the pre-adjustment value.  In ground mode the base is zero.
    if (oOpts.outputMode == OutputMode::DEM)
        vResult = vThisLineVal;

    LineLimits ll = adjustHeight(nYOffset, vThisLineVal, vPitchMaskVal);
    if (oCurExtent.containsX(m_nX) && ll.leftMin != ll.rightMin)
        vResult[m_nX] = oOpts.outOfRangeVal;

    if (!oCurExtent.containsY(m_nY))
        processFirstLineTopOrBottom(ll, vResult, vThisLineVal);
    else
    {
        CPLJobQueuePtr pQueue = m_pool.CreateJobQueue();
        pQueue->SubmitJob([&]()
                          { processFirstLineLeft(ll, vResult, vThisLineVal); });
        pQueue->SubmitJob(
            [&]() { processFirstLineRight(ll, vResult, vThisLineVal); });
        pQueue->WaitCompletion();
    }

    // Make the current line the last line.
    vLastLineVal = std::move(vThisLineVal);

    if (oOpts.pitchMasking())
        applyPitchMask(vResult, vPitchMaskVal);
    if (!writeLine(nLine, vResult))
        return false;

    return oProgress.lineComplete();
}

void ViewshedExecutor::applyPitchMask(std::vector<double> &vResult,
                                      const std::vector<double> &vPitchMaskVal)
{
    for (size_t i = 0; i < vResult.size(); ++i)
    {
        if (std::isnan(vPitchMaskVal[i]))
            continue;
        if (vPitchMaskVal[i] == oOpts.outOfRangeVal)
            vResult[i] = oOpts.outOfRangeVal;
        else
            vResult[i] += vPitchMaskVal[i];
    }
}

// If the observer is above or below the raster, set all cells in the first line near the
// observer as observable provided they're in range. Mark cells out of range as such.
/// @param  ll  Line limits for processing.
/// @param  vResult  Result line.
/// @param  vThisLineVal  Heights of the cells in the target line
void ViewshedExecutor::processFirstLineTopOrBottom(
    const LineLimits &ll, std::vector<double> &vResult,
    std::vector<double> &vThisLineVal)
{
    double *pResult = vResult.data() + ll.left;
    double *pThis = vThisLineVal.data() + ll.left;
    for (int iPixel = ll.left; iPixel < ll.right; ++iPixel, ++pResult, pThis++)
    {
        if (oOpts.outputMode == OutputMode::Normal)
            *pResult = oOpts.visibleVal;
        else
            setOutput(*pResult, *pThis, *pThis);
    }

    std::fill(vResult.begin(), vResult.begin() + ll.left, oOpts.outOfRangeVal);
    std::fill(vResult.begin() + ll.right, vResult.begin() + oCurExtent.xStop,
              oOpts.outOfRangeVal);
}

/// Process the part of the first line to the left of the observer.
///
/// @param ll  Line limits for masking.
/// @param vResult  Vector in which to store the visibility/height results.
/// @param vThisLineVal  Height of each cell in the line being processed.
void ViewshedExecutor::processFirstLineLeft(const LineLimits &ll,
                                            std::vector<double> &vResult,
                                            std::vector<double> &vThisLineVal)
{
    int iEnd = ll.left - 1;
    int iStart = m_nX - 1;  // One left of the observer.

    // If end is to the right of start, everything is taken care of by right processing.
    if (iEnd >= iStart)
        return;

    iStart = oCurExtent.clampX(iStart);

    double *pThis = vThisLineVal.data() + iStart;

    // If the start cell is next to the observer, just mark it visible.
    if (iStart + 1 == m_nX || iStart + 1 == oCurExtent.xStop)
    {
        double dfZ = *pThis;
        if (oOpts.outputMode == OutputMode::Normal)
            vResult[iStart] = oOpts.visibleVal;
        else
            setOutput(vResult[iStart], *pThis, dfZ);
        iStart--;
        pThis--;
    }

    // Go from the observer to the left, calculating Z as we go.
    for (int iPixel = iStart; iPixel > iEnd; iPixel--, pThis--)
    {
        int nXOffset = std::abs(iPixel - m_nX);
        double dfZ = CalcHeightLine(nXOffset, *(pThis + 1));
        setOutput(vResult[iPixel], *pThis, dfZ);
    }

    maskLineLeft(vResult, ll, m_nY);
}

/// Mask cells based on angle intersection to the left of the observer.
///
/// @param vResult  Result raaster line.
/// @param nLine  Line number.
/// @return  True when all cells have been masked.
bool ViewshedExecutor::maskAngleLeft(std::vector<double> &vResult, int nLine)
{
    auto clamp = [this](int x)
    { return (x < 0 || x >= m_nX) ? INVALID_ISECT : x; };

    if (!oOpts.angleMasking())
        return false;

    if (nLine != m_nY)
    {
        int startAngleX =
            clamp(hIntersect(oOpts.startAngle, m_nX, m_nY, nLine));
        int endAngleX = clamp(hIntersect(oOpts.endAngle, m_nX, m_nY, nLine));
        // If neither X intersect is in the quadrant and a ray in the quadrant isn't
        // between start and stop, fill it all and return true.  If it is in between
        // start and stop, we're done.
        if (invalid(startAngleX) && invalid(endAngleX))
        {
            // Choose a test angle in quadrant II or III depending on the line.
            double testAngle = nLine < m_nY ? m_testAngle[2] : m_testAngle[3];
            if (!rayBetween(oOpts.startAngle, oOpts.endAngle, testAngle))
            {
                std::fill(vResult.begin(), vResult.begin() + m_nX,
                          oOpts.outOfRangeVal);
                return true;
            }
            return false;
        }
        if (nLine > m_nY)
            std::swap(startAngleX, endAngleX);
        if (invalid(startAngleX))
            startAngleX = 0;
        if (invalid(endAngleX))
            endAngleX = m_nX - 1;
        if (startAngleX <= endAngleX)
        {
            std::fill(vResult.begin(), vResult.begin() + startAngleX,
                      oOpts.outOfRangeVal);
            std::fill(vResult.begin() + endAngleX + 1, vResult.begin() + m_nX,
                      oOpts.outOfRangeVal);
        }
        else
        {
            std::fill(vResult.begin() + endAngleX + 1,
                      vResult.begin() + startAngleX, oOpts.outOfRangeVal);
        }
    }
    // nLine == m_nY
    else if (!rayBetween(oOpts.startAngle, oOpts.endAngle, M_PI))
    {
        std::fill(vResult.begin(), vResult.begin() + m_nX, oOpts.outOfRangeVal);
        return true;
    }
    return false;
}

/// Mask cells based on angle intersection to the right of the observer.
///
/// @param vResult  Result raaster line.
/// @param nLine  Line number.
/// @return  True when all cells have been masked.
bool ViewshedExecutor::maskAngleRight(std::vector<double> &vResult, int nLine)
{
    int lineLength = static_cast<int>(vResult.size());

    auto clamp = [this, lineLength](int x)
    { return (x <= m_nX || x >= lineLength) ? INVALID_ISECT : x; };

    if (oOpts.startAngle == oOpts.endAngle)
        return false;

    if (nLine != m_nY)
    {
        int startAngleX =
            clamp(hIntersect(oOpts.startAngle, m_nX, m_nY, nLine));
        int endAngleX = clamp(hIntersect(oOpts.endAngle, m_nX, m_nY, nLine));

        // If neither X intersect is in the quadrant and a ray in the quadrant isn't
        // between start and stop, fill it all and return true.  If it is in between
        // start and stop, we're done.
        if (invalid(startAngleX) && invalid(endAngleX))
        {
            // Choose a test angle in quadrant I or IV depending on the line.
            double testAngle = nLine < m_nY ? m_testAngle[1] : m_testAngle[4];
            if (!rayBetween(oOpts.startAngle, oOpts.endAngle, testAngle))
            {
                std::fill(vResult.begin() + m_nX + 1, vResult.end(),
                          oOpts.outOfRangeVal);
                return true;
            }
            return false;
        }

        if (nLine > m_nY)
            std::swap(startAngleX, endAngleX);
        if (invalid(endAngleX))
            endAngleX = lineLength - 1;
        if (invalid(startAngleX))
            startAngleX = m_nX + 1;
        if (startAngleX <= endAngleX)
        {
            std::fill(vResult.begin() + m_nX + 1, vResult.begin() + startAngleX,
                      oOpts.outOfRangeVal);
            std::fill(vResult.begin() + endAngleX + 1, vResult.end(),
                      oOpts.outOfRangeVal);
        }
        else
        {
            std::fill(vResult.begin() + endAngleX + 1,
                      vResult.begin() + startAngleX, oOpts.outOfRangeVal);
        }
    }
    // nLine == m_nY
    else if (!rayBetween(oOpts.startAngle, oOpts.endAngle, 0))
    {
        std::fill(vResult.begin() + m_nX + 1, vResult.end(),
                  oOpts.outOfRangeVal);
        return true;
    }
    return false;
}

/// Perform angle and min/max masking to the left of the observer.
///
/// @param vResult  Raster line to mask.
/// @param ll  Min/max line limits.
/// @param nLine  Line number.
void ViewshedExecutor::maskLineLeft(std::vector<double> &vResult,
                                    const LineLimits &ll, int nLine)
{
    // If we've already masked with angles everything, just return.
    if (maskAngleLeft(vResult, nLine))
        return;

    // Mask cells from the left edge to the left limit.
    std::fill(vResult.begin(), vResult.begin() + ll.left, oOpts.outOfRangeVal);
    // Mask cells from the left min to the observer.
    if (ll.leftMin < m_nX)
        std::fill(vResult.begin() + ll.leftMin, vResult.begin() + m_nX,
                  oOpts.outOfRangeVal);
}

/// Perform angle and min/max masking to the right of the observer.
///
/// @param vResult  Raster line to mask.
/// @param ll  Min/max line limits.
/// @param nLine  Line number.
void ViewshedExecutor::maskLineRight(std::vector<double> &vResult,
                                     const LineLimits &ll, int nLine)
{
    // If we've already masked with angles everything, just return.
    if (maskAngleRight(vResult, nLine))
        return;

    // Mask cells from the observer to right min.
    std::fill(vResult.begin() + m_nX + 1, vResult.begin() + ll.rightMin,
              oOpts.outOfRangeVal);
    // Mask cells from the right limit to the right edge.
    if (ll.right + 1 < static_cast<int>(vResult.size()))
        std::fill(vResult.begin() + ll.right + 1, vResult.end(),
                  oOpts.outOfRangeVal);
}

/// Process the part of the first line to the right of the observer.
///
/// @param ll  Line limits
/// @param vResult  Vector in which to store the visibility/height results.
/// @param vThisLineVal  Height of each cell in the line being processed.
void ViewshedExecutor::processFirstLineRight(const LineLimits &ll,
                                             std::vector<double> &vResult,
                                             std::vector<double> &vThisLineVal)
{
    int iStart = m_nX + 1;
    int iEnd = ll.right;

    // If start is to the right of end, everything is taken care of by left processing.
    if (iStart >= iEnd)
        return;

    iStart = oCurExtent.clampX(iStart);

    double *pThis = vThisLineVal.data() + iStart;

    // If the start cell is next to the observer, just mark it visible.
    if (iStart - 1 == m_nX || iStart == oCurExtent.xStart)
    {
        double dfZ = *pThis;
        if (oOpts.outputMode == OutputMode::Normal)
            vResult[iStart] = oOpts.visibleVal;
        else
            setOutput(vResult[iStart], *pThis, dfZ);
        iStart++;
        pThis++;
    }

    // Go from the observer to the right, calculating Z as we go.
    for (int iPixel = iStart; iPixel < iEnd; iPixel++, pThis++)
    {
        int nXOffset = std::abs(iPixel - m_nX);
        double dfZ = CalcHeightLine(nXOffset, *(pThis - 1));
        setOutput(vResult[iPixel], *pThis, dfZ);
    }

    maskLineRight(vResult, ll, m_nY);
}

/// Process a line to the left of the observer.
///
/// @param nYOffset  Offset of the line being processed from the observer
/// @param ll  Line limits
/// @param vResult  Vector in which to store the visibility/height results.
/// @param vThisLineVal  Height of each cell in the line being processed.
/// @param vLastLineVal  Observable height of each cell in the previous line processed.
void ViewshedExecutor::processLineLeft(int nYOffset, LineLimits &ll,
                                       std::vector<double> &vResult,
                                       std::vector<double> &vThisLineVal,
                                       std::vector<double> &vLastLineVal)
{
    int iStart = m_nX - 1;
    int iEnd = ll.left - 1;
    int nLine = m_nY + nYOffset;
    // If start to the left of end, everything is taken care of by processing right.
    if (iStart <= iEnd)
        return;
    iStart = oCurExtent.clampX(iStart);

    nYOffset = std::abs(nYOffset);
    double *pThis = vThisLineVal.data() + iStart;
    double *pLast = vLastLineVal.data() + iStart;

    // If the observer is to the right of the raster, mark the first cell to the left as
    // visible. This may mark an out-of-range cell with a value, but this will be fixed
    // with the out of range assignment at the end.

    if (iStart == oCurExtent.xStop - 1)
    {
        if (oOpts.outputMode == OutputMode::Normal)
            vResult[iStart] = oOpts.visibleVal;
        else
            setOutput(vResult[iStart], *pThis, *pThis);
        iStart--;
        pThis--;
        pLast--;
    }

    // Go from the observer to the left, calculating Z as we go.
    for (int iPixel = iStart; iPixel > iEnd; iPixel--, pThis--, pLast--)
    {
        int nXOffset = std::abs(iPixel - m_nX);
        double dfZ;
        if (nXOffset == nYOffset)
        {
            if (nXOffset == 1)
                dfZ = *pThis;
            else
                dfZ = CalcHeightLine(nXOffset, *(pLast + 1));
        }
        else
            dfZ =
                oZcalc(nXOffset, nYOffset, *(pThis + 1), *pLast, *(pLast + 1));
        setOutput(vResult[iPixel], *pThis, dfZ);
    }

    maskLineLeft(vResult, ll, nLine);
}

/// Process a line to the right of the observer.
///
/// @param nYOffset  Offset of the line being processed from the observer
/// @param ll  Line limits
/// @param vResult  Vector in which to store the visibility/height results.
/// @param vThisLineVal  Height of each cell in the line being processed.
/// @param vLastLineVal  Observable height of each cell in the previous line processed.
void ViewshedExecutor::processLineRight(int nYOffset, LineLimits &ll,
                                        std::vector<double> &vResult,
                                        std::vector<double> &vThisLineVal,
                                        std::vector<double> &vLastLineVal)
{
    int iStart = m_nX + 1;
    int iEnd = ll.right;
    int nLine = m_nY + nYOffset;

    // If start is to the right of end, everything is taken care of by processing left.
    if (iStart >= iEnd)
        return;
    iStart = oCurExtent.clampX(iStart);

    nYOffset = std::abs(nYOffset);
    double *pThis = vThisLineVal.data() + iStart;
    double *pLast = vLastLineVal.data() + iStart;

    // If the observer is to the left of the raster, mark the first cell to the right as
    // visible. This may mark an out-of-range cell with a value, but this will be fixed
    // with the out of range assignment at the end.
    if (iStart == 0)
    {
        if (oOpts.outputMode == OutputMode::Normal)
            vResult[iStart] = oOpts.visibleVal;
        else
            setOutput(vResult[0], *pThis, *pThis);
        iStart++;
        pThis++;
        pLast++;
    }

    // Go from the observer to the right, calculating Z as we go.
    for (int iPixel = iStart; iPixel < iEnd; iPixel++, pThis++, pLast++)
    {
        int nXOffset = std::abs(iPixel - m_nX);
        double dfZ;
        if (nXOffset == nYOffset)
        {
            if (nXOffset == 1)
                dfZ = *pThis;
            else
                dfZ = CalcHeightLine(nXOffset, *(pLast - 1));
        }
        else
            dfZ =
                oZcalc(nXOffset, nYOffset, *(pThis - 1), *pLast, *(pLast - 1));
        setOutput(vResult[iPixel], *pThis, dfZ);
    }

    maskLineRight(vResult, ll, nLine);
}

/// Apply angular mask to the initial X position.  Assumes m_nX is in the raster.
/// @param vResult  Raster line on which to apply mask.
/// @param nLine  Line number.
void ViewshedExecutor::maskInitial(std::vector<double> &vResult, int nLine)
{
    if (!oOpts.angleMasking())
        return;

    if (nLine < m_nY)
    {
        if (!rayBetween(oOpts.startAngle, oOpts.endAngle, M_PI / 2))
            vResult[m_nX] = oOpts.outOfRangeVal;
    }
    else if (nLine > m_nY)
    {
        if (!rayBetween(oOpts.startAngle, oOpts.endAngle, 3 * M_PI / 2))
            vResult[m_nX] = oOpts.outOfRangeVal;
    }
}

/// Process a line above or below the observer.
///
/// @param nLine  Line number being processed.
/// @param vLastLineVal  Vector in which to store the read line. Becomes the last line
///    in further processing.
/// @return True on success, false otherwise.
bool ViewshedExecutor::processLine(int nLine, std::vector<double> &vLastLineVal)
{
    int nYOffset = nLine - m_nY;
    std::vector<double> vResult(oOutExtent.xSize());
    std::vector<double> vThisLineVal(oOutExtent.xSize());
    std::vector<double> vPitchMaskVal;
    if (oOpts.pitchMasking())
        vPitchMaskVal.resize(oOutExtent.xSize(),
                             std::numeric_limits<double>::quiet_NaN());

    if (!readLine(nLine, vThisLineVal.data()))
        return false;

    // In DEM mode the base is the input DEM value.
    // In ground mode the base is zero.
    if (oOpts.outputMode == OutputMode::DEM)
        vResult = vThisLineVal;

    // Adjust height of the read line.
    LineLimits ll = adjustHeight(nYOffset, vThisLineVal, vPitchMaskVal);

    // Handle the initial position on the line.
    if (oCurExtent.containsX(m_nX))
    {
        if (ll.left < ll.right && ll.leftMin == ll.rightMin)
        {
            double dfZ;
            if (std::abs(nYOffset) == 1)
                dfZ = vThisLineVal[m_nX];
            else
                dfZ = CalcHeightLine(nYOffset, vLastLineVal[m_nX]);
            setOutput(vResult[m_nX], vThisLineVal[m_nX], dfZ);
        }
        else
            vResult[m_nX] = oOpts.outOfRangeVal;

        maskInitial(vResult, nLine);
    }

    // process left half then right half of line
    CPLJobQueuePtr pQueue = m_pool.CreateJobQueue();
    pQueue->SubmitJob(
        [&]() {
            processLineLeft(nYOffset, ll, vResult, vThisLineVal, vLastLineVal);
        });
    pQueue->SubmitJob(
        [&]() {
            processLineRight(nYOffset, ll, vResult, vThisLineVal, vLastLineVal);
        });
    pQueue->WaitCompletion();
    // Make the current line the last line.
    vLastLineVal = std::move(vThisLineVal);

    if (oOpts.pitchMasking())
        applyPitchMask(vResult, vPitchMaskVal);
    if (!writeLine(nLine, vResult))
        return false;

    return oProgress.lineComplete();
}

// Calculate the ray angle from the origin to middle of the top or bottom
// of each quadrant.
void ViewshedExecutor::calcTestAngles()
{
    // Quadrant 1.
    {
        int ysize = m_nY + 1;
        int xsize = oCurExtent.xStop - m_nX;
        m_testAngle[1] = atan2(ysize, xsize / 2.0);
    }

    // Quadrant 2.
    {
        int ysize = m_nY + 1;
        int xsize = m_nX + 1;
        m_testAngle[2] = atan2(ysize, -xsize / 2.0);
    }

    // Quadrant 3.
    {
        int ysize = oCurExtent.yStop - m_nY;
        int xsize = m_nX + 1;
        m_testAngle[3] = atan2(-ysize, -xsize / 2.0);
    }

    // Quadrant 4.
    {
        int ysize = oCurExtent.yStop - m_nY;
        int xsize = oCurExtent.xStop - m_nX;
        m_testAngle[4] = atan2(-ysize, xsize / 2.0);
    }

    // Adjust range to [0, 2 * M_PI)
    for (int i = 1; i <= 4; ++i)
        if (m_testAngle[i] < 0)
            m_testAngle[i] += (2 * M_PI);
}

/// Run the viewshed computation
/// @return  Success as true or false.
bool ViewshedExecutor::run()
{
    // If we're doing angular masking, calculate the test angles used later.
    if (oOpts.angleMasking())
        calcTestAngles();

    std::vector<double> vFirstLineVal(oCurExtent.xSize());
    if (!processFirstLine(vFirstLineVal))
        return false;

    if (oOpts.cellMode == CellMode::Edge)
        oZcalc = doEdge;
    else if (oOpts.cellMode == CellMode::Diagonal)
        oZcalc = doDiagonal;
    else if (oOpts.cellMode == CellMode::Min)
        oZcalc = doMin;
    else if (oOpts.cellMode == CellMode::Max)
        oZcalc = doMax;

    // scan upwards
    int yStart = oCurExtent.clampY(m_nY);
    std::atomic<bool> err(false);
    CPLJobQueuePtr pQueue = m_pool.CreateJobQueue();
    pQueue->SubmitJob(
        [&]()
        {
            std::vector<double> vLastLineVal = vFirstLineVal;

            for (int nLine = yStart - 1; nLine >= oCurExtent.yStart && !err;
                 nLine--)
                if (!processLine(nLine, vLastLineVal))
                    err = true;
        });

    // scan downwards
    pQueue->SubmitJob(
        [&]()
        {
            std::vector<double> vLastLineVal = vFirstLineVal;

            for (int nLine = yStart + 1; nLine < oCurExtent.yStop && !err;
                 nLine++)
                if (!processLine(nLine, vLastLineVal))
                    err = true;
        });
    return true;
}

}  // namespace viewshed
}  // namespace gdal<|MERGE_RESOLUTION|>--- conflicted
+++ resolved
@@ -185,11 +185,7 @@
     {
         double adjustment = dfZ - dfCellVal;
         if (adjustment > 0)
-<<<<<<< HEAD
-            dfResult += (dfZ - dfCellVal);
-=======
             dfResult += adjustment;
->>>>>>> ac95cad0
     }
     else
         dfResult = (dfCellVal + oOpts.targetHeight < dfZ) ? oOpts.invisibleVal
