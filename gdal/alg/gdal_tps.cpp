--- conflicted
+++ resolved
@@ -176,13 +176,8 @@
         if( !r1.second )
         {
             int i = r1.first->second;
-<<<<<<< HEAD
             if( afXY.first == pasGCPList[i].dfGCPX &&
-                afXY.second == pasGCPList[i].dfGCPY )
-=======
-            if( afXY[0] == pasGCPList[i].dfGCPX &&
-                afXY[1] == pasGCPList[i].dfGCPY ) )
->>>>>>> 730796b2
+                afXY.second == pasGCPList[i].dfGCPY ) )
             {
                 continue;
             }
