--- conflicted
+++ resolved
@@ -197,7 +197,6 @@
     VSIGZipFilesystemHandler();
     ~VSIGZipFilesystemHandler();
 
-<<<<<<< HEAD
     using VSIFilesystemHandler::Open;
 
     virtual VSIVirtualHandle *Open( const char *pszFilename,
@@ -205,12 +204,6 @@
                                     bool bSetError );
     VSIGZipHandle *OpenGZipReadOnly( const char *pszFilename,
                                      const char *pszAccess );
-=======
-    virtual VSIVirtualHandle *Open( const char *pszFilename,
-                                    const char *pszAccess);
-    VSIGZipHandle *OpenGZipReadOnly( const char *pszFilename,
-                                     const char *pszAccess);
->>>>>>> 160d108e
     virtual int      Stat( const char *pszFilename, VSIStatBufL *pStatBuf, int nFlags );
     virtual int      Unlink( const char *pszFilename );
     virtual int      Rename( const char *oldpath, const char *newpath );
@@ -1357,12 +1350,8 @@
 /************************************************************************/
 
 VSIVirtualHandle* VSIGZipFilesystemHandler::Open( const char *pszFilename,
-<<<<<<< HEAD
                                                   const char *pszAccess,
                                                   bool /* bSetError */ )
-=======
-                                                  const char *pszAccess)
->>>>>>> 160d108e
 {
     VSIFilesystemHandler *poFSHandler =
         VSIFileManager::GetHandler( pszFilename + strlen("/vsigzip/"));
@@ -1793,16 +1782,11 @@
     virtual std::vector<CPLString> GetExtensions();
     virtual VSIArchiveReader* CreateReader(const char* pszZipFileName);
 
-<<<<<<< HEAD
     using VSIFilesystemHandler::Open;
 
     virtual VSIVirtualHandle *Open( const char *pszFilename,
                                     const char *pszAccess,
                                     bool bSetError );
-=======
-    virtual VSIVirtualHandle *Open( const char *pszFilename,
-                                    const char *pszAccess);
->>>>>>> 160d108e
 
     virtual VSIVirtualHandle *OpenForWrite( const char *pszFilename,
                                             const char *pszAccess );
@@ -1926,12 +1910,8 @@
 /************************************************************************/
 
 VSIVirtualHandle* VSIZipFilesystemHandler::Open( const char *pszFilename,
-<<<<<<< HEAD
                                                  const char *pszAccess,
                                                  bool /* bSetError */ )
-=======
-                                                 const char *pszAccess)
->>>>>>> 160d108e
 {
     CPLString osZipInFileName;
 
