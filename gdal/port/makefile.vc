#
# CPL (Common Portability Library) makefile for MSVC
#

OBJ	=	cpl_conv.obj \
		cpl_error.obj \
		cpl_string.obj \
		cplstring.obj \
		cplstringlist.obj \
		cpl_strtod.obj \
		cpl_vsisimple.obj \
		cplgetsymbol.obj \
		cpl_path.obj \
		cpl_csv.obj \
		cpl_findfile.obj \
		cpl_vsil_win32.obj \
		cpl_minixml.obj \
		cpl_multiproc.obj \
		cpl_list.obj \
		cpl_getexecpath.obj \
		cpl_vsil.obj \
		cpl_vsi_mem.obj \
		cpl_http.obj \
		cpl_hash_set.obj \
		cplkeywordparser.obj \
		cpl_recode.obj \
		cpl_recode_iconv.obj \
		cpl_recode_stub.obj \
		cpl_quad_tree.obj \
		cpl_vsil_gzip.obj \
		cpl_minizip_ioapi.obj \
		cpl_minizip_unzip.obj \
		cpl_minizip_zip.obj \
		cpl_vsil_subfile.obj \
		cpl_atomic_ops.obj \
		cpl_time.obj \
		cpl_vsil_stdout.obj \
		cpl_vsil_sparsefile.obj \
		cpl_vsil_abstract_archive.obj \
		cpl_vsil_tar.obj \
		cpl_vsil_curl.obj \
		cpl_vsil_curl_streaming.obj \
		cpl_vsil_stdin.obj \
		cpl_vsil_buffered_reader.obj \
		cpl_vsil_cache.obj \
		cpl_base64.obj \
		cpl_xml_validate.obj \
		cpl_spawn.obj \
		cpl_google_oauth2.obj \
		cpl_progress.obj \
		cpl_virtualmem.obj \
		cpl_worker_thread_pool.obj \
		cpl_vsil_crypt.obj \
		cpl_sha1.obj \
		cpl_sha256.obj \
		cpl_aws.obj \
		cpl_vsi_error.obj \
		cpl_cpu_features.obj \
		cpl_google_cloud.obj \
		cpl_azure.obj \
		cpl_alibaba_oss.obj \
		cpl_json_streaming_parser.obj \
<<<<<<< HEAD
		cpl_json.obj \
                md5.obj \
=======
		cpl_md5.obj \
>>>>>>> 85bef6d5
		$(ODBC_OBJ)

LIB	=	cpl.lib

GDAL_ROOT = ..

!INCLUDE ..\nmake.opt

!IFDEF ZLIB_EXTERNAL_LIB
EXTRAFLAGS = $(ZLIB_INC)
!ELSE
EXTRAFLAGS = -I..\frmts\zlib
!ENDIF

EXTRAFLAGS	= 	 $(EXTRAFLAGS) -DHAVE_LIBZ -I..\ogr\ogrsf_frmts\geojson\libjson

!IFDEF LIBICONV_INCLUDE
EXTRAFLAGS =	$(EXTRAFLAGS) -DHAVE_ICONV $(LIBICONV_CFLAGS) $(LIBICONV_INCLUDE)
!ENDIF

!IFDEF CURL_INC
EXTRAFLAGS =	$(EXTRAFLAGS) -DHAVE_CURL $(CURL_CFLAGS) $(CURL_INC)
!ENDIF

!IFDEF LIBXML2_INC
EXTRAFLAGS =	$(EXTRAFLAGS) -DHAVE_LIBXML2 $(LIBXML2_INC)
!ENDIF

!IFDEF CRYPTOPP_INC
EXTRAFLAGS =	$(EXTRAFLAGS) -DHAVE_CRYPTOPP $(CRYPTOPP_INC)
!ENDIF

!IFDEF USE_ONLY_CRYPTODLL_ALG
EXTRAFLAGS =	$(EXTRAFLAGS) -DUSE_ONLY_CRYPTODLL_ALG
!ENDIF

!IFDEF OPENSSL_INC
EXTRAFLAGS =	$(EXTRAFLAGS) -DHAVE_OPENSSL_CRYPTO $(OPENSSL_INC)
!ENDIF

!IFDEF ODBC_SUPPORTED
ODBC_OBJ =	cpl_odbc.obj
!ENDIF

default:	cpl_config.h $(LIB)

$(LIB):	$(OBJ)
	lib /out:cpl.lib *.obj

clean:
	-del *.obj *.lib cpl_config.h

cpl_config.h:	cpl_config.h.vc
	copy cpl_config.h.vc cpl_config.h<|MERGE_RESOLUTION|>--- conflicted
+++ resolved
@@ -60,12 +60,8 @@
 		cpl_azure.obj \
 		cpl_alibaba_oss.obj \
 		cpl_json_streaming_parser.obj \
-<<<<<<< HEAD
 		cpl_json.obj \
-                md5.obj \
-=======
 		cpl_md5.obj \
->>>>>>> 85bef6d5
 		$(ODBC_OBJ)
 
 LIB	=	cpl.lib
