--- conflicted
+++ resolved
@@ -585,14 +585,10 @@
     VSIFilesystemHandler *poFSHandler =
         VSIFileManager::GetHandler( pszFilename );
 
-<<<<<<< HEAD
-    VSILFILE* fp = (VSILFILE *) poFSHandler->Open( pszFilename, pszAccess, CPL_TO_BOOL(bSetError));
-=======
     VSILFILE* fp = reinterpret_cast<VSILFILE *>(
-        poFSHandler->Open( pszFilename, pszAccess ) );
->>>>>>> 160d108e
-
-    VSIDebug3( "VSIFOpenL(%s,%s) = %p", pszFilename, pszAccess, fp );
+        poFSHandler->Open( pszFilename, pszAccess, CPL_TO_BOOL(bSetError) ) );
+
+    VSIDebug4( "VSIFOpenExL(%s,%s,%d) = %p", pszFilename, pszAccess, bSetError, fp );
 
     return fp;
 }
