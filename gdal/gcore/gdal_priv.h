/******************************************************************************
 * $Id$
 *
 * Name:     gdal_priv.h
 * Project:  GDAL Core
 * Purpose:  GDAL Core C++/Private declarations. 
 * Author:   Frank Warmerdam, warmerdam@pobox.com
 *
 ******************************************************************************
 * Copyright (c) 1998, Frank Warmerdam
 * Copyright (c) 2007-2014, Even Rouault <even dot rouault at mines-paris dot org>
 *
 * Permission is hereby granted, free of charge, to any person obtaining a
 * copy of this software and associated documentation files (the "Software"),
 * to deal in the Software without restriction, including without limitation
 * the rights to use, copy, modify, merge, publish, distribute, sublicense,
 * and/or sell copies of the Software, and to permit persons to whom the
 * Software is furnished to do so, subject to the following conditions:
 *
 * The above copyright notice and this permission notice shall be included
 * in all copies or substantial portions of the Software.
 *
 * THE SOFTWARE IS PROVIDED "AS IS", WITHOUT WARRANTY OF ANY KIND, EXPRESS
 * OR IMPLIED, INCLUDING BUT NOT LIMITED TO THE WARRANTIES OF MERCHANTABILITY,
 * FITNESS FOR A PARTICULAR PURPOSE AND NONINFRINGEMENT. IN NO EVENT SHALL
 * THE AUTHORS OR COPYRIGHT HOLDERS BE LIABLE FOR ANY CLAIM, DAMAGES OR OTHER
 * LIABILITY, WHETHER IN AN ACTION OF CONTRACT, TORT OR OTHERWISE, ARISING
 * FROM, OUT OF OR IN CONNECTION WITH THE SOFTWARE OR THE USE OR OTHER
 * DEALINGS IN THE SOFTWARE.
 ****************************************************************************/

#ifndef GDAL_PRIV_H_INCLUDED
#define GDAL_PRIV_H_INCLUDED

/* -------------------------------------------------------------------- */
/*      Predeclare various classes before pulling in gdal.h, the        */
/*      public declarations.                                            */
/* -------------------------------------------------------------------- */
class GDALMajorObject;
class GDALDataset;
class GDALRasterBand;
class GDALDriver;
class GDALRasterAttributeTable;
class GDALProxyDataset;
class GDALProxyRasterBand;
class GDALAsyncReader;
class GDALRasterBlock;
class GDALRasterBlockManager;

/* -------------------------------------------------------------------- */
/*      Pull in the public declarations.  This gets the C apis, and     */
/*      also various constants.  However, we will still get to          */
/*      provide the real class definitions for the GDAL classes.        */
/* -------------------------------------------------------------------- */

#include "gdal.h"
#include "gdal_frmts.h"
#include "cpl_vsi.h"
#include "cpl_conv.h"
#include "cpl_string.h"
#include "cpl_minixml.h"
#include <vector>
#include <map>
#include "ogr_core.h"

#define GMO_VALID                0x0001
#define GMO_IGNORE_UNIMPLEMENTED 0x0002
#define GMO_SUPPORT_MD           0x0004
#define GMO_SUPPORT_MDMD         0x0008
#define GMO_MD_DIRTY             0x0010
#define GMO_PAM_CLASS            0x0020

/************************************************************************/
/*                       GDALMultiDomainMetadata                        */
/************************************************************************/

class CPL_DLL GDALMultiDomainMetadata
{
private:
    char **papszDomainList;
    CPLStringList **papoMetadataLists;

public:
    GDALMultiDomainMetadata();
    ~GDALMultiDomainMetadata();

    int         XMLInit( CPLXMLNode *psMetadata, int bMerge );
    CPLXMLNode  *Serialize();

    char      **GetDomainList() { return papszDomainList; }

    char      **GetMetadata( const char * pszDomain = "" );
    CPLErr      SetMetadata( char ** papszMetadata,
                             const char * pszDomain = "" );
    const char *GetMetadataItem( const char * pszName,
                                 const char * pszDomain = "" );
    CPLErr      SetMetadataItem( const char * pszName,
                                 const char * pszValue,
                                 const char * pszDomain = "" );

    void        Clear();
};

/* ******************************************************************** */
/*                           GDALMajorObject                            */
/*                                                                      */
/*      Base class providing metadata, description and other            */
/*      services shared by major objects.                               */
/* ******************************************************************** */

//! Object with metadata.

class CPL_DLL GDALMajorObject
{
  protected:
    int                 nFlags; // GMO_* flags. 
    CPLString           sDescription;
    GDALMultiDomainMetadata oMDMD;
    
    char               **BuildMetadataDomainList(char** papszList, int bCheckNonEmpty, ...) CPL_NULL_TERMINATED;
    
  public:
                        GDALMajorObject();
    virtual            ~GDALMajorObject();

    int                 GetMOFlags();
    void                SetMOFlags(int nFlags);
                        
    virtual const char *GetDescription() const;
    virtual void        SetDescription( const char * );

    virtual char      **GetMetadataDomainList();
    
    virtual char      **GetMetadata( const char * pszDomain = "" );
    virtual CPLErr      SetMetadata( char ** papszMetadata,
                                     const char * pszDomain = "" );
    virtual const char *GetMetadataItem( const char * pszName,
                                         const char * pszDomain = "" );
    virtual CPLErr      SetMetadataItem( const char * pszName,
                                         const char * pszValue,
                                         const char * pszDomain = "" );
};

/* ******************************************************************** */
/*                         GDALDefaultOverviews                         */
/* ******************************************************************** */
class CPL_DLL GDALDefaultOverviews
{
    friend class GDALDataset;

    GDALDataset *poDS;
    GDALDataset *poODS;
    
    CPLString   osOvrFilename;

    int         bOvrIsAux;

    int         bCheckedForMask;
    int         bOwnMaskDS;
    GDALDataset *poMaskDS;

    // for "overview datasets" we record base level info so we can 
    // find our way back to get overview masks.
    GDALDataset *poBaseDS;

    // Stuff for deferred initialize/overviewscans...
    bool        bCheckedForOverviews;
    void        OverviewScan();
    char       *pszInitName;
    int         bInitNameIsOVR;
    char      **papszInitSiblingFiles;

  public:
               GDALDefaultOverviews();
               ~GDALDefaultOverviews();

    void       Initialize( GDALDataset *poDS, const char *pszName = NULL, 
                           char **papszSiblingFiles = NULL,
                           int bNameIsOVR = FALSE );

    int        IsInitialized();

    int        CloseDependentDatasets();

    // Overview Related

    int        GetOverviewCount(int);
    GDALRasterBand *GetOverview(int,int);

    CPLErr     BuildOverviews( const char * pszBasename,
                               const char * pszResampling, 
                               int nOverviews, int * panOverviewList,
                               int nBands, int * panBandList,
                               GDALProgressFunc pfnProgress,
                               void *pProgressData );

    CPLErr     BuildOverviewsSubDataset( const char * pszPhysicalFile,
                                         const char * pszResampling, 
                                         int nOverviews, int * panOverviewList,
                                         int nBands, int * panBandList,
                                         GDALProgressFunc pfnProgress,
                                         void *pProgressData );

    CPLErr     CleanOverviews();

    // Mask Related

    CPLErr     CreateMaskBand( int nFlags, int nBand = -1 );
    GDALRasterBand *GetMaskBand( int nBand );
    int        GetMaskFlags( int nBand );

    int        HaveMaskFile( char **papszSiblings = NULL, 
                             const char *pszBasename = NULL );

    char**     GetSiblingFiles() { return papszInitSiblingFiles; }
};

/* ******************************************************************** */
/*                             GDALOpenInfo                             */
/*                                                                      */
/*      Structure of data about dataset for open functions.             */
/* ******************************************************************** */

class CPL_DLL GDALOpenInfo
{
    int         bHasGotSiblingFiles;
    char        **papszSiblingFiles;
    int         nHeaderBytesTried;

  public:
                GDALOpenInfo( const char * pszFile, int nOpenFlagsIn,
                              char **papszSiblingFiles = NULL );
                ~GDALOpenInfo( void );

    char        *pszFilename;
    char**      papszOpenOptions;

    GDALAccess  eAccess;
    int         nOpenFlags;

    int         bStatOK;
    int         bIsDirectory;

    VSILFILE   *fpL;

    int         nHeaderBytes;
    GByte       *pabyHeader;

    int         TryToIngest(int nBytes);
    char      **GetSiblingFiles();
};

/* ******************************************************************** */
/*                             GDALDataset                              */
/* ******************************************************************** */

class OGRLayer;
class OGRGeometry;
class OGRSpatialReference;
class OGRStyleTable;

//! A set of associated raster bands, usually from one file.

class CPL_DLL GDALDataset : public GDALMajorObject
{
    friend GDALDatasetH CPL_STDCALL GDALOpenEx( const char* pszFilename,
                                 unsigned int nOpenFlags,
                                 const char* const* papszAllowedDrivers,
                                 const char* const* papszOpenOptions,
                                 const char* const* papszSiblingFiles );

    friend class GDALDriver;
    friend class GDALDefaultOverviews;
    friend class GDALProxyDataset;
    friend class GDALDriverManager;

  protected:
    GDALDriver  *poDriver;
    GDALAccess  eAccess;
    GDALRasterBlockManager *poRasterBlockManager;

    // Stored raster information.
    int         nRasterXSize;
    int         nRasterYSize;
    int         nBands;
    GDALRasterBand **papoBands;

    int         bForceCachedIO;
    int         bDatasetCache;

    int         nRefCount;
    int         bShared;

                GDALDataset(void);
    void        RasterInitialize( int, int );
    void        SetBand( int, GDALRasterBand * );

    GDALDefaultOverviews oOvManager;
    
    virtual CPLErr IBuildOverviews( const char *, int, int *,
                                    int, int *, GDALProgressFunc, void * );
    
    virtual CPLErr IRasterIO( GDALRWFlag, int, int, int, int,
                              void *, int, int, GDALDataType,
                              int, int *, int, int, int );

    CPLErr BlockBasedRasterIO( GDALRWFlag, int, int, int, int,
                               void *, int, int, GDALDataType,
                               int, int *, int, int, int );
    void   BlockBasedFlushCache();

    CPLErr ValidateRasterIOOrAdviseReadParameters(
                               const char* pszCallingFunc,
                               int* pbStopProcessingOnCENone,
                               int nXOff, int nYOff, int nXSize, int nYSize,
                               int nBufXSize, int nBufYSize, 
                               int nBandCount, int *panBandMap);

    virtual int         CloseDependentDatasets();
    
    int                 ValidateLayerCreationOptions( const char* const* papszLCO );
    
    friend class GDALRasterBand;
    
  public:
    virtual     ~GDALDataset();

    int         GetRasterXSize( void );
    int         GetRasterYSize( void );
    int         GetRasterCount( void );
    GDALRasterBand *GetRasterBand( int );
<<<<<<< HEAD
    GDALRasterBlockManager *GetRasterBlockManager() { return poRasterBlockManager; }
=======
    GDALRasterBlockManager *GetRasterBlockManager() { return poRasterBlockManager }
>>>>>>> 8e29baee

    virtual void FlushCache(void);

    virtual const char *GetProjectionRef(void);
    virtual CPLErr SetProjection( const char * );

    virtual CPLErr GetGeoTransform( double * );
    virtual CPLErr SetGeoTransform( double * );

    virtual CPLErr        AddBand( GDALDataType eType, 
                                   char **papszOptions=NULL );

    virtual void *GetInternalHandle( const char * );
    virtual GDALDriver *GetDriver(void);
    virtual char      **GetFileList(void);
    
    virtual     const char* GetDriverName();
    
    virtual int    GetGCPCount();
    virtual const char *GetGCPProjection();
    virtual const GDAL_GCP *GetGCPs();
    virtual CPLErr SetGCPs( int nGCPCount, const GDAL_GCP *pasGCPList,
                            const char *pszGCPProjection );

    virtual CPLErr AdviseRead( int nXOff, int nYOff, int nXSize, int nYSize,
                               int nBufXSize, int nBufYSize, 
                               GDALDataType eDT, 
                               int nBandCount, int *panBandList,
                               char **papszOptions );

    virtual CPLErr          CreateMaskBand( int nFlags );

    virtual GDALAsyncReader* 
        BeginAsyncReader(int nXOff, int nYOff, int nXSize, int nYSize,
                         void *pBuf, int nBufXSize, int nBufYSize,
                         GDALDataType eBufType,
                         int nBandCount, int* panBandMap,
                         int nPixelSpace, int nLineSpace, int nBandSpace,
                         char **papszOptions);
    virtual void EndAsyncReader(GDALAsyncReader *);

    CPLErr      RasterIO( GDALRWFlag, int, int, int, int,
                          void *, int, int, GDALDataType,
                          int, int *, int, int, int );

    int           Reference();
    int           Dereference();
    GDALAccess    GetAccess() { return eAccess; }

    int           GetShared();
    void          MarkAsShared();

    static GDALDataset **GetOpenDatasets( int *pnDatasetCount );

    CPLErr BuildOverviews( const char *, int, int *,
                           int, int *, GDALProgressFunc, void * );

    void ReportError(CPLErr eErrClass, int err_no, const char *fmt, ...)  CPL_PRINT_FUNC_FORMAT (4, 5);

private:
    void        *m_hMutex;

    OGRLayer*       BuildLayerFromSelectInfo(void* psSelectInfo,
                                             OGRGeometry *poSpatialFilter,
                                             const char *pszDialect);

  public:

    virtual int         GetLayerCount();
    virtual OGRLayer    *GetLayer(int);
    virtual OGRLayer    *GetLayerByName(const char *);
    virtual OGRErr      DeleteLayer(int);

    virtual int         TestCapability( const char * );

    virtual OGRLayer   *CreateLayer( const char *pszName, 
                                     OGRSpatialReference *poSpatialRef = NULL,
                                     OGRwkbGeometryType eGType = wkbUnknown,
                                     char ** papszOptions = NULL );
    virtual OGRLayer   *CopyLayer( OGRLayer *poSrcLayer, 
                                   const char *pszNewName, 
                                   char **papszOptions = NULL );

    virtual OGRStyleTable *GetStyleTable();
    virtual void        SetStyleTableDirectly( OGRStyleTable *poStyleTable );
                            
    virtual void        SetStyleTable(OGRStyleTable *poStyleTable);

    virtual OGRLayer *  ExecuteSQL( const char *pszStatement,
                                    OGRGeometry *poSpatialFilter,
                                    const char *pszDialect );
    virtual void        ReleaseResultSet( OGRLayer * poResultsSet );

    int                 GetRefCount() const;
    int                 GetSummaryRefCount() const;
    OGRErr              Release();

    
    static int          IsGenericSQLDialect(const char* pszDialect);

  protected:

    virtual OGRLayer   *ICreateLayer( const char *pszName, 
                                     OGRSpatialReference *poSpatialRef = NULL,
                                     OGRwkbGeometryType eGType = wkbUnknown,
                                     char ** papszOptions = NULL );

    OGRErr              ProcessSQLCreateIndex( const char * );
    OGRErr              ProcessSQLDropIndex( const char * );
    OGRErr              ProcessSQLDropTable( const char * );
    OGRErr              ProcessSQLAlterTableAddColumn( const char * );
    OGRErr              ProcessSQLAlterTableDropColumn( const char * );
    OGRErr              ProcessSQLAlterTableAlterColumn( const char * );
    OGRErr              ProcessSQLAlterTableRenameColumn( const char * );

    OGRStyleTable      *m_poStyleTable;
};

/* ******************************************************************** */
/*                       GDALRasterBlockManager                         */
/* ******************************************************************** */

//! The cache management for the rasterblock system

class CPL_DLL GDALRasterBlockManager
{
    friend class GDALRasterBlock;
    
    int             bCacheMaxInitialized;
    GIntBig         nCacheMax;
    volatile GIntBig nCacheUsed;

    volatile GDALRasterBlock *poOldest;    /* tail */
    volatile GDALRasterBlock *poNewest;    /* head */

    void            *hRBMMutex;

  public:
                GDALRasterBlockManager();
    virtual     ~GDALRasterBlockManager();

    /// @brief Accessor to tail GDALRasterBlock object.
    /// @return source raster block
    //GDALRasterBlock     *GetOldest() { return poOldest; }
    //void                SetOldest(GDALRasterBlock *poBlock);
    /// @brief Accessor to head GDALRasterBlock object.
    /// @return source raster block
    //GDALRasterBlock     *GetNewest() { return poNewest; }
    //void                SetNewest(GDALRasterBlock *poBlock);

    //void                **GetMutex() { return &hRBMMutex; } 

    void        SetCacheMax( int nBytes );
    int         GetCacheMax(void);
    int         GetCacheUsed(void);
    void        SetCacheMax64( GIntBig nBytes );
    GIntBig     GetCacheMax64(void);
    GIntBig     GetCacheUsed64(void);
    int         FlushCacheBlock(void);
    void        Verify();
    int         SafeLockBlock( GDALRasterBlock ** );

    void        DestroyRBMMutex();
};

CPL_C_START
GDALRasterBlockManager CPL_DLL * GetGDALRasterBlockManager( void );
CPL_C_END

/* ******************************************************************** */
/*                           GDALRasterBlock                            */
/* ******************************************************************** */

//! A single raster block in the block cache.

class CPL_DLL GDALRasterBlock
{
    GDALDataType        eType;
    
    int                 bDirty;
    int                 nLockCount;

    int                 nXOff;
    int                 nYOff;
       
    int                 nXSize;
    int                 nYSize;
    
    void                *pData;

    GDALRasterBand      *poBand;

    GDALRasterBlockManager *poManager;
    
    GDALRasterBlock     *poNext;
    GDALRasterBlock     *poPrevious;
    
    friend class GDALRasterBlockManager;

  public:
                GDALRasterBlock( GDALRasterBand *, int, int, GDALRasterBlockManager * );
    virtual     ~GDALRasterBlock();

    CPLErr      Internalize( void );
    void        Touch( void );      
    void        MarkDirty( void );  
    void        MarkClean( void );
    void        AddLock( void ) { nLockCount++; }
    void        DropLock( void ) { nLockCount--; }
    void        Detach();

    CPLErr      Write();

    GDALDataType GetDataType() { return eType; }
    int         GetXOff() { return nXOff; }
    int         GetYOff() { return nYOff; }
    int         GetXSize() { return nXSize; }
    int         GetYSize() { return nYSize; }
    int         GetDirty() { return bDirty; }
    int         GetLockCount() { return nLockCount; }

    void        *GetDataRef( void ) { return pData; }

    /// @brief Accessor to source GDALRasterBand object.
    /// @return source raster band of the raster block.
    GDALRasterBand *GetBand() { return poBand; }

};

/* ******************************************************************** */
/*                             GDALColorTable                           */
/* ******************************************************************** */

/*! A color table / palette. */

class CPL_DLL GDALColorTable
{
    GDALPaletteInterp eInterp;

    std::vector<GDALColorEntry> aoEntries;

public:
                GDALColorTable( GDALPaletteInterp = GPI_RGB );
                ~GDALColorTable();

    GDALColorTable *Clone() const;

    GDALPaletteInterp GetPaletteInterpretation() const;

    int           GetColorEntryCount() const;
    const GDALColorEntry *GetColorEntry( int ) const;
    int           GetColorEntryAsRGB( int, GDALColorEntry * ) const;
    void          SetColorEntry( int, const GDALColorEntry * );
    int           CreateColorRamp( int, const GDALColorEntry * ,
                                   int, const GDALColorEntry * );
};

/* ******************************************************************** */
/*                            GDALRasterBand                            */
/* ******************************************************************** */

//! A single raster band (or channel).

class CPL_DLL GDALRasterBand : public GDALMajorObject
{
  private:
    CPLErr eFlushBlockErr;

    void           SetFlushBlockErr( CPLErr eErr );

    friend class GDALRasterBlock;
    friend class GDALRasterBlockManager;

  protected:
    GDALDataset *poDS;
    int         nBand; /* 1 based */

    int         nRasterXSize;
    int         nRasterYSize;
    
    GDALDataType eDataType;
    GDALAccess  eAccess;

    /* stuff related to blocking, and raster cache */
    int         nBlockXSize;
    int         nBlockYSize;
    int         nBlocksPerRow;
    int         nBlocksPerColumn;

    int         bSubBlockingActive;
    int         nSubBlocksPerRow;
    int         nSubBlocksPerColumn;
    GDALRasterBlock **papoBlocks;

    int         nBlockReads;
    int         bForceCachedIO;

    GDALRasterBand *poMask;
    bool        bOwnMask;
    int         nMaskFlags;

    friend class GDALDataset;
    friend class GDALProxyRasterBand;

  protected:
    virtual CPLErr IReadBlock( int, int, void * ) = 0;
    virtual CPLErr IWriteBlock( int, int, void * );
    virtual CPLErr IRasterIO( GDALRWFlag, int, int, int, int,
                              void *, int, int, GDALDataType,
                              int, int );
    CPLErr         OverviewRasterIO( GDALRWFlag, int, int, int, int,
                                     void *, int, int, GDALDataType,
                                     int, int );

    int            InitBlockInfo();

    CPLErr         AdoptBlock( int, int, GDALRasterBlock * );
    GDALRasterBlock *TryGetLockedBlockRef( int nXBlockOff, int nYBlockYOff );

  public:
                GDALRasterBand();
                
    virtual     ~GDALRasterBand();

    int         GetXSize();
    int         GetYSize();
    int         GetBand();
    GDALDataset*GetDataset();

    GDALDataType GetRasterDataType( void );
    void        GetBlockSize( int *, int * );
    GDALAccess  GetAccess();
    
    CPLErr      RasterIO( GDALRWFlag, int, int, int, int,
                          void *, int, int, GDALDataType,
                          int, int );
    CPLErr      ReadBlock( int, int, void * );

    CPLErr      WriteBlock( int, int, void * );

    GDALRasterBlock *GetLockedBlockRef( int nXBlockOff, int nYBlockOff, 
                                        int bJustInitialize = FALSE );

    GDALRasterBlockManager *GetRasterBlockManager();

    CPLErr      FlushBlock( int = -1, int = -1, int bWriteDirtyBlock = TRUE );

    unsigned char*  GetIndexColorTranslationTo(/* const */ GDALRasterBand* poReferenceBand,
                                               unsigned char* pTranslationTable = NULL,
                                               int* pApproximateMatching = NULL);

    // New OpengIS CV_SampleDimension stuff.

    virtual CPLErr FlushCache();
    virtual char **GetCategoryNames();
    virtual double GetNoDataValue( int *pbSuccess = NULL );
    virtual double GetMinimum( int *pbSuccess = NULL );
    virtual double GetMaximum(int *pbSuccess = NULL );
    virtual double GetOffset( int *pbSuccess = NULL );
    virtual double GetScale( int *pbSuccess = NULL );
    virtual const char *GetUnitType();
    virtual GDALColorInterp GetColorInterpretation();
    virtual GDALColorTable *GetColorTable();
    virtual CPLErr Fill(double dfRealValue, double dfImaginaryValue = 0);

    virtual CPLErr SetCategoryNames( char ** );
    virtual CPLErr SetNoDataValue( double );
    virtual CPLErr SetColorTable( GDALColorTable * ); 
    virtual CPLErr SetColorInterpretation( GDALColorInterp );
    virtual CPLErr SetOffset( double );
    virtual CPLErr SetScale( double );
    virtual CPLErr SetUnitType( const char * );

    virtual CPLErr GetStatistics( int bApproxOK, int bForce,
                                  double *pdfMin, double *pdfMax, 
                                  double *pdfMean, double *padfStdDev );
    virtual CPLErr ComputeStatistics( int bApproxOK, 
                                      double *pdfMin, double *pdfMax, 
                                      double *pdfMean, double *pdfStdDev,
                                      GDALProgressFunc, void *pProgressData );
    virtual CPLErr SetStatistics( double dfMin, double dfMax, 
                                  double dfMean, double dfStdDev );
    virtual CPLErr ComputeRasterMinMax( int, double* );

    virtual int HasArbitraryOverviews();
    virtual int GetOverviewCount();
    virtual GDALRasterBand *GetOverview(int);
    virtual GDALRasterBand *GetRasterSampleOverview( int );
    virtual CPLErr BuildOverviews( const char *, int, int *,
                                   GDALProgressFunc, void * );

    virtual CPLErr AdviseRead( int nXOff, int nYOff, int nXSize, int nYSize,
                               int nBufXSize, int nBufYSize, 
                               GDALDataType eDT, char **papszOptions );

    virtual CPLErr  GetHistogram( double dfMin, double dfMax,
                          int nBuckets, int * panHistogram,
                          int bIncludeOutOfRange, int bApproxOK,
                          GDALProgressFunc, void *pProgressData );

    virtual CPLErr GetDefaultHistogram( double *pdfMin, double *pdfMax,
                                        int *pnBuckets, int ** ppanHistogram,
                                        int bForce,
                                        GDALProgressFunc, void *pProgressData);
    virtual CPLErr SetDefaultHistogram( double dfMin, double dfMax,
                                        int nBuckets, int *panHistogram );

    virtual GDALRasterAttributeTable *GetDefaultRAT();
    virtual CPLErr SetDefaultRAT( const GDALRasterAttributeTable * );

    virtual GDALRasterBand *GetMaskBand();
    virtual int             GetMaskFlags();
    virtual CPLErr          CreateMaskBand( int nFlags );

    virtual CPLVirtualMem  *GetVirtualMemAuto( GDALRWFlag eRWFlag,
                                               int *pnPixelSpace,
                                               GIntBig *pnLineSpace,
                                               char **papszOptions );

    void ReportError(CPLErr eErrClass, int err_no, const char *fmt, ...)  CPL_PRINT_FUNC_FORMAT (4, 5);
};

/* ******************************************************************** */
/*                         GDALAllValidMaskBand                         */
/* ******************************************************************** */

class CPL_DLL GDALAllValidMaskBand : public GDALRasterBand
{
  protected:
    virtual CPLErr IReadBlock( int, int, void * );

  public:
                GDALAllValidMaskBand( GDALRasterBand * );
    virtual     ~GDALAllValidMaskBand();

    virtual GDALRasterBand *GetMaskBand();
    virtual int             GetMaskFlags();
};

/* ******************************************************************** */
/*                         GDALNoDataMaskBand                           */
/* ******************************************************************** */

class CPL_DLL GDALNoDataMaskBand : public GDALRasterBand
{
    double          dfNoDataValue;
    GDALRasterBand *poParent;

  protected:
    virtual CPLErr IReadBlock( int, int, void * );
    virtual CPLErr IRasterIO( GDALRWFlag, int, int, int, int,
                              void *, int, int, GDALDataType,
                              int, int );

  public:
                GDALNoDataMaskBand( GDALRasterBand * );
    virtual     ~GDALNoDataMaskBand();
};

/* ******************************************************************** */
/*                  GDALNoDataValuesMaskBand                            */
/* ******************************************************************** */

class CPL_DLL GDALNoDataValuesMaskBand : public GDALRasterBand
{
    double      *padfNodataValues;

  protected:
    virtual CPLErr IReadBlock( int, int, void * );

  public:
                GDALNoDataValuesMaskBand( GDALDataset * );
    virtual     ~GDALNoDataValuesMaskBand();
};

/* ******************************************************************** */
/*                              GDALDriver                              */
/* ******************************************************************** */


/**
 * \brief Format specific driver.
 *
 * An instance of this class is created for each supported format, and
 * manages information about the format.
 * 
 * This roughly corresponds to a file format, though some          
 * drivers may be gateways to many formats through a secondary     
 * multi-library.                                                  
 */

class CPL_DLL GDALDriver : public GDALMajorObject
{
  public:
                        GDALDriver();
                        ~GDALDriver();

    virtual CPLErr      SetMetadataItem( const char * pszName,
                                 const char * pszValue,
                                 const char * pszDomain = "" );

/* -------------------------------------------------------------------- */
/*      Public C++ methods.                                             */
/* -------------------------------------------------------------------- */
    GDALDataset         *Create( const char * pszName,
                                 int nXSize, int nYSize, int nBands,
                                 GDALDataType eType, char ** papszOptions ) CPL_WARN_UNUSED_RESULT;

    CPLErr              Delete( const char * pszName );
    CPLErr              Rename( const char * pszNewName,
                                const char * pszOldName );
    CPLErr              CopyFiles( const char * pszNewName,
                                   const char * pszOldName );

    GDALDataset         *CreateCopy( const char *, GDALDataset *, 
                                     int, char **,
                                     GDALProgressFunc pfnProgress, 
                                     void * pProgressData ) CPL_WARN_UNUSED_RESULT;

/* -------------------------------------------------------------------- */
/*      The following are semiprivate, not intended to be accessed      */
/*      by anyone but the formats instantiating and populating the      */
/*      drivers.                                                        */
/* -------------------------------------------------------------------- */
    GDALDataset         *(*pfnOpen)( GDALOpenInfo * );

    GDALDataset         *(*pfnCreate)( const char * pszName,
                                       int nXSize, int nYSize, int nBands,
                                       GDALDataType eType,
                                       char ** papszOptions );

    CPLErr              (*pfnDelete)( const char * pszName );

    GDALDataset         *(*pfnCreateCopy)( const char *, GDALDataset *, 
                                           int, char **,
                                           GDALProgressFunc pfnProgress, 
                                           void * pProgressData );

    void                *pDriverData;

    void                (*pfnUnloadDriver)(GDALDriver *);

    /* Return 1 if the passed file is certainly recognized by the driver */
    /* Return 0 if the passed file is certainly NOT recognized by the driver */
    /* Return -1 if the passed file may be or may not be recognized by the driver,
       and that a potentially costly test must be done with pfnOpen */
    int                 (*pfnIdentify)( GDALOpenInfo * );

    CPLErr              (*pfnRename)( const char * pszNewName,
                                      const char * pszOldName );
    CPLErr              (*pfnCopyFiles)( const char * pszNewName,
                                         const char * pszOldName );

    /* For legacy OGR drivers */
    GDALDataset         *(*pfnOpenWithDriverArg)( GDALDriver*, GDALOpenInfo * );
    GDALDataset         *(*pfnCreateVectorOnly)( GDALDriver*,
                                                 const char * pszName,
                                                 char ** papszOptions );
    CPLErr              (*pfnDeleteDataSource)( GDALDriver*,
                                                 const char * pszName );

/* -------------------------------------------------------------------- */
/*      Helper methods.                                                 */
/* -------------------------------------------------------------------- */
    GDALDataset         *DefaultCreateCopy( const char *, GDALDataset *, 
                                            int, char **,
                                            GDALProgressFunc pfnProgress, 
                                            void * pProgressData ) CPL_WARN_UNUSED_RESULT;
    static CPLErr        DefaultCopyMasks( GDALDataset *poSrcDS, 
                                           GDALDataset *poDstDS, 
                                           int bStrict );
    static CPLErr       QuietDelete( const char * pszName );

    CPLErr              DefaultRename( const char * pszNewName,
                                       const char * pszOldName );
    CPLErr              DefaultCopyFiles( const char * pszNewName,
                                          const char * pszOldName );
};

/* ******************************************************************** */
/*                          GDALDriverManager                           */
/* ******************************************************************** */

/**
 * Class for managing the registration of file format drivers.
 *
 * Use GetGDALDriverManager() to fetch the global singleton instance of
 * this class.
 */

class CPL_DLL GDALDriverManager : public GDALMajorObject
{
    int         nDrivers;
    GDALDriver  **papoDrivers;
    std::map<CPLString, GDALDriver*> oMapNameToDrivers;
    
 public:
                GDALDriverManager();
                ~GDALDriverManager();
                
    int         GetDriverCount( void );
    GDALDriver  *GetDriver( int );
    GDALDriver  *GetDriverByName( const char * );

    int         RegisterDriver( GDALDriver * );
    void        DeregisterDriver( GDALDriver * );

    void        AutoLoadDrivers();
    void        AutoSkipDrivers();
};

CPL_C_START
GDALDriverManager CPL_DLL * GetGDALDriverManager( void );
CPL_C_END

/* ******************************************************************** */
/*                          GDALAsyncReader                             */
/* ******************************************************************** */

/**
 * Class used as a session object for asynchronous requests.  They are
 * created with GDALDataset::BeginAsyncReader(), and destroyed with
 * GDALDataset::EndAsyncReader().
 */
class CPL_DLL GDALAsyncReader
{
  protected:
    GDALDataset* poDS;
    int          nXOff;
    int          nYOff;
    int          nXSize;
    int          nYSize;
    void *       pBuf;
    int          nBufXSize;
    int          nBufYSize;
    GDALDataType eBufType;
    int          nBandCount;
    int*         panBandMap;
    int          nPixelSpace;
    int          nLineSpace;
    int          nBandSpace;

  public:
    GDALAsyncReader();
    virtual ~GDALAsyncReader();

    GDALDataset* GetGDALDataset() {return poDS;}
    int GetXOffset() {return nXOff;}
    int GetYOffset() {return nYOff;}
    int GetXSize() {return nXSize;}
    int GetYSize() {return nYSize;}
    void * GetBuffer() {return pBuf;}
    int GetBufferXSize() {return nBufXSize;}
    int GetBufferYSize() {return nBufYSize;}
    GDALDataType GetBufferType() {return eBufType;}
    int GetBandCount() {return nBandCount;}
    int* GetBandMap() {return panBandMap;}
    int GetPixelSpace() {return nPixelSpace;}
    int GetLineSpace() {return nLineSpace;}
    int GetBandSpace() {return nBandSpace;}

    virtual GDALAsyncStatusType 
        GetNextUpdatedRegion(double dfTimeout,
                             int* pnBufXOff, int* pnBufYOff,
                             int* pnBufXSize, int* pnBufYSize) = 0;
    virtual int LockBuffer( double dfTimeout = -1.0 );
    virtual void UnlockBuffer();
};

/* ==================================================================== */
/*      An assortment of overview related stuff.                        */
/* ==================================================================== */

/* Not a public symbol for the moment */
CPLErr 
GDALRegenerateOverviewsMultiBand(int nBands, GDALRasterBand** papoSrcBands,
                                 int nOverviews,
                                 GDALRasterBand*** papapoOverviewBands,
                                 const char * pszResampling, 
                                 GDALProgressFunc pfnProgress, void * pProgressData );

CPL_C_START

#ifndef WIN32CE

CPLErr CPL_DLL
HFAAuxBuildOverviews( const char *pszOvrFilename, GDALDataset *poParentDS,
                      GDALDataset **ppoDS,
                      int nBands, int *panBandList,
                      int nNewOverviews, int *panNewOverviewList, 
                      const char *pszResampling, 
                      GDALProgressFunc pfnProgress, 
                      void *pProgressData );

#endif /* WIN32CE */

CPLErr CPL_DLL 
GTIFFBuildOverviews( const char * pszFilename,
                     int nBands, GDALRasterBand **papoBandList, 
                     int nOverviews, int * panOverviewList,
                     const char * pszResampling, 
                     GDALProgressFunc pfnProgress, void * pProgressData );

CPLErr CPL_DLL
GDALDefaultBuildOverviews( GDALDataset *hSrcDS, const char * pszBasename,
                           const char * pszResampling, 
                           int nOverviews, int * panOverviewList,
                           int nBands, int * panBandList,
                           GDALProgressFunc pfnProgress, void * pProgressData);
                           
int CPL_DLL GDALBandGetBestOverviewLevel(GDALRasterBand* poBand,
                                         int &nXOff, int &nYOff,
                                         int &nXSize, int &nYSize,
                                         int nBufXSize, int nBufYSize);

int CPL_DLL GDALOvLevelAdjust( int nOvLevel, int nXSize );

GDALDataset CPL_DLL *
GDALFindAssociatedAuxFile( const char *pszBasefile, GDALAccess eAccess,
                           GDALDataset *poDependentDS );

/* ==================================================================== */
/*      Misc functions.                                                 */
/* ==================================================================== */

CPLErr CPL_DLL GDALParseGMLCoverage( CPLXMLNode *psTree, 
                                     int *pnXSize, int *pnYSize,
                                     double *padfGeoTransform,
                                     char **ppszProjection );

/* ==================================================================== */
/*  Infrastructure to check that dataset characteristics are valid      */
/* ==================================================================== */

int CPL_DLL GDALCheckDatasetDimensions( int nXSize, int nYSize );
int CPL_DLL GDALCheckBandCount( int nBands, int bIsZeroAllowed );


// Test if 2 floating point values match. Usefull when comparing values
// stored as a string at some point. See #3573, #4183, #4506
#define ARE_REAL_EQUAL(dfVal1, dfVal2) \
 (dfVal1 == dfVal2 || fabs(dfVal1 - dfVal2) < 1e-10 || (dfVal2 != 0 && fabs(1 - dfVal1 / dfVal2) < 1e-10 ))

/* Internal use only */

/* CPL_DLL exported, but only for in-tree drivers that can be built as plugins */
int CPL_DLL GDALReadWorldFile2( const char *pszBaseFilename, const char *pszExtension,
                                double *padfGeoTransform, char** papszSiblingFiles,
                                char** ppszWorldFileNameOut);
int GDALReadTabFile2( const char * pszBaseFilename,
                      double *padfGeoTransform, char **ppszWKT,
                      int *pnGCPCount, GDAL_GCP **ppasGCPs,
                      char** papszSiblingFiles, char** ppszTabFileNameOut );

CPL_C_END

void GDALNullifyOpenDatasetsList();
void** GDALGetphDMMutex();
void** GDALGetphDLMutex();
void GDALNullifyProxyPoolSingleton();
GDALDriver* GDALGetAPIPROXYDriver();
void GDALSetResponsiblePIDForCurrentThread(GIntBig responsiblePID);
GIntBig GDALGetResponsiblePIDForCurrentThread();

CPLString GDALFindAssociatedFile( const char *pszBasename, const char *pszExt,
                                  char **papszSiblingFiles, int nFlags );

CPLErr EXIFExtractMetadata(char**& papszMetadata,
                           void *fpL, int nOffset,
                           int bSwabflag, int nTIFFHEADER,
                           int& nExifOffset, int& nInterOffset, int& nGPSOffset);

int GDALValidateOpenOptions( GDALDriverH hDriver,
                             const char* const* papszOptionOptions);
int GDALValidateOptions( const char* pszOptionList,
                         const char* const* papszOptionsToValidate,
                         const char* pszErrorMessageOptionType,
                         const char* pszErrorMessageContainerName);

#define DIV_ROUND_UP(a, b) ( ((a) % (b)) == 0 ? ((a) / (b)) : (((a) / (b)) + 1) )

// Number of data samples that will be used to compute approximate statistics
// (minimum value, maximum value, etc.)
#define GDALSTAT_APPROX_NUMSAMPLES 2500

CPL_C_START
/* Caution: for technical reason this declaration is duplicated in gdal_crs.c */
/* so any signature change should be reflected there too */
void GDALSerializeGCPListToXML( CPLXMLNode* psParentNode,
                                GDAL_GCP* pasGCPList,
                                int nGCPCount,
                                const char* pszGCPProjection );
void GDALDeserializeGCPListFromXML( CPLXMLNode* psGCPList,
                                    GDAL_GCP** ppasGCPList,
                                    int* pnGCPCount,
                                    char** ppszGCPProjection );
CPL_C_END

#endif /* ndef GDAL_PRIV_H_INCLUDED */<|MERGE_RESOLUTION|>--- conflicted
+++ resolved
@@ -329,11 +329,8 @@
     int         GetRasterYSize( void );
     int         GetRasterCount( void );
     GDALRasterBand *GetRasterBand( int );
-<<<<<<< HEAD
+
     GDALRasterBlockManager *GetRasterBlockManager() { return poRasterBlockManager; }
-=======
-    GDALRasterBlockManager *GetRasterBlockManager() { return poRasterBlockManager }
->>>>>>> 8e29baee
 
     virtual void FlushCache(void);
 
