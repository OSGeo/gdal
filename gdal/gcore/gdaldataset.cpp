--- conflicted
+++ resolved
@@ -31,12 +31,9 @@
 #include "cpl_string.h"
 #include "cpl_hash_set.h"
 #include "cpl_multiproc.h"
-<<<<<<< HEAD
 #include "cpl_vsi_error.h"
-=======
 #include "gdal_priv.h"
 #include "ogr_attrind.h"
->>>>>>> 160d108e
 #include "ogr_featurestyle.h"
 #include "ogr_gensql.h"
 #include "ogr_p.h"
@@ -6019,12 +6016,8 @@
 /************************************************************************/
 
 /**
-<<<<<<< HEAD
- \brief For datasources which support transactions, RollbackTransaction will roll back a datasource to its state before the start of the current transaction.
-=======
  \brief For datasources which support transactions, RollbackTransaction will
  roll back a datasource to its state before the start of the current transaction.
->>>>>>> 160d108e
  If no transaction is active, or the rollback fails, will return
  OGRERR_FAILURE. Datasources which do not support transactions will
  always return OGRERR_UNSUPPORTED_OPERATION.
@@ -6044,12 +6037,8 @@
 /************************************************************************/
 
 /**
-<<<<<<< HEAD
- \brief For datasources which support transactions, RollbackTransaction will roll back a datasource to its state before the start of the current transaction.
-=======
  \brief For datasources which support transactions, RollbackTransaction will
  roll back a datasource to its state before the start of the current transaction.
->>>>>>> 160d108e
  If no transaction is active, or the rollback fails, will return
  OGRERR_FAILURE. Datasources which do not support transactions will
  always return OGRERR_UNSUPPORTED_OPERATION.
