/******************************************************************************
 *
 * Project:  GDAL Core
 * Purpose:  Implementation of GDALDriverManager class.
 * Author:   Frank Warmerdam, warmerdam@pobox.com
 *
 ******************************************************************************
 * Copyright (c) 1998, Frank Warmerdam
 * Copyright (c) 2009-2013, Even Rouault <even dot rouault at mines-paris dot org>
 *
 * Permission is hereby granted, free of charge, to any person obtaining a
 * copy of this software and associated documentation files (the "Software"),
 * to deal in the Software without restriction, including without limitation
 * the rights to use, copy, modify, merge, publish, distribute, sublicense,
 * and/or sell copies of the Software, and to permit persons to whom the
 * Software is furnished to do so, subject to the following conditions:
 *
 * The above copyright notice and this permission notice shall be included
 * in all copies or substantial portions of the Software.
 *
 * THE SOFTWARE IS PROVIDED "AS IS", WITHOUT WARRANTY OF ANY KIND, EXPRESS
 * OR IMPLIED, INCLUDING BUT NOT LIMITED TO THE WARRANTIES OF MERCHANTABILITY,
 * FITNESS FOR A PARTICULAR PURPOSE AND NONINFRINGEMENT. IN NO EVENT SHALL
 * THE AUTHORS OR COPYRIGHT HOLDERS BE LIABLE FOR ANY CLAIM, DAMAGES OR OTHER
 * LIABILITY, WHETHER IN AN ACTION OF CONTRACT, TORT OR OTHERWISE, ARISING
 * FROM, OUT OF OR IN CONNECTION WITH THE SOFTWARE OR THE USE OR OTHER
 * DEALINGS IN THE SOFTWARE.
 ****************************************************************************/

#include "cpl_port.h"
#include "gdal_priv.h"

#include <cstring>
#include <map>

#include "cpl_conv.h"
#include "cpl_error.h"
#include "cpl_multiproc.h"
#include "cpl_port.h"
#include "cpl_string.h"
#include "cpl_vsi.h"
#include "gdal_alg.h"
#include "gdal_alg_priv.h"
#include "gdal.h"
#include "gdal_pam.h"
#include "ogr_srs_api.h"
#include "ogr_xerces.h"

#ifdef _MSC_VER
#  ifdef MSVC_USE_VLD
#    include <wchar.h>
#    include <vld.h>
#  endif
#endif

<<<<<<< HEAD
// FIXME: Disale following code as it crashed on OSX CI test.
=======
// FIXME: Disabled following code as it crashed on OSX CI test.
>>>>>>> 9f8225aa
//#if HAVE_CXX11
//#include <mutex>
//#endif

CPL_CVSID("$Id$");

/************************************************************************/
/* ==================================================================== */
/*                           GDALDriverManager                          */
/* ==================================================================== */
/************************************************************************/

static volatile GDALDriverManager *poDM = NULL;
static CPLMutex *hDMMutex = NULL;

// FIXME: Disale following code as it crashed on OSX CI test.
//#if HAVE_CXX11
//static std::mutex oDeleteMutex;
//#endif

CPLMutex** GDALGetphDMMutex() { return &hDMMutex; }

/************************************************************************/
/*                        GetGDALDriverManager()                        */
/*                                                                      */
/*      A freestanding function to get the only instance of the         */
/*      GDALDriverManager.                                              */
/************************************************************************/

/**
 * \brief Fetch the global GDAL driver manager.
 *
 * This function fetches the pointer to the singleton global driver manager.
 * If the driver manager doesn't exist it is automatically created.
 *
 * @return pointer to the global driver manager.  This should not be able
 * to fail.
 */

GDALDriverManager * GetGDALDriverManager()

{
    if( poDM == NULL )
    {
        CPLMutexHolderD( &hDMMutex );

        if( poDM == NULL )
            poDM = new GDALDriverManager();
    }

    CPLAssert( NULL != poDM );

    return const_cast<GDALDriverManager *>( poDM );
}

/************************************************************************/
/*                         GDALDriverManager()                          */
/************************************************************************/

GDALDriverManager::GDALDriverManager() :
    nDrivers(0),
    papoDrivers(NULL)
{
    CPLAssert( poDM == NULL );

/* -------------------------------------------------------------------- */
/*      We want to push a location to search for data files             */
/*      supporting GDAL/OGR such as EPSG csv files, S-57 definition     */
/*      files, and so forth.  Use the INST_DATA macro (setup at         */
/*      configure time) if available. Otherwise we don't push anything  */
/*      and we hope other mechanisms such as environment variables will */
/*      have been employed.                                             */
/* -------------------------------------------------------------------- */
#ifdef INST_DATA
    if( CPLGetConfigOption( "GDAL_DATA", NULL ) != NULL )
    {
        // This one is picked up automatically by finder initialization.
    }
    else
    {
        CPLPushFinderLocation( INST_DATA );
    }
#endif
}

/************************************************************************/
/*                         ~GDALDriverManager()                         */
/************************************************************************/

// Keep these two in sync with gdalproxypool.cpp.
void GDALDatasetPoolPreventDestroy();
void GDALDatasetPoolForceDestroy();

GDALDriverManager::~GDALDriverManager()

{
/* -------------------------------------------------------------------- */
/*      Cleanup any open datasets.                                      */
/* -------------------------------------------------------------------- */

    // We have to prevent the destroying of the dataset pool during this first
    // phase, otherwise it cause crashes with a VRT B referencing a VRT A, and
    // if CloseDependentDatasets() is called first on VRT A.
    // If we didn't do this nasty trick, due to the refCountOfDisableRefCount
    // mechanism that cheats the real refcount of the dataset pool, we might
    // destroy the dataset pool too early, leading the VRT A to
    // destroy itself indirectly ... Ok, I am aware this explanation does
    // not make any sense unless you try it under a debugger ...
    // When people just manipulate "top-level" dataset handles, we luckily
    // don't need this horrible hack, but GetOpenDatasets() expose "low-level"
    // datasets, which defeat some "design" of the proxy pool.
    GDALDatasetPoolPreventDestroy();

    // First begin by requesting each remaining dataset to drop any reference
    // to other datasets.
    bool bHasDroppedRef = false;

    do
    {
        int nDSCount = 0;
        GDALDataset **papoDSList = GDALDataset::GetOpenDatasets(&nDSCount);

        // If a dataset has dropped a reference, the list might have become
        // invalid, so go out of the loop and try again with the new valid
        // list.
        bHasDroppedRef = false;
        for( int i = 0; i < nDSCount && !bHasDroppedRef; ++i )
        {
#if DEBUG_VERBOSE
            CPLDebug( "GDAL", "Call CloseDependentDatasets() on %s",
                      papoDSList[i]->GetDescription() );
#endif  // DEBUG_VERBOSE
            bHasDroppedRef =
                CPL_TO_BOOL(papoDSList[i]->CloseDependentDatasets());
        }
    } while(bHasDroppedRef);

    // Now let's destroy the dataset pool. Nobody should use it afterwards
    // if people have well released their dependent datasets above.
    GDALDatasetPoolForceDestroy();

    // Now close the stand-alone datasets.
    int nDSCount = 0;
    GDALDataset **papoDSList = GDALDataset::GetOpenDatasets(&nDSCount);
    for( int i = 0; i < nDSCount; ++i )
    {
        CPLDebug( "GDAL",
                  "Force close of %s (%p) in GDALDriverManager cleanup.",
                  papoDSList[i]->GetDescription(), papoDSList[i] );
        // Destroy with delete operator rather than GDALClose() to force
        // deletion of datasets with multiple reference count.
        // We could also iterate while GetOpenDatasets() returns a non NULL
        // list.
        delete papoDSList[i];
    }

/* -------------------------------------------------------------------- */
/*      Destroy the existing drivers.                                   */
/* -------------------------------------------------------------------- */
    while( GetDriverCount() > 0 )
    {
        GDALDriver *poDriver = GetDriver(0);

        DeregisterDriver(poDriver);
        delete poDriver;
    }

    delete GDALGetAPIPROXYDriver();

/* -------------------------------------------------------------------- */
/*      Cleanup local memory.                                           */
/* -------------------------------------------------------------------- */
    VSIFree( papoDrivers );

/* -------------------------------------------------------------------- */
/*      Cleanup any Proxy related memory.                               */
/* -------------------------------------------------------------------- */
    PamCleanProxyDB();

/* -------------------------------------------------------------------- */
/*      Blow away all the finder hints paths.  We really should not     */
/*      be doing all of them, but it is currently hard to keep track    */
/*      of those that actually belong to us.                            */
/* -------------------------------------------------------------------- */
    CPLFinderClean();
    CPLFreeConfig();
    CPLCleanupSharedFileMutex();

/* -------------------------------------------------------------------- */
/*      Cleanup any memory allocated by the OGRSpatialReference         */
/*      related subsystem.                                              */
/* -------------------------------------------------------------------- */
    OSRCleanup();

    OGRCleanupXercesMutex();

/* -------------------------------------------------------------------- */
/*      Cleanup VSIFileManager.                                         */
/* -------------------------------------------------------------------- */
    VSICleanupFileManager();

/* -------------------------------------------------------------------- */
/*      Cleanup thread local storage ... I hope the program is all      */
/*      done with GDAL/OGR!                                             */
/* -------------------------------------------------------------------- */
    CPLCleanupTLS();

/* -------------------------------------------------------------------- */
/*      Cleanup our mutex.                                              */
/* -------------------------------------------------------------------- */
    if( hDMMutex )
    {
        CPLDestroyMutex( hDMMutex );
        hDMMutex = NULL;
    }

/* -------------------------------------------------------------------- */
/*      Cleanup dataset list mutex.                                     */
/* -------------------------------------------------------------------- */
    if( *GDALGetphDLMutex() != NULL )
    {
        CPLDestroyMutex( *GDALGetphDLMutex() );
        *GDALGetphDLMutex() = NULL;
    }

/* -------------------------------------------------------------------- */
/*      Cleanup raster block mutex.                                     */
/* -------------------------------------------------------------------- */
    GDALRasterBlock::DestroyRBMutex();

/* -------------------------------------------------------------------- */
/*      Cleanup gdaltransformer.cpp mutex.                              */
/* -------------------------------------------------------------------- */
    GDALCleanupTransformDeserializerMutex();

/* -------------------------------------------------------------------- */
/*      Cleanup cpl_error.cpp mutex.                                    */
/* -------------------------------------------------------------------- */
    CPLCleanupErrorMutex();

/* -------------------------------------------------------------------- */
/*      Cleanup CPLsetlocale mutex.                                     */
/* -------------------------------------------------------------------- */
    CPLCleanupSetlocaleMutex();

/* -------------------------------------------------------------------- */
/*      Cleanup QHull mutex.                                            */
/* -------------------------------------------------------------------- */
    GDALTriangulationTerminate();

/* -------------------------------------------------------------------- */
/*      Cleanup the master CPL mutex, which governs the creation        */
/*      of all other mutexes.                                           */
/* -------------------------------------------------------------------- */
    CPLCleanupMasterMutex();

/* -------------------------------------------------------------------- */
/*      Ensure the global driver manager pointer is NULLed out.         */
/* -------------------------------------------------------------------- */
    if( poDM == this )
        poDM = NULL;
}

/************************************************************************/
/*                           GetDriverCount()                           */
/************************************************************************/

/**
 * \brief Fetch the number of registered drivers.
 *
 * This C analog to this is GDALGetDriverCount().
 *
 * @return the number of registered drivers.
 */

int GDALDriverManager::GetDriverCount() const

{
    return nDrivers;
}

/************************************************************************/
/*                         GDALGetDriverCount()                         */
/************************************************************************/

/**
 * \brief Fetch the number of registered drivers.
 *
 * @see GDALDriverManager::GetDriverCount()
 */

int CPL_STDCALL GDALGetDriverCount()

{
    return GetGDALDriverManager()->GetDriverCount();
}

/************************************************************************/
/*                             GetDriver()                              */
/************************************************************************/

/**
 * \brief Fetch driver by index.
 *
 * This C analog to this is GDALGetDriver().
 *
 * @param iDriver the driver index from 0 to GetDriverCount()-1.
 *
 * @return the driver identified by the index or NULL if the index is invalid
 */

GDALDriver * GDALDriverManager::GetDriver( int iDriver )

{
    CPLMutexHolderD( &hDMMutex );

    return GetDriver_unlocked(iDriver);
}

/************************************************************************/
/*                           GDALGetDriver()                            */
/************************************************************************/

/**
 * \brief Fetch driver by index.
 *
 * @see GDALDriverManager::GetDriver()
 */

GDALDriverH CPL_STDCALL GDALGetDriver( int iDriver )

{
    return /* (GDALDriverH) */ GetGDALDriverManager()->GetDriver(iDriver);
}

/************************************************************************/
/*                           RegisterDriver()                           */
/************************************************************************/

/**
 * \brief Register a driver for use.
 *
 * The C analog is GDALRegisterDriver().
 *
 * Normally this method is used by format specific C callable registration
 * entry points such as GDALRegister_GTiff() rather than being called
 * directly by application level code.
 *
 * If this driver (based on the object pointer, not short name) is already
 * registered, then no change is made, and the index of the existing driver
 * is returned.  Otherwise the driver list is extended, and the new driver
 * is added at the end.
 *
 * @param poDriver the driver to register.
 *
 * @return the index of the new installed driver.
 */

int GDALDriverManager::RegisterDriver( GDALDriver * poDriver )

{
    CPLMutexHolderD( &hDMMutex );

/* -------------------------------------------------------------------- */
/*      If it is already registered, just return the existing           */
/*      index.                                                          */
/* -------------------------------------------------------------------- */
    if( GetDriverByName_unlocked( poDriver->GetDescription() ) != NULL )
    {
        for( int i = 0; i < nDrivers; ++i )
        {
            if( papoDrivers[i] == poDriver )
            {
                return i;
            }
        }

        CPLAssert( false );
    }

/* -------------------------------------------------------------------- */
/*      Otherwise grow the list to hold the new entry.                  */
/* -------------------------------------------------------------------- */
    GDALDriver** papoNewDrivers = static_cast<GDALDriver **>(
        VSI_REALLOC_VERBOSE(papoDrivers, sizeof(GDALDriver *) * (nDrivers+1)) );
    if( papoNewDrivers == NULL )
        return -1;
    papoDrivers = papoNewDrivers;

    papoDrivers[nDrivers] = poDriver;
    ++nDrivers;

    if( poDriver->pfnOpen != NULL ||
        poDriver->pfnOpenWithDriverArg != NULL )
        poDriver->SetMetadataItem( GDAL_DCAP_OPEN, "YES" );

    if( poDriver->pfnCreate != NULL )
        poDriver->SetMetadataItem( GDAL_DCAP_CREATE, "YES" );

    if( poDriver->pfnCreateCopy != NULL )
        poDriver->SetMetadataItem( GDAL_DCAP_CREATECOPY, "YES" );

    // Backward compatibility for GDAL raster out-of-tree drivers:
    // If a driver hasn't explicitly set a vector capability, assume it is
    // a raster-only driver (legacy OGR drivers will have DCAP_VECTOR set before
    // calling RegisterDriver()).
    if( poDriver->GetMetadataItem( GDAL_DCAP_RASTER ) == NULL &&
        poDriver->GetMetadataItem( GDAL_DCAP_VECTOR ) == NULL &&
        poDriver->GetMetadataItem( GDAL_DCAP_GNM ) == NULL )
    {
        CPLDebug( "GDAL", "Assuming DCAP_RASTER for driver %s. Please fix it.",
                  poDriver->GetDescription() );
        poDriver->SetMetadataItem( GDAL_DCAP_RASTER, "YES" );
    }

    if( poDriver->GetMetadataItem( GDAL_DMD_OPENOPTIONLIST ) != NULL &&
        poDriver->pfnIdentify == NULL &&
        !STARTS_WITH_CI(poDriver->GetDescription(), "Interlis") )
    {
        CPLDebug( "GDAL",
                  "Driver %s that defines GDAL_DMD_OPENOPTIONLIST must also "
                  "implement Identify(), so that it can be used",
                  poDriver->GetDescription() );
    }

    oMapNameToDrivers[CPLString(poDriver->GetDescription()).toupper()] =
        poDriver;

    int iResult = nDrivers - 1;

    return iResult;
}

/************************************************************************/
/*                         GDALRegisterDriver()                         */
/************************************************************************/

/**
 * \brief Register a driver for use.
 *
 * @see GDALDriverManager::GetRegisterDriver()
 */

int CPL_STDCALL GDALRegisterDriver( GDALDriverH hDriver )

{
    VALIDATE_POINTER1( hDriver, "GDALRegisterDriver", 0 );

    return GetGDALDriverManager()->
        RegisterDriver( static_cast<GDALDriver *>( hDriver ) );
}

/************************************************************************/
/*                          DeregisterDriver()                          */
/************************************************************************/

/**
 * \brief Deregister the passed driver.
 *
 * If the driver isn't found no change is made.
 *
 * The C analog is GDALDeregisterDriver().
 *
 * @param poDriver the driver to deregister.
 */

void GDALDriverManager::DeregisterDriver( GDALDriver * poDriver )

{
    CPLMutexHolderD( &hDMMutex );

    int i = 0;  // Used after for.
    for( ; i < nDrivers; ++i )
    {
        if( papoDrivers[i] == poDriver )
            break;
    }

    if( i == nDrivers )
        return;

    oMapNameToDrivers.erase(CPLString(poDriver->GetDescription()).toupper());
    --nDrivers;
    // Move all following drivers down by one to pack the list.
    while( i < nDrivers )
    {
        papoDrivers[i] = papoDrivers[i+1];
        ++i;
    }
}

/************************************************************************/
/*                        GDALDeregisterDriver()                        */
/************************************************************************/

/**
 * \brief Deregister the passed driver.
 *
 * @see GDALDriverManager::GetDeregisterDriver()
 */

void CPL_STDCALL GDALDeregisterDriver( GDALDriverH hDriver )

{
    VALIDATE_POINTER0( hDriver, "GDALDeregisterDriver" );

    GetGDALDriverManager()->DeregisterDriver( (GDALDriver *) hDriver );
}

/************************************************************************/
/*                          GetDriverByName()                           */
/************************************************************************/

/**
 * \brief Fetch a driver based on the short name.
 *
 * The C analog is the GDALGetDriverByName() function.
 *
 * @param pszName the short name, such as GTiff, being searched for.
 *
 * @return the identified driver, or NULL if no match is found.
 */

GDALDriver * GDALDriverManager::GetDriverByName( const char * pszName )

{
    CPLMutexHolderD( &hDMMutex );

    // Alias old name to new name
    if( EQUAL(pszName, "CartoDB") )
        pszName = "Carto";

    return oMapNameToDrivers[CPLString(pszName).toupper()];
}

/************************************************************************/
/*                        GDALGetDriverByName()                         */
/************************************************************************/

/**
 * \brief Fetch a driver based on the short name.
 *
 * @see GDALDriverManager::GetDriverByName()
 */

GDALDriverH CPL_STDCALL GDALGetDriverByName( const char * pszName )

{
    VALIDATE_POINTER1( pszName, "GDALGetDriverByName", NULL );

    return GetGDALDriverManager()->GetDriverByName( pszName );
}

/************************************************************************/
/*                          AutoSkipDrivers()                           */
/************************************************************************/

/**
 * \brief This method unload undesirable drivers.
 *
 * All drivers specified in the comma delimited list in the GDAL_SKIP
 * environment variable) will be deregistered and destroyed.  This method
 * should normally be called after registration of standard drivers to allow
 * the user a way of unloading undesired drivers.  The GDALAllRegister()
 * function already invokes AutoSkipDrivers() at the end, so if that functions
 * is called, it should not be necessary to call this method from application
 * code.
 *
 * Note: space separator is also accepted for backward compatibility, but some
 * vector formats have spaces in their names, so it is encouraged to use comma
 * to avoid issues.
 */

void GDALDriverManager::AutoSkipDrivers()

{
    char **apapszList[2] = { NULL, NULL };
    const char* pszGDAL_SKIP = CPLGetConfigOption( "GDAL_SKIP", NULL );
    if( pszGDAL_SKIP != NULL )
    {
        // Favor comma as a separator. If not found, then use space.
        const char* pszSep = (strchr(pszGDAL_SKIP, ',') != NULL) ? "," : " ";
        apapszList[0] =
            CSLTokenizeStringComplex( pszGDAL_SKIP, pszSep, FALSE, FALSE );
    }
    const char* pszOGR_SKIP = CPLGetConfigOption( "OGR_SKIP", NULL );
    if( pszOGR_SKIP != NULL )
    {
        // OGR has always used comma as a separator.
        apapszList[1] = CSLTokenizeStringComplex(pszOGR_SKIP, ",", FALSE, FALSE);
    }

    for( int j = 0; j < 2; ++j )
    {
        for( int i = 0; apapszList[j] != NULL && apapszList[j][i] != NULL; ++i )
        {
            GDALDriver * const poDriver = GetDriverByName( apapszList[j][i] );

            if( poDriver == NULL )
            {
                CPLError( CE_Warning, CPLE_AppDefined,
                          "Unable to find driver %s to unload from GDAL_SKIP "
                          "environment variable.",
                        apapszList[j][i] );
            }
            else
            {
                CPLDebug( "GDAL", "AutoSkipDriver(%s)", apapszList[j][i] );
                DeregisterDriver( poDriver );
                delete poDriver;
            }
        }
    }

    CSLDestroy( apapszList[0] );
    CSLDestroy( apapszList[1] );
}

/************************************************************************/
/*                          AutoLoadDrivers()                           */
/************************************************************************/

/**
 * \brief Auto-load GDAL drivers from shared libraries.
 *
 * This function will automatically load drivers from shared libraries.  It
 * searches the "driver path" for .so (or .dll) files that start with the
 * prefix "gdal_X.so".  It then tries to load them and then tries to call a
 * function within them called GDALRegister_X() where the 'X' is the same as
 * the remainder of the shared library basename ('X' is case sensitive), or
 * failing that to call GDALRegisterMe().
 *
 * There are a few rules for the driver path.  If the GDAL_DRIVER_PATH
 * environment variable it set, it is taken to be a list of directories to
 * search separated by colons on UNIX, or semi-colons on Windows.  Otherwise
 * the /usr/local/lib/gdalplugins directory, and (if known) the
 * lib/gdalplugins subdirectory of the gdal home directory are searched on
 * UNIX and $(BINDIR)\\gdalplugins on Windows.
 *
 * Auto loading can be completely disabled by setting the GDAL_DRIVER_PATH
 * config option to "disable".
 */

void GDALDriverManager::AutoLoadDrivers()

{
#ifdef GDAL_NO_AUTOLOAD
    CPLDebug( "GDAL", "GDALDriverManager::AutoLoadDrivers() not compiled in." );
#else
    const char *pszGDAL_DRIVER_PATH =
        CPLGetConfigOption( "GDAL_DRIVER_PATH", NULL );
    if( pszGDAL_DRIVER_PATH == NULL )
        pszGDAL_DRIVER_PATH = CPLGetConfigOption( "OGR_DRIVER_PATH", NULL );

/* -------------------------------------------------------------------- */
/*      Allow applications to completely disable this search by         */
/*      setting the driver path to the special string "disable".        */
/* -------------------------------------------------------------------- */
    if( pszGDAL_DRIVER_PATH != NULL && EQUAL(pszGDAL_DRIVER_PATH,"disable"))
    {
        CPLDebug( "GDAL", "GDALDriverManager::AutoLoadDrivers() disabled." );
        return;
    }

/* -------------------------------------------------------------------- */
/*      Where should we look for stuff?                                 */
/* -------------------------------------------------------------------- */
    char **papszSearchPath = NULL;

    if( pszGDAL_DRIVER_PATH != NULL )
    {
#ifdef WIN32
        papszSearchPath =
            CSLTokenizeStringComplex( pszGDAL_DRIVER_PATH, ";", TRUE, FALSE );
#else
        papszSearchPath =
            CSLTokenizeStringComplex( pszGDAL_DRIVER_PATH, ":", TRUE, FALSE );
#endif
    }
    else
    {
#ifdef GDAL_PREFIX
        papszSearchPath = CSLAddString( papszSearchPath,
    #ifdef MACOSX_FRAMEWORK
                                        GDAL_PREFIX "/PlugIns");
    #else
                                        GDAL_PREFIX "/lib/gdalplugins" );
    #endif
#else
        char szExecPath[1024];

        if( CPLGetExecPath( szExecPath, sizeof(szExecPath) ) )
        {
            char szPluginDir[sizeof(szExecPath)+50];
            strcpy( szPluginDir, CPLGetDirname( szExecPath ) );
            strcat( szPluginDir, "\\gdalplugins" );
            papszSearchPath = CSLAddString( papszSearchPath, szPluginDir );
        }
        else
        {
            papszSearchPath = CSLAddString( papszSearchPath,
                                            "/usr/local/lib/gdalplugins" );
        }
#endif

   #ifdef MACOSX_FRAMEWORK
   #define num2str(x) str(x)
   #define str(x) #x
     papszSearchPath = CSLAddString( papszSearchPath,
                                     "/Library/Application Support/GDAL/"
                                     num2str(GDAL_VERSION_MAJOR) "."
                                     num2str(GDAL_VERSION_MINOR) "/PlugIns" );
   #endif
    }

/* -------------------------------------------------------------------- */
/*      Format the ABI version specific subdirectory to look in.        */
/* -------------------------------------------------------------------- */
    CPLString osABIVersion;

    osABIVersion.Printf( "%d.%d", GDAL_VERSION_MAJOR, GDAL_VERSION_MINOR );

/* -------------------------------------------------------------------- */
/*      Scan each directory looking for files starting with gdal_       */
/* -------------------------------------------------------------------- */
    for( int iDir = 0; iDir < CSLCount(papszSearchPath); ++iDir )
    {
        CPLString osABISpecificDir =
            CPLFormFilename( papszSearchPath[iDir], osABIVersion, NULL );

        VSIStatBufL sStatBuf;
        if( VSIStatL( osABISpecificDir, &sStatBuf ) != 0 )
            osABISpecificDir = papszSearchPath[iDir];

        char **papszFiles = VSIReadDir( osABISpecificDir );
        const int nFileCount = CSLCount(papszFiles);

        for( int iFile = 0; iFile < nFileCount; ++iFile )
        {
            const char *pszExtension = CPLGetExtension( papszFiles[iFile] );

            if( !EQUAL(pszExtension,"dll")
                && !EQUAL(pszExtension,"so")
                && !EQUAL(pszExtension,"dylib") )
                continue;

            char *pszFuncName;
            if( STARTS_WITH_CI(papszFiles[iFile], "gdal_") )
            {
                pszFuncName = (char *) CPLCalloc(strlen(papszFiles[iFile])+20,1);
                snprintf( pszFuncName,
                          strlen(papszFiles[iFile])+20,
                          "GDALRegister_%s",
                        CPLGetBasename(papszFiles[iFile]) + strlen("gdal_") );
            }
            else if( STARTS_WITH_CI(papszFiles[iFile], "ogr_") )
            {
                pszFuncName = (char *) CPLCalloc(strlen(papszFiles[iFile])+20,1);
                snprintf( pszFuncName,
                         strlen(papszFiles[iFile])+20,
                         "RegisterOGR%s",
                         CPLGetBasename(papszFiles[iFile]) + strlen("ogr_") );
            }
            else
                continue;

            const char *pszFilename
                = CPLFormFilename( osABISpecificDir,
                                   papszFiles[iFile], NULL );

            CPLErrorReset();
            CPLPushErrorHandler(CPLQuietErrorHandler);
            void *pRegister = CPLGetSymbol( pszFilename, pszFuncName );
            CPLPopErrorHandler();
            if( pRegister == NULL )
            {
                CPLString osLastErrorMsg(CPLGetLastErrorMsg());
                strcpy( pszFuncName, "GDALRegisterMe" );
                pRegister = CPLGetSymbol( pszFilename, pszFuncName );
                if( pRegister == NULL )
                {
                    CPLError( CE_Failure, CPLE_AppDefined,
                              "%s", osLastErrorMsg.c_str() );
                }
            }

            if( pRegister != NULL )
            {
                CPLDebug( "GDAL", "Auto register %s using %s.",
                          pszFilename, pszFuncName );

                ((void (*)()) pRegister)();
            }

            CPLFree( pszFuncName );
        }

        CSLDestroy( papszFiles );
    }

    CSLDestroy( papszSearchPath );

#endif  // GDAL_NO_AUTOLOAD
}

/************************************************************************/
/*                      GDALDestroyDriverManager()                      */
/************************************************************************/

/**
 * \brief Destroy the driver manager.
 *
 * Incidentally unloads all managed drivers.
 *
 * NOTE: This function is not thread safe.  It should not be called while
 * other threads are actively using GDAL.
 */

void CPL_STDCALL GDALDestroyDriverManager( void )

{
    // THREADSAFETY: We would like to lock the mutex here, but it
    // needs to be reacquired within the destructor during driver
    // deregistration.

// FIXME: Disale following code as it crashed on OSX CI test.
//#if HAVE_CXX11
//    std::lock_guard<std::mutex> oLock(oDeleteMutex);
//#endif

    if( poDM != NULL )
    {
        delete poDM;
        poDM = NULL;
    }
}<|MERGE_RESOLUTION|>--- conflicted
+++ resolved
@@ -53,11 +53,7 @@
 #  endif
 #endif
 
-<<<<<<< HEAD
-// FIXME: Disale following code as it crashed on OSX CI test.
-=======
 // FIXME: Disabled following code as it crashed on OSX CI test.
->>>>>>> 9f8225aa
 //#if HAVE_CXX11
 //#include <mutex>
 //#endif
