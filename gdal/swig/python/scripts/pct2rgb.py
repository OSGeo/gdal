--- conflicted
+++ resolved
@@ -35,14 +35,7 @@
 
 from osgeo import gdal
 
-<<<<<<< HEAD
-try:
-    progress = gdal.TermProgress_nocb
-except AttributeError:
-    progress = gdal.TermProgress
-=======
 progress = gdal.TermProgress_nocb
->>>>>>> 8c19ac00
 
 try:
     import numpy as Numeric
