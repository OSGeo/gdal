--- conflicted
+++ resolved
@@ -37,14 +37,7 @@
 from osgeo import ogr
 from osgeo import osr
 
-<<<<<<< HEAD
-try:
-    progress = gdal.TermProgress_nocb
-except AttributeError:
-    progress = gdal.TermProgress
-=======
 progress = gdal.TermProgress_nocb
->>>>>>> 8c19ac00
 
 
 class AffineTransformDecorator:
