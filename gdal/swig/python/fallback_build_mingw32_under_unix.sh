#!/bin/sh

# This is a script to build the python extensions with Python 2.7 and
# a mingw32 cross-compiler under Linux/Unix. It needs wine to run native python.

# You may need to customize the following versions to match your cross-compiler
# name and your native python installation
if test "x${CXX}" = "x"; then
  CXX=i586-mingw32msvc-g++
else
  CXX="${CXX}"
fi
PYTHONHOME=$HOME/.wine/drive_c/Python27
PYTHONLIB=python27

if test -d "${PYTHONHOME}/Lib/site-packages/numpy/core/include"; then
    echo "NumPy found !"
    HAS_NUMPY=yes
else
    HAS_NUMPY=no
fi

INCFLAGS="-I${PYTHONHOME}/include -I../../port -I../../gcore -I../../alg -I../../ogr/ -I../../apps/"
LINKFLAGS="-L../../.libs -lgdal -L${PYTHONHOME}/libs -l${PYTHONLIB}"
CFLAGS="-O2 -D__MSVCRT_VERSION__=0x0601"

# Run native python
<<<<<<< HEAD
wine "${PYTHONHOME}/python" setup.py build
=======
wine "$PYTHONHOME/python" setup.py build
>>>>>>> 0c03cff4

# Determine OUTDIR
if test -d build/lib.win32-2.7; then
  OUTDIR=build/lib.win32-2.7/osgeo
elif test -d build/lib.win-amd64-2.7; then
  OUTDIR=build/lib.win-amd64-2.7/osgeo
  CFLAGS="-DMS_WIN64 $CFLAGS"
else
  echo "Cannot determine OUTDIR"
  exit 1
fi

# Build extensions

# Horrible hack because if <cmath> is included after Python.h we get weird errors
echo '#include <cmath>' > extensions/gdal_wrap.temp.cpp
cat extensions/gdal_wrap.cpp >> extensions/gdal_wrap.temp.cpp
${CXX} ${CFLAGS} -std=c++11 extensions/gdal_wrap.temp.cpp -shared -o ${OUTDIR}/_gdal.pyd ${INCFLAGS} ${LINKFLAGS}
${CXX} ${CFLAGS} -std=c++11 extensions/ogr_wrap.cpp -shared -o ${OUTDIR}/_ogr.pyd ${INCFLAGS} ${LINKFLAGS}
${CXX} ${CFLAGS} -std=c++11 extensions/osr_wrap.cpp -shared -o ${OUTDIR}/_osr.pyd ${INCFLAGS} ${LINKFLAGS}
${CXX} ${CFLAGS} -std=c++11 extensions/gdalconst_wrap.c -shared -o ${OUTDIR}/_gdalconst.pyd ${INCFLAGS} ${LINKFLAGS}

if test x${HAS_NUMPY} = "xyes"; then
    ${CXX} ${CFLAGS} extensions/gdal_array_wrap.cpp -shared -o ${OUTDIR}/_gdal_array.pyd ${INCFLAGS} -I${PYTHONHOME}/Lib/site-packages/numpy/core/include ${LINKFLAGS}
fi<|MERGE_RESOLUTION|>--- conflicted
+++ resolved
@@ -25,11 +25,7 @@
 CFLAGS="-O2 -D__MSVCRT_VERSION__=0x0601"
 
 # Run native python
-<<<<<<< HEAD
-wine "${PYTHONHOME}/python" setup.py build
-=======
 wine "$PYTHONHOME/python" setup.py build
->>>>>>> 0c03cff4
 
 # Determine OUTDIR
 if test -d build/lib.win32-2.7; then
