#!/usr/bin/env python
"""Doxygen XML to SWIG docstring converter.

Converts Doxygen generated XML files into a file containing docstrings
that can be used by SWIG-1.3.x.  Note that you need to get SWIG
version > 1.3.23 or use Robin Dunn's docstring patch to be able to use
the resulting output.

Usage:

  doxy2swig.py input.xml output.i

input.xml is your doxygen generated XML file and output.i is where the
output will be written (the file will be clobbered).

"""

# This code is implemented using Mark Pilgrim's code as a guideline:
#   http://www.faqs.org/docs/diveintopython/kgp_divein.html
#
# Author: Prabhu Ramachandran
# License: BSD style


from xml.dom import minidom
import re
import textwrap
import sys
import types
import os.path


def my_open_read(source):
    if hasattr(source, "read"):
        return source
    else:
        return open(source)


def my_open_write(dest):
    if hasattr(dest, "write"):
        return dest
    else:
        return open(dest, 'w')


class Doxy2SWIG:
    """Converts Doxygen generated XML files into a file containing
    docstrings that can be used by SWIG-1.3.x that have support for
    feature("docstring").  Once the data is parsed it is stored in
    self.pieces.
    """

    def __init__(self, src):
        """Initialize the instance given a source object (file or
        filename).

        """
        f = my_open_read(src)
        self.my_dir = os.path.dirname(f.name)
        self.xmldoc = minidom.parse(f).documentElement
        f.close()

        self.pieces = []
        self.pieces.append('\n// File: %s\n' %\
                           os.path.basename(f.name))

        self.space_re = re.compile(r'\s+')
        self.lead_spc = re.compile(r'^(%feature\S+\s+\S+\s*?)"\s+(\S)')
        self.multi = 0
        self.ignores = ('inheritancegraph', 'param', 'listofallmembers',
                        'innerclass', 'name', 'declname', 'incdepgraph',
                        'invincdepgraph', 'programlisting', 'type',
                        'references', 'referencedby', 'location',
                        'collaborationgraph', 'reimplements',
                        'reimplementedby', 'derivedcompoundref',
                        'basecompoundref')
        #self.generics = []

    def generate(self):
        """Parses the file set in the initialization.  The resulting
        data is stored in `self.pieces`.

        """
        self.parse(self.xmldoc)

    def parse(self, node):
        """Parse a given node.  This function in turn calls the
        `parse_<nodeType>` functions which handle the respective
        nodes.

        """
        pm = getattr(self, "parse_%s"%node.__class__.__name__)
        pm(node)

    def parse_Document(self, node):
        self.parse(node.documentElement)

    def parse_Text(self, node):
        txt = node.data
        txt = txt.replace('\\', r'\\\\')
        txt = txt.replace('"', r'\"')
        # ignore pure whitespace
        m = self.space_re.match(txt)
        if m and len(m.group()) == len(txt):
            pass
        else:
            self.add_text(textwrap.fill(txt))

    def parse_Element(self, node):
        """Parse an `ELEMENT_NODE`.  This calls specific
        `do_<tagName>` handlers for different elements.  If no handler
        is available the `generic_parse` method is called.  All
        tagNames specified in `self.ignores` are simply ignored.
        """
        name = node.tagName
        ignores = self.ignores
        if name in ignores:
            return
        attr = "do_%s" % name
        if hasattr(self, attr):
            handlerMethod = getattr(self, attr)
            handlerMethod(node)
        else:
            self.generic_parse(node)
            #if name not in self.generics: self.generics.append(name)

    def add_text(self, value):
        """Adds text corresponding to `value` into `self.pieces`."""
        if type(value) in (types.ListType, types.TupleType):
            self.pieces.extend(value)
        else:
            self.pieces.append(value)

    def get_specific_nodes(self, node, names):
        """Given a node and a sequence of strings in `names`, return a
        dictionary containing the names as keys and child
        `ELEMENT_NODEs`, that have a `tagName` equal to the name.

        """
        nodes = [(x.tagName, x) for x in node.childNodes \
                 if x.nodeType == x.ELEMENT_NODE and \
                 x.tagName in names]
        return dict(nodes)

    def generic_parse(self, node, pad=0):
        """A Generic parser for arbitrary tags in a node.

        Parameters:

         - node:  A node in the DOM.
         - pad: `int` (default: 0)

           If 0 the node data is not padded with newlines.  If 1 it
           appends a newline after parsing the childNodes.  If 2 it
           pads before and after the nodes are processed.  Defaults to
           0.

        """
        npiece = 0
        if pad:
            npiece = len(self.pieces)
            if pad == 2:
                self.add_text('\n')
        for n in node.childNodes:
            self.parse(n)
        if pad:
            if len(self.pieces) > npiece:
                self.add_text('\n')

    def space_parse(self, node):
        self.add_text(' ')
        self.generic_parse(node)

    do_ref = space_parse
    do_emphasis = space_parse
    do_bold = space_parse
    do_computeroutput = space_parse
    do_formula = space_parse

    def do_compoundname(self, node):
        self.add_text('\n\n')
        data = node.firstChild.data
        self.add_text('%%feature("docstring") %s "\n'%data)

    def do_compounddef(self, node):
        kind = node.attributes['kind'].value
        if kind in ('class', 'struct'):
            prot = node.attributes['prot'].value
            if prot != 'public':
                return
            names = ('compoundname', 'briefdescription',
                     'detaileddescription', 'includes')
            first = self.get_specific_nodes(node, names)
            for n in names:
                if n in first:
                    self.parse(first[n])
            self.add_text(['";', '\n'])
            for n in node.childNodes:
                if n not in first.values():
                    self.parse(n)
        elif kind in ('file', 'namespace'):
            nodes = node.getElementsByTagName('sectiondef')
            for n in nodes:
                self.parse(n)

    def do_includes(self, node):
        self.add_text('C++ includes: ')
        self.generic_parse(node, pad=1)

    def do_parameterlist(self, node):
        self.add_text(['\n', '\n', 'Parameters:', '\n'])
        self.generic_parse(node, pad=1)

    def do_para(self, node):
        self.add_text('\n')
        self.generic_parse(node, pad=1)

    def do_parametername(self, node):
        self.add_text('\n')
        self.add_text("%s: "%node.firstChild.data)

    def do_parameterdefinition(self, node):
        self.generic_parse(node, pad=1)

    def do_detaileddescription(self, node):
        self.generic_parse(node, pad=1)

    def do_briefdescription(self, node):
        self.generic_parse(node, pad=1)

    def do_memberdef(self, node):
        prot = node.attributes['prot'].value
        id = node.attributes['id'].value
        kind = node.attributes['kind'].value
        tmp = node.parentNode.parentNode.parentNode
        compdef = tmp.getElementsByTagName('compounddef')[0]
        cdef_kind = compdef.attributes['kind'].value

        if prot == 'public':
            first = self.get_specific_nodes(node, ('definition', 'name'))
            name = first['name'].firstChild.data
<<<<<<< HEAD
            name = name.replace(sys.argv[4], '')
            if name[:8] == 'operator': # Don't handle operators yet.
=======
            name = name.replace(sys.argv[4],'')
            if name[:8] == 'operator':  # Don't handle operators yet.
>>>>>>> 4f6defb4
                return

            defn = first['definition'].firstChild.data
            self.add_text('\n')
            self.add_text('%feature("docstring") ')

            anc = node.parentNode.parentNode
            if cdef_kind in ('file', 'namespace'):
                ns_node = anc.getElementsByTagName('innernamespace')
                if not ns_node and cdef_kind == 'namespace':
                    ns_node = anc.getElementsByTagName('compoundname')
                if ns_node:
                    ns = ns_node[0].firstChild.data
                    self.add_text(' %s::%s "\n%s'%(ns, name, defn))
                else:
                    self.add_text(' %s "\n%s'%(name, defn))
            elif cdef_kind in ('class', 'struct'):
                # Get the full function name.
                anc_node = anc.getElementsByTagName('compoundname')
                cname = anc_node[0].firstChild.data
                self.add_text(' %s::%s "\n%s'%(cname, name, defn))

            for n in node.childNodes:
                if n not in first.values():
                    self.parse(n)
            self.add_text(['";', '\n'])

    def do_definition(self, node):
        data = node.firstChild.data
        self.add_text('%s "\n%s'%(data, data))

    def do_sectiondef(self, node):
        kind = node.attributes['kind'].value
        if kind in ('public-func', 'func'):
            self.generic_parse(node)

    def do_simplesect(self, node):
        kind = node.attributes['kind'].value
        if kind in ('date', 'rcs', 'version'):
            pass
        elif kind == 'warning':
            self.add_text(['\n', 'WARNING: '])
            self.generic_parse(node)
        elif kind == 'see':
            self.add_text('\n')
            self.add_text('See: ')
            self.generic_parse(node)
        else:
            self.generic_parse(node)

    def do_argsstring(self, node):
        self.generic_parse(node, pad=1)

    def do_member(self, node):
        kind = node.attributes['kind'].value
        refid = node.attributes['refid'].value
        if kind == 'function' and refid[:9] == 'namespace':
            self.generic_parse(node)

    def do_doxygenindex(self, node):
        self.multi = 1
        comps = node.getElementsByTagName('compound')
        for c in comps:
            refid = c.attributes['refid'].value
            fname = refid + '.xml'
            if not os.path.exists(fname):
                fname = os.path.join(self.my_dir, fname)
            print "parsing file: %s"%fname
            p = Doxy2SWIG(fname)
            p.generate()
            self.pieces.extend(self.clean_pieces(p.pieces))

    def write(self, fname):
        o = my_open_write(fname)
        o.write("%%extend %s {" % sys.argv[3])
        if self.multi:
            o.write("".join(self.pieces))
        else:
            o.write("".join(self.clean_pieces(self.pieces)))
        o.write('}')
        o.close()

    def clean_pieces(self, pieces):
        """Cleans the list of strings given as `pieces`.  It replaces
        multiple newlines by a maximum of 2 and returns a new list.
        It also wraps the paragraphs nicely.

        """
        ret = []
        count = 0
        for i in pieces:
            if i == '\n':
                count = count + 1
            else:
                if i == '";':
                    if count:
                        ret.append('\n')
                elif count > 2:
                    ret.append('\n\n')
                elif count:
                    ret.append('\n' * count)
                count = 0
                ret.append(i)

        _data = "".join(ret)
        ret = []
        for i in _data.split('\n\n'):
            if i == 'Parameters:':
                ret.extend(['Parameters:\n-----------', '\n\n'])
            elif i.find('// File:') > -1:  # leave comments alone.
                ret.extend([i, '\n'])
            else:
                _tmp = textwrap.fill(i.strip())
                _tmp = self.lead_spc.sub(r'\1"\2', _tmp)
                ret.extend([_tmp, '\n\n'])
        return ret


def main(input, output):
    p = Doxy2SWIG(input)
    p.generate()
    p.write(output)


if __name__ == '__main__':
    main(sys.argv[1], sys.argv[2])<|MERGE_RESOLUTION|>--- conflicted
+++ resolved
@@ -240,13 +240,8 @@
         if prot == 'public':
             first = self.get_specific_nodes(node, ('definition', 'name'))
             name = first['name'].firstChild.data
-<<<<<<< HEAD
             name = name.replace(sys.argv[4], '')
-            if name[:8] == 'operator': # Don't handle operators yet.
-=======
-            name = name.replace(sys.argv[4],'')
             if name[:8] == 'operator':  # Don't handle operators yet.
->>>>>>> 4f6defb4
                 return
 
             defn = first['definition'].firstChild.data
