/******************************************************************************
 * $Id$
 *
 * Project:  GNM Core SWIG Interface declarations.
 * Purpose:  GNM declarations.
 * Authors:  Mikhail Gusev (gusevmihs at gmail dot com)
 *           Dmitry Baryshnikov, polimax@mail.ru
 *
 ******************************************************************************
 * Copyright (c) 2014, Mikhail Gusev
 * Copyright (c) 2014-2015, NextGIS <info@nextgis.com>
 *
 * Permission is hereby granted, free of charge, to any person obtaining a
 * copy of this software and associated documentation files (the "Software"),
 * to deal in the Software without restriction, including without limitation
 * the rights to use, copy, modify, merge, publish, distribute, sublicense,
 * and/or sell copies of the Software, and to permit persons to whom the
 * Software is furnished to do so, subject to the following conditions:
 *
 * The above copyright notice and this permission notice shall be included
 * in all copies or substantial portions of the Software.
 *
 * THE SOFTWARE IS PROVIDED "AS IS", WITHOUT WARRANTY OF ANY KIND, EXPRESS
 * OR IMPLIED, INCLUDING BUT NOT LIMITED TO THE WARRANTIES OF MERCHANTABILITY,
 * FITNESS FOR A PARTICULAR PURPOSE AND NONINFRINGEMENT. IN NO EVENT SHALL
 * THE AUTHORS OR COPYRIGHT HOLDERS BE LIABLE FOR ANY CLAIM, DAMAGES OR OTHER
 * LIABILITY, WHETHER IN AN ACTION OF CONTRACT, TORT OR OTHERWISE, ARISING
 * FROM, OUT OF OR IN CONNECTION WITH THE SOFTWARE OR THE USE OR OTHER
 * DEALINGS IN THE SOFTWARE.
 *****************************************************************************/

#ifndef FROM_GDAL_I
%include "exception.i"
#endif
%include constraints.i

#ifdef PERL_CPAN_NAMESPACE
%module "Geo::GNM"
#elif defined(SWIGCSHARP)
%module Gnm
#else
%module gnm
#endif

#ifdef SWIGCSHARP
%include swig_csharp_extensions.i
#endif

#ifdef SWIGPERL
%include confess.i
#endif

#ifndef SWIGJAVA
%feature ("compactdefaultargs");
#endif

%{
#include <iostream>
using namespace std;

#include "gdal.h"
#include "ogr_api.h"
#include "ogr_p.h"
#include "ogr_core.h"
#include "cpl_port.h"
#include "cpl_string.h"
#include "ogr_srs_api.h"
#include "gnm_api.h"

typedef void GDALMajorObjectShadow;
typedef void GNMNetworkShadow;
typedef void GNMGenericNetworkShadow;

#ifdef DEBUG
typedef struct OGRSpatialReferenceHS OSRSpatialReferenceShadow;
#ifndef SWIGPERL
typedef struct OGRDriverHS OGRDriverShadow;
typedef struct OGRDataSourceHS OGRDataSourceShadow;
#endif
typedef struct OGRLayerHS OGRLayerShadow;
typedef struct OGRFeatureHS OGRFeatureShadow;
typedef struct OGRFeatureDefnHS OGRFeatureDefnShadow;
typedef struct OGRGeometryHS OGRGeometryShadow;
typedef struct OGRCoordinateTransformationHS OSRCoordinateTransformationShadow;
typedef struct OGRCoordinateTransformationHS OGRCoordinateTransformationShadow;
typedef struct OGRFieldDefnHS OGRFieldDefnShadow;
#else
typedef void OSRSpatialReferenceShadow;
#ifndef SWIGPERL
typedef void OGRDriverShadow;
typedef void OGRDataSourceShadow;
#endif
typedef void OGRLayerShadow;
typedef void OGRFeatureShadow;
typedef void OGRFeatureDefnShadow;
typedef void OGRGeometryShadow;
typedef void OSRCoordinateTransformationShadow;
typedef void OGRFieldDefnShadow;
#endif
typedef struct OGRStyleTableHS OGRStyleTableShadow;
typedef struct OGRGeomFieldDefnHS OGRGeomFieldDefnShadow;
%}

#if defined(SWIGPYTHON)
%include python_exceptions.i
%include python_strings.i
%include typemaps_python.i
#elif defined(SWIGRUBY)
//%include typemaps_ruby.i
#elif defined(SWIGPHP4)
//%include typemaps_php.i
#elif defined(SWIGCSHARP)
//%include gnm_csharp.i
#elif defined(SWIGJAVA)
%include gnm_java.i
#elif defined(SWIGPERL)
//%include gnm_perl.i
%import typemaps_perl.i
#else
%include gdal_typemaps.i
#endif

#define FROM_OGR_I
%import ogr.i


typedef int GNMDirection;
typedef int CPLErr;

//************************************************************************
//
// Define the MajorObject object
//
//************************************************************************
#if defined(SWIGPYTHON)
%{
#include "gdal.h"
%}
<<<<<<< HEAD
typedef int CPLErr;
=======
>>>>>>> 5732e865
#define FROM_PYTHON_OGR_I
%include MajorObject.i
#undef FROM_PYTHON_OGR_I
#else /* defined(SWIGPYTHON) */
%import MajorObject.i
#endif /* defined(SWIGPYTHON) */

%feature("autodoc");

// Redefine AlgorithmType
%rename (GraphAlgorithm) GNMGraphAlgorithmType;
typedef enum
{
    GATDijkstraShortestPath = 1,
    GATKShortestPath = 2,
    GATConnectedComponents = 3
} GNMGraphAlgorithmType;

#define GNMGFID GIntBig
#define GNM_EDGE_DIR_BOTH       0   // bidirectional
#define GNM_EDGE_DIR_SRCTOTGT   1   // from source to target
#define GNM_EDGE_DIR_TGTTOSRC   2   // from target to source

#ifndef SWIGJAVA
%inline %{
  GNMNetworkShadow* CastToNetwork(GDALMajorObjectShadow* base) {
      return (GNMNetworkShadow*)dynamic_cast<GNMNetwork*>((GDALMajorObject*)base);
  }
%}

%inline %{
  GNMGenericNetworkShadow* CastToGenericNetwork(GDALMajorObjectShadow* base) {
      return (GNMGenericNetworkShadow*)dynamic_cast<GNMGenericNetwork*>((GDALMajorObject*)base);
  }
%}
<<<<<<< HEAD
#endif

#if !defined(FROM_GDAL_I) && !defined(FROM_OGR_I)
%inline %{
typedef char retStringAndCPLFree;
%}
=======
>>>>>>> 5732e865
#endif

/************************************************************************/
/*                       GNMNetworkShadow                               */
/************************************************************************/

%rename (Network) GNMNetworkShadow;

class GNMNetworkShadow : public GDALMajorObjectShadow
{
    GNMNetworkShadow(){}

    public:

    %extend
    {
        ~GNMNetworkShadow()
        {
            if ( GDALDereferenceDataset( self ) <= 0 ) {
              GDALClose(self);
            }
        }

#ifndef SWIGJAVA
        %apply SWIGTYPE *DISOWN {OGRLayerShadow *layer};
        void ReleaseResultSet(OGRLayerShadow *layer){
            GDALDatasetReleaseResultSet(self, layer);
        }
        %clear OGRLayerShadow *layer;
#endif

        int GetVersion()
        {
            return GNMGetVersion(self);
        }

        char const *GetName()
        {
            return GNMGetName(self);
        }

        %newobject GetFeatureByGlobalFID;
        OGRFeatureShadow *GetFeatureByGlobalFID (GNMGFID GFID)
        {
            return GNMGetFeatureByGlobalFID(self, GFID);
        }

        %newobject GetPath;
        #ifndef SWIGJAVA
        %feature( "kwargs" ) GetPath;
        #endif
        OGRLayerShadow *GetPath (GNMGFID nStartFID, GNMGFID nEndFID,
                                 GNMGraphAlgorithmType eAlgorithm,
                                 char **options = 0)
        {
            return GNMGetPath(self, nStartFID, nEndFID, eAlgorithm, options);
        }

        CPLErr DisconnectAll() {
            return GNMDisconnectAll( self );
        }

        char const *GetProjection() {
            return GDALGetProjectionRef( self );
        }

        char const *GetProjectionRef() {
            return GDALGetProjectionRef( self );
        }

        %apply (char **CSL) {char **};
        char **GetFileList() {
            return GDALGetFileList( self );
        }
        %clear char **;

        /* Note that datasources own their layers */
        #ifndef SWIGJAVA
        %feature( "kwargs" ) CreateLayer;
        #endif
        OGRLayerShadow *CreateLayer(const char* name,
              OSRSpatialReferenceShadow* srs=NULL,
              OGRwkbGeometryType geom_type=wkbUnknown,
              char** options=0) {
            OGRLayerShadow* layer = (OGRLayerShadow*) GDALDatasetCreateLayer( self,
                                      name,
                                      srs,
                                      geom_type,
                                      options);
            return layer;
        }

        #ifndef SWIGJAVA
        %feature( "kwargs" ) CopyLayer;
        #endif
        %apply Pointer NONNULL {OGRLayerShadow *src_layer};
        OGRLayerShadow *CopyLayer(OGRLayerShadow *src_layer,
            const char* new_name,
            char** options=0) {
            OGRLayerShadow* layer = (OGRLayerShadow*) GDALDatasetCopyLayer( self,
                                                      src_layer,
                                                      new_name,
                                                      options);
            return layer;
        }

        OGRErr DeleteLayer(int index){
            return GDALDatasetDeleteLayer(self, index);
        }

        int GetLayerCount() {
            return GDALDatasetGetLayerCount(self);
        }

        #ifdef SWIGJAVA
        OGRLayerShadow *GetLayerByIndex( int index ) {
        #else
        OGRLayerShadow *GetLayerByIndex( int index=0) {
        #endif
        OGRLayerShadow* layer = (OGRLayerShadow*) GDALDatasetGetLayer(self,
                                                                      index);
            return layer;
        }

        OGRLayerShadow *GetLayerByName( const char* layer_name) {
            OGRLayerShadow* layer =
                  (OGRLayerShadow*) GDALDatasetGetLayerByName(self, layer_name);
            return layer;
        }

        bool TestCapability(const char * cap) {
            return (GDALDatasetTestCapability(self, cap) > 0);
        }

        #ifndef SWIGJAVA
        %feature( "kwargs" ) StartTransaction;
        #endif
        OGRErr StartTransaction(int force = FALSE)
        {
            return GDALDatasetStartTransaction(self, force);
        }

        OGRErr CommitTransaction()
        {
            return GDALDatasetCommitTransaction(self);
        }

        OGRErr RollbackTransaction()
        {
            return GDALDatasetRollbackTransaction(self);
        }

    }
};

/************************************************************************/
/*                   GNMGenericNetworkShadow                            */
/************************************************************************/

%rename (GenericNetwork) GNMGenericNetworkShadow;

class GNMGenericNetworkShadow : public GNMNetworkShadow
{
    GNMGenericNetworkShadow(){}

    public:

    %extend
    {
        ~GNMGenericNetworkShadow()
        {
            if ( GDALDereferenceDataset( self ) <= 0 ) {
              GDALClose(self);
            }
        }

        CPLErr ConnectFeatures (GNMGFID nSrcFID, GNMGFID nTgtFID,
                                GNMGFID nConFID, double dfCost,
                                double dfInvCost,
                                GNMDirection eDir) {
            return GNMConnectFeatures(self, nSrcFID, nTgtFID,
                                              nConFID, dfCost, dfInvCost, eDir);
        }

        CPLErr DisconnectFeatures (GNMGFID nSrcFID, GNMGFID nTgtFID,
                                   GNMGFID nConFID) {
            return GNMDisconnectFeatures(self, nSrcFID, nTgtFID,
                                                           nConFID);
        }

        CPLErr DisconnectFeaturesWithId(GNMGFID nFID) {
            return GNMDisconnectFeaturesWithId(self, nFID);
        }

        CPLErr ReconnectFeatures (GNMGFID nSrcFID, GNMGFID nTgtFID, GNMGFID nConFID,
                                  double dfCost, double dfInvCost,
                                  GNMDirection eDir) {
            return GNMReconnectFeatures(self, nSrcFID, nTgtFID, nConFID, dfCost, dfInvCost, eDir);
        }

        %apply Pointer NONNULL {const char * pszRuleStr};
        CPLErr CreateRule (const char *pszRuleStr) {
            return GNMCreateRule(self, pszRuleStr);
        }
        %clear const char * pszRuleStr;

        CPLErr DeleteAllRules() {
            return GNMDeleteAllRules(self);
        }

        %apply Pointer NONNULL {const char * pszRuleStr};
        CPLErr DeleteRule(const char *pszRuleStr) {
            return GNMDeleteRule(self, pszRuleStr);
        }
        %clear const char * pszRuleStr;

        %apply (char **CSL) {char **};
        char** GetRules() {
            return GNMGetRules(self);
        }
        %clear char **;

        #ifndef SWIGJAVA
        %feature( "kwargs" ) ConnectPointsByLines;
        #endif
        %apply (char **options) { char ** papszLayerList };
        CPLErr ConnectPointsByLines (char **papszLayerList,
                                         double dfTolerance,
                                         double dfCost,
                                         double dfInvCost,
                                         GNMDirection eDir) {
            return GNMConnectPointsByLines(self, papszLayerList, dfTolerance, dfCost, dfInvCost, eDir);
        }
        %clear char **papszLayerList;

        CPLErr ChangeBlockState (GNMGFID nFID, bool bIsBlock) {
            return GNMChangeBlockState(self, nFID, bIsBlock);
        }

        CPLErr ChangeAllBlockState (bool bIsBlock = false) {
            return GNMChangeAllBlockState(self, bIsBlock);
        }
    }
};<|MERGE_RESOLUTION|>--- conflicted
+++ resolved
@@ -136,10 +136,6 @@
 %{
 #include "gdal.h"
 %}
-<<<<<<< HEAD
-typedef int CPLErr;
-=======
->>>>>>> 5732e865
 #define FROM_PYTHON_OGR_I
 %include MajorObject.i
 #undef FROM_PYTHON_OGR_I
@@ -175,15 +171,6 @@
       return (GNMGenericNetworkShadow*)dynamic_cast<GNMGenericNetwork*>((GDALMajorObject*)base);
   }
 %}
-<<<<<<< HEAD
-#endif
-
-#if !defined(FROM_GDAL_I) && !defined(FROM_OGR_I)
-%inline %{
-typedef char retStringAndCPLFree;
-%}
-=======
->>>>>>> 5732e865
 #endif
 
 /************************************************************************/
