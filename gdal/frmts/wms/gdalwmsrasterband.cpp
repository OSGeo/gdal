/******************************************************************************
 *
 * Project:  WMS Client Driver
 * Purpose:  GDALWMSRasterBand implementation.
 * Author:   Adam Nowacki, nowak@xpam.de
 *
 ******************************************************************************
 * Copyright (c) 2007, Adam Nowacki
 * Copyright (c) 2008-2013, Even Rouault <even dot rouault at mines-paris dot org>
 * Copyright (c) 2017, Dmitry Baryshnikov, <polimax@mail.ru>
 * Copyright (c) 2017, NextGIS, <info@nextgis.com>
 *
 * Permission is hereby granted, free of charge, to any person obtaining a
 * copy of this software and associated documentation files (the "Software"),
 * to deal in the Software without restriction, including without limitation
 * the rights to use, copy, modify, merge, publish, distribute, sublicense,
 * and/or sell copies of the Software, and to permit persons to whom the
 * Software is furnished to do so, subject to the following conditions:
 *
 * The above copyright notice and this permission notice shall be included
 * in all copies or substantial portions of the Software.
 *
 * THE SOFTWARE IS PROVIDED "AS IS", WITHOUT WARRANTY OF ANY KIND, EXPRESS
 * OR IMPLIED, INCLUDING BUT NOT LIMITED TO THE WARRANTIES OF MERCHANTABILITY,
 * FITNESS FOR A PARTICULAR PURPOSE AND NONINFRINGEMENT. IN NO EVENT SHALL
 * THE AUTHORS OR COPYRIGHT HOLDERS BE LIABLE FOR ANY CLAIM, DAMAGES OR OTHER
 * LIABILITY, WHETHER IN AN ACTION OF CONTRACT, TORT OR OTHERWISE, ARISING
 * FROM, OUT OF OR IN CONNECTION WITH THE SOFTWARE OR THE USE OR OTHER
 * DEALINGS IN THE SOFTWARE.
 ****************************************************************************/

#include "wmsdriver.h"

CPL_CVSID("$Id$")

GDALWMSRasterBand::GDALWMSRasterBand(GDALWMSDataset *parent_dataset, int band,
                                        double scale):
    m_parent_dataset(parent_dataset),
    m_scale(scale),
    m_overview(-1),
    m_color_interp(GCI_Undefined),
    m_nAdviseReadBX0(-1),
    m_nAdviseReadBY0(-1),
    m_nAdviseReadBX1(-1),
    m_nAdviseReadBY1(-1)
{
#ifdef DEBUG_VERBOSE
    printf("[%p] GDALWMSRasterBand::GDALWMSRasterBand(%p, %d, %f)\n",/*ok*/
           this, parent_dataset, band, scale);
#endif

    if( scale == 1.0 )
        poDS = parent_dataset;
    else
        poDS = nullptr;
    if( parent_dataset->m_mini_driver_caps.m_overview_dim_computation_method ==
        OVERVIEW_ROUNDED )
    {
        nRasterXSize = static_cast<int>(
            m_parent_dataset->m_data_window.m_sx * scale + 0.5);
        nRasterYSize = static_cast<int>(
            m_parent_dataset->m_data_window.m_sy * scale + 0.5);
    }
    else
    {
        nRasterXSize = static_cast<int>(
            m_parent_dataset->m_data_window.m_sx * scale);
        nRasterYSize = static_cast<int>(
            m_parent_dataset->m_data_window.m_sy * scale);
    }
    nBand = band;
    eDataType = m_parent_dataset->m_data_type;
    nBlockXSize = m_parent_dataset->m_block_size_x;
    nBlockYSize = m_parent_dataset->m_block_size_y;
}

GDALWMSRasterBand::~GDALWMSRasterBand() {
    while (!m_overviews.empty()) {
        delete m_overviews.back();
        m_overviews.pop_back();
    }
 }

// Request for x, y but all blocks between bx0-bx1 and by0-by1 should be read
CPLErr GDALWMSRasterBand::ReadBlocks(int x, int y, void *buffer, int bx0, int by0, int bx1, int by1, int advise_read) {
    CPLErr ret = CE_None;

    // Get a vector of requests large enough for this call
    std::vector<WMSHTTPRequest> requests((bx1 - bx0 + 1)*(by1 - by0 + 1));

    size_t count = 0; // How many requests are valid
    GDALWMSCache *cache = m_parent_dataset->m_cache;
    int offline = m_parent_dataset->m_offline_mode;
    const char *const *options = m_parent_dataset->GetHTTPRequestOpts();

    for (int iy = by0; iy <= by1; ++iy) {
        for (int ix = bx0; ix <= bx1; ++ix) {
            WMSHTTPRequest &request = requests[count];
            request.x = ix;
            request.y = iy;
            bool need_this_block = false;
            if (!advise_read) {
                for (int ib = 1; ib <= m_parent_dataset->nBands; ++ib) {
                    if ((ix == x) && (iy == y) && (ib == nBand)) {
                        need_this_block = true;
                    } else {
                        GDALWMSRasterBand *band = static_cast<GDALWMSRasterBand *>(m_parent_dataset->GetRasterBand(ib));
                        if (m_overview >= 0) band = static_cast<GDALWMSRasterBand *>(band->GetOverview(m_overview));
                        if (!band->IsBlockInCache(ix, iy)) need_this_block = true;
                    }
                }
            } else {
                need_this_block = true;
            }

            void *p = ((ix == x) && (iy == y)) ? buffer : nullptr;
            if (need_this_block) {
                ret = AskMiniDriverForBlock(request, ix, iy);
                if (ret != CE_None) {
                    CPLError(CE_Failure, CPLE_AppDefined, "%s", request.Error.c_str());
                    ret = CE_Failure;
                }
                // A missing tile is signaled by setting a range of "none"
                if (EQUAL(request.Range, "none")) {
                    if (!advise_read) {
                        if (ZeroBlock(ix, iy, nBand, p) != CE_None) {
                            CPLError(CE_Failure, CPLE_AppDefined, "GDALWMS: ZeroBlock failed.");
                            ret = CE_Failure;
                        }
                    }
                    need_this_block = false;
                }
                if (ret == CE_None && cache != nullptr)
                {
                    if ( cache->GetItemStatus(request.URL) == CACHE_ITEM_OK )
                    {
                        if ( advise_read )
                        {
                            need_this_block = false;
                        }
                        else
                        {
                            if (ReadBlockFromCache( request.URL, ix, iy, nBand,
                                                    p, 0 ) == CE_None)
                            {
                                need_this_block = false;
                            }
                        }
                    }
                }
            }

            if (need_this_block) {
                if (offline) {
                    if (!advise_read) {
                        if (ZeroBlock(ix, iy, nBand, p) != CE_None) {
                            CPLError(CE_Failure, CPLE_AppDefined, "GDALWMS: ZeroBlock failed.");
                            ret = CE_Failure;
                        }
                    }
                } else {
                    request.options = options;
                    WMSHTTPInitializeRequest(&request);
                    count++;
                }
            }
        }
    }

    // Fetch all the requests, OK to call with count of 0
    if (WMSHTTPFetchMulti(count ? &requests[0] : nullptr, static_cast<int>(count)) != CE_None) {
        CPLError(CE_Failure, CPLE_AppDefined, "GDALWMS: CPLHTTPFetchMulti failed.");
        ret = CE_Failure;
    }

    for (size_t i = 0; i < count; ++i) {
        WMSHTTPRequest &request = requests[i];
        void *p = ((request.x == x) && (request.y == y)) ? buffer : nullptr;
        if (ret == CE_None) {
            int success = (request.nStatus == 200) ||
                          (!request.Range.empty() && request.nStatus == 206);
            if (success && (request.pabyData != nullptr) && (request.nDataLen > 0)) {
                CPLString file_name(BufferToVSIFile(request.pabyData, request.nDataLen));
                if (!file_name.empty()) {
                    bool wms_exception = false;
                    /* check for error xml */
                    if (request.nDataLen >= 20) {
                        const char *download_data = reinterpret_cast<char *>(request.pabyData);
                        if (STARTS_WITH_CI(download_data, "<?xml ")
                        || STARTS_WITH_CI(download_data, "<!DOCTYPE ")
                        || STARTS_WITH_CI(download_data, "<ServiceException")) {
                            if (ReportWMSException(file_name) != CE_None) {
                                CPLError(CE_Failure, CPLE_AppDefined,
                                        "GDALWMS: The server returned unknown exception.");
                            }
                            wms_exception = true;
                            ret = CE_Failure;
                        }
                    }
                    if (ret == CE_None) {
                        if (advise_read && !m_parent_dataset->m_verify_advise_read) {
                            if (cache != nullptr)
                                cache->Insert(request.URL, file_name);
                        } else {
                            ret = ReadBlockFromFile(file_name, request.x,
                                                     request.y, nBand, p, advise_read);
                            if (ret == CE_None) {
                                if (cache != nullptr)
                                    cache->Insert(request.URL, file_name);
                            } else {
                                CPLError(ret, CPLE_AppDefined,
                                        "GDALWMS: ReadBlockFromFile (%s) failed.",
                                         request.URL.c_str());
                            }
                        }
                    }
                    else if (wms_exception && m_parent_dataset->m_zeroblock_on_serverexceptions) {
                        ret = ZeroBlock(request.x, request.y, nBand, p);
                        if (ret != CE_None)
                            CPLError(ret, CPLE_AppDefined, "GDALWMS: ZeroBlock failed.");
                    }
                    VSIUnlink(file_name);
                }
            } else { // HTTP error
                // One more try to get cached block. For example if no web access
                // available
                CPLDebug("WMS", "ReadBlockFromCache");
                ret = ReadBlockFromCache(request.URL, request.x,
                                         request.y, nBand, p, advise_read);
                if( ret != CE_None )
                {
                    CPLDebug("WMS", "After ReadBlockFromCache");
                    if (m_parent_dataset->m_http_zeroblock_codes.find(request.nStatus)
                        != m_parent_dataset->m_http_zeroblock_codes.end())
                    {
                        if (!advise_read) {
                            ret = ZeroBlock(request.x, request.y, nBand, p);
                            if (ret != CE_None)
                                CPLError(ret, CPLE_AppDefined, "GDALWMS: ZeroBlock failed.");
                        }
                    } else {
                        ret = CE_Failure;
                        CPLError(ret, CPLE_AppDefined,
                                    "GDALWMS: Unable to download block %d, %d.\n"
                                    "URL: %s\n  HTTP status code: %d, error: %s.\n"
                                    "Add the HTTP status code to <ZeroBlockHttpCodes> to ignore this error (see http://www.gdal.org/frmt_wms.html).",
                                    request.x,
                                    request.y,
                                    !request.URL.empty() ? request.Error.c_str(): "(null)",
                                    request.nStatus,
                                    !request.Error.empty() ? request.Error.c_str() : "(null)");
                    }
                }
            }
        }
    }

    return ret;
}

CPLErr GDALWMSRasterBand::IReadBlock(int x, int y, void *buffer) {
    int bx0 = x;
    int by0 = y;
    int bx1 = x;
    int by1 = y;

    if ((m_parent_dataset->m_hint.m_valid) && (m_parent_dataset->m_hint.m_overview == m_overview)) {
        int tbx0 = m_parent_dataset->m_hint.m_x0 / nBlockXSize;
        int tby0 = m_parent_dataset->m_hint.m_y0 / nBlockYSize;
        int tbx1 = (m_parent_dataset->m_hint.m_x0 + m_parent_dataset->m_hint.m_sx - 1) / nBlockXSize;
        int tby1 = (m_parent_dataset->m_hint.m_y0 + m_parent_dataset->m_hint.m_sy - 1) / nBlockYSize;
        if ((tbx0 <= bx0) && (tby0 <= by0) && (tbx1 >= bx1) && (tby1 >= by1)) {
            bx0 = tbx0;
            by0 = tby0;
            bx1 = tbx1;
            by1 = tby1;
        }
    }

    CPLErr eErr = ReadBlocks(x, y, buffer, bx0, by0, bx1, by1, 0);

    if ((m_parent_dataset->m_hint.m_valid) && (m_parent_dataset->m_hint.m_overview == m_overview))
    {
        m_parent_dataset->m_hint.m_valid = false;
    }

    return eErr;
}

CPLErr GDALWMSRasterBand::IRasterIO(GDALRWFlag rw, int x0, int y0, int sx, int sy,
                                    void *buffer, int bsx, int bsy, GDALDataType bdt,
                                    GSpacing nPixelSpace, GSpacing nLineSpace,
                                    GDALRasterIOExtraArg* psExtraArg) {
    CPLErr ret;

    if (rw != GF_Read) return CE_Failure;
    if (buffer == nullptr) return CE_Failure;
    if ((sx == 0) || (sy == 0) || (bsx == 0) || (bsy == 0)) return CE_None;

    m_parent_dataset->m_hint.m_x0 = x0;
    m_parent_dataset->m_hint.m_y0 = y0;
    m_parent_dataset->m_hint.m_sx = sx;
    m_parent_dataset->m_hint.m_sy = sy;
    m_parent_dataset->m_hint.m_overview = m_overview;
    m_parent_dataset->m_hint.m_valid = true;
    ret = GDALRasterBand::IRasterIO(rw, x0, y0, sx, sy, buffer, bsx, bsy, bdt, nPixelSpace, nLineSpace, psExtraArg);
    m_parent_dataset->m_hint.m_valid = false;

    return ret;
}

int GDALWMSRasterBand::HasArbitraryOverviews() {
//    return m_parent_dataset->m_mini_driver_caps.m_has_arb_overviews;
    return 0; // not implemented yet
}

int GDALWMSRasterBand::GetOverviewCount() {
    return static_cast<int>(m_overviews.size());
}

GDALRasterBand *GDALWMSRasterBand::GetOverview(int n) {
    if ((!m_overviews.empty()) && (static_cast<size_t>(n) < m_overviews.size())) return m_overviews[n];
    else return nullptr;
}

bool GDALWMSRasterBand::AddOverview(double scale) {
    GDALWMSRasterBand *overview = new GDALWMSRasterBand(m_parent_dataset, nBand, scale);
    if( overview->GetXSize() == 0 || overview->GetYSize() == 0 )
    {
        delete overview;
        return false;
    }
    std::vector<GDALWMSRasterBand *>::iterator it = m_overviews.begin();
    for (; it != m_overviews.end(); ++it) {
        GDALWMSRasterBand *p = *it;
        if (p->m_scale < scale) break;
    }
    m_overviews.insert(it, overview);
    it = m_overviews.begin();
    for (int i = 0; it != m_overviews.end(); ++it, ++i) {
        GDALWMSRasterBand *p = *it;
        p->m_overview = i;
    }
    return true;
}

bool GDALWMSRasterBand::IsBlockInCache(int x, int y) {
    bool ret = false;
    GDALRasterBlock *b = TryGetLockedBlockRef(x, y);
    if (b != nullptr) {
        ret = true;
        b->DropLock();
    }
    return ret;
}

// This is the function that calculates the block coordinates for the fetch
CPLErr GDALWMSRasterBand::AskMiniDriverForBlock(WMSHTTPRequest &r, int x, int y)
{
    GDALWMSImageRequestInfo iri;
    GDALWMSTiledImageRequestInfo tiri;

    ComputeRequestInfo(iri, tiri, x, y);
    return m_parent_dataset->m_mini_driver->TiledImageRequest(r, iri, tiri);
}

void GDALWMSRasterBand::ComputeRequestInfo(GDALWMSImageRequestInfo &iri,
                                           GDALWMSTiledImageRequestInfo &tiri,
                                           int x, int y)
{
    int x0 = std::max(0, x * nBlockXSize);
    int y0 = std::max(0, y * nBlockYSize);
    int x1 = std::max(0, (x + 1) * nBlockXSize);
    int y1 = std::max(0, (y + 1) * nBlockYSize);
    if (m_parent_dataset->m_clamp_requests) {
        x0 = std::min(x0, nRasterXSize);
        y0 = std::min(y0, nRasterYSize);
        x1 = std::min(x1, nRasterXSize);
        y1 = std::min(y1, nRasterYSize);
    }

    const double rx = (m_parent_dataset->m_data_window.m_x1 - m_parent_dataset->m_data_window.m_x0) / static_cast<double>(nRasterXSize);
    const double ry = (m_parent_dataset->m_data_window.m_y1 - m_parent_dataset->m_data_window.m_y0) / static_cast<double>(nRasterYSize);
    /* Use different method for x0,y0 and x1,y1 to make sure calculated values are exact for corner requests */
    iri.m_x0 = x0 * rx + m_parent_dataset->m_data_window.m_x0;
    iri.m_y0 = y0 * ry + m_parent_dataset->m_data_window.m_y0;
    iri.m_x1 = m_parent_dataset->m_data_window.m_x1 - (nRasterXSize - x1) * rx;
    iri.m_y1 = m_parent_dataset->m_data_window.m_y1 - (nRasterYSize - y1) * ry;
    iri.m_sx = x1 - x0;
    iri.m_sy = y1 - y0;

    int level = m_overview + 1;
    tiri.m_x = (m_parent_dataset->m_data_window.m_tx >> level) + x;
    tiri.m_y = (m_parent_dataset->m_data_window.m_ty >> level) + y;
    tiri.m_level = m_parent_dataset->m_data_window.m_tlevel - level;
}

/************************************************************************/
/*                      GetMetadataDomainList()                         */
/************************************************************************/

char **GDALWMSRasterBand::GetMetadataDomainList()
{
    char **m_list = GDALPamRasterBand::GetMetadataDomainList();
    char **mini_list = m_parent_dataset->m_mini_driver->GetMetadataDomainList();
    if (mini_list != nullptr) {
        m_list = CSLMerge(m_list, mini_list);
        CSLDestroy(mini_list);
    }
    return m_list;
}

const char *GDALWMSRasterBand::GetMetadataItem(const char * pszName,
                                                const char * pszDomain)
{
    if (!m_parent_dataset->m_mini_driver_caps.m_has_getinfo
        || !(pszDomain != nullptr
             && EQUAL(pszDomain, "LocationInfo")
             && (STARTS_WITH_CI(pszName, "Pixel_") || STARTS_WITH_CI(pszName, "GeoPixel_"))))
        return GDALPamRasterBand::GetMetadataItem(pszName, pszDomain);

    /* ==================================================================== */
    /*      LocationInfo handling.                                          */
    /* ==================================================================== */

    /* -------------------------------------------------------------------- */
    /*      What pixel are we aiming at?                                    */
    /* -------------------------------------------------------------------- */
    int iPixel, iLine;
    if (STARTS_WITH_CI(pszName, "Pixel_"))
    {
        if (sscanf(pszName + 6, "%d_%d", &iPixel, &iLine) != 2)
            return nullptr;
    }
    else if (STARTS_WITH_CI(pszName, "GeoPixel_"))
    {
        double adfGeoTransform[6];
        double adfInvGeoTransform[6];
        double dfGeoX, dfGeoY;

        {
            dfGeoX = CPLAtof(pszName + 9);
            const char* pszUnderscore = strchr(pszName + 9, '_');
            if (!pszUnderscore)
                return nullptr;
            dfGeoY = CPLAtof(pszUnderscore + 1);
        }

        if (m_parent_dataset->GetGeoTransform(adfGeoTransform) != CE_None)
            return nullptr;

        if (!GDALInvGeoTransform(adfGeoTransform, adfInvGeoTransform))
            return nullptr;

        iPixel = (int)floor(
            adfInvGeoTransform[0]
            + adfInvGeoTransform[1] * dfGeoX
            + adfInvGeoTransform[2] * dfGeoY);
        iLine = (int)floor(
            adfInvGeoTransform[3]
            + adfInvGeoTransform[4] * dfGeoX
            + adfInvGeoTransform[5] * dfGeoY);

        /* The GetDataset() for the WMS driver is always the main overview level, so rescale */
        /* the values if we are an overview */
        if (m_overview >= 0)
        {
            iPixel = (int)(1.0 * iPixel * GetXSize() / m_parent_dataset->GetRasterBand(1)->GetXSize());
            iLine = (int)(1.0 * iLine * GetYSize() / m_parent_dataset->GetRasterBand(1)->GetYSize());
        }
    }
    else
        return nullptr;

    if (iPixel < 0 || iLine < 0
        || iPixel >= GetXSize()
        || iLine >= GetYSize())
        return nullptr;

    if (nBand != 1)
    {
        GDALRasterBand* poFirstBand = m_parent_dataset->GetRasterBand(1);
        if (m_overview >= 0)
            poFirstBand = poFirstBand->GetOverview(m_overview);
        if (poFirstBand)
            return poFirstBand->GetMetadataItem(pszName, pszDomain);
    }

    GDALWMSImageRequestInfo iri;
    GDALWMSTiledImageRequestInfo tiri;
    int nBlockXOff = iPixel / nBlockXSize;
    int nBlockYOff = iLine / nBlockYSize;

    ComputeRequestInfo(iri, tiri, nBlockXOff, nBlockYOff);

    CPLString url;
    m_parent_dataset->m_mini_driver->GetTiledImageInfo(url,
        iri, tiri,
        iPixel % nBlockXSize,
        iLine % nBlockXSize);

    if (url.empty())
        return nullptr;

    CPLDebug("WMS", "URL = %s", url.c_str());

    if (url == osMetadataItemURL)
    {
        // osMetadataItem.c_str() MUST be used, and not osMetadataItem,
        // otherwise a temporary copy is returned
        return !osMetadataItem.empty() ? osMetadataItem.c_str() : nullptr;
    }

    osMetadataItemURL = url;

    // This is OK, CPLHTTPFetch does not touch the options
    char **papszOptions = const_cast<char **>(m_parent_dataset->GetHTTPRequestOpts());
    CPLHTTPResult* psResult = CPLHTTPFetch(url, papszOptions);

    CPLString pszRes;

    if (psResult && psResult->pabyData)
        pszRes = reinterpret_cast<const char *>(psResult->pabyData);
    CPLHTTPDestroyResult(psResult);

    if (pszRes.empty()) {
        osMetadataItem = "";
        return nullptr;
    }

    osMetadataItem = "<LocationInfo>";
    CPLPushErrorHandler(CPLQuietErrorHandler);
    CPLXMLNode* psXML = CPLParseXMLString(pszRes);
    CPLPopErrorHandler();
    if (psXML != nullptr && psXML->eType == CXT_Element)
    {
        if (strcmp(psXML->pszValue, "?xml") == 0)
        {
            if (psXML->psNext)
            {
                char* pszXML = CPLSerializeXMLTree(psXML->psNext);
                osMetadataItem += pszXML;
                CPLFree(pszXML);
            }
        }
        else
        {
            osMetadataItem += pszRes;
        }
    }
    else
    {
        char* pszEscapedXML = CPLEscapeString(pszRes, -1, CPLES_XML_BUT_QUOTES);
        osMetadataItem += pszEscapedXML;
        CPLFree(pszEscapedXML);
    }
    if (psXML != nullptr)
        CPLDestroyXMLNode(psXML);

    osMetadataItem += "</LocationInfo>";

    // osMetadataItem.c_str() MUST be used, and not osMetadataItem,
    // otherwise a temporary copy is returned
    return osMetadataItem.c_str();
}

static const int * GetBandMapForExpand( int nSourceBands, int nWmsBands )
{
    static const int  bandmap1to1[] = { 1 };
    static const int  bandmap2to1[] = { 1 };
    static const int  bandmap3to1[] = { 1 };
    static const int  bandmap4to1[] = { 1 };

    static const int  bandmap1to2[] = { 1, 0 }; // 0 == full opaque alpha band
    static const int  bandmap2to2[] = { 1, 2 };
    static const int  bandmap3to2[] = { 1, 0 };
    static const int  bandmap4to2[] = { 1, 4 };

    static const int  bandmap1to3[] = { 1, 1, 1 };
    static const int  bandmap2to3[] = { 1, 1, 1 };
    static const int  bandmap3to3[] = { 1, 2, 3 };
    static const int  bandmap4to3[] = { 1, 2, 3 };

    static const int  bandmap1to4[] = { 1, 1, 1, 0 };
    static const int  bandmap2to4[] = { 1, 1, 1, 2 };
    static const int  bandmap3to4[] = { 1, 2, 3, 0 };
    static const int  bandmap4to4[] = { 1, 2, 3, 4 };

    static const int* const bandmap_selector[4][4] = {
        { bandmap1to1, bandmap2to1, bandmap3to1, bandmap4to1 },
        { bandmap1to2, bandmap2to2, bandmap3to2, bandmap4to2 },
        { bandmap1to3, bandmap2to3, bandmap3to3, bandmap4to3 },
        { bandmap1to4, bandmap2to4, bandmap3to4, bandmap4to4 },
    };

    if( nSourceBands > 4 || nSourceBands < 1 )
    {
        return nullptr;
    }
    if( nWmsBands > 4 || nWmsBands < 1 )
    {
        return nullptr;
    }
    return bandmap_selector[nWmsBands - 1][nSourceBands - 1];
}

CPLErr GDALWMSRasterBand::ReadBlockFromDataset(GDALDataset *ds, int x,
                                               int y, int to_buffer_band,
                                               void *buffer, int advise_read)
{
    CPLErr ret = CE_None;
    GByte *color_table = nullptr;
    int i;

    //CPLDebug("WMS", "ReadBlockFromDataset: to_buffer_band=%d, (x,y)=(%d, %d)", to_buffer_band, x, y);

    /* expected size */
<<<<<<< HEAD
    const int esx = MIN( MAX( 0, ( x + 1 ) * nBlockXSize ), nRasterXSize) -
            MIN( MAX( 0, x * nBlockXSize ), nRasterXSize);
    const int esy = MIN( MAX( 0, ( y + 1 ) * nBlockYSize ), nRasterYSize) -
            MIN( MAX( 0, y * nBlockYSize ), nRasterYSize);

    int sx = ds->GetRasterXSize();
    int sy = ds->GetRasterYSize();
    /* Allow bigger than expected so pre-tiled constant size images work on corners */
    if( (sx > nBlockXSize) || (sy > nBlockYSize) || (sx < esx) || (sy < esy) )
    {
        CPLError(CE_Failure, CPLE_AppDefined,
                 "GDALWMS: Incorrect size %d x %d of downloaded block, expected %d x %d, max %d x %d.",
                 sx, sy, esx, esy, nBlockXSize, nBlockYSize);
        ret = CE_Failure;
    }

    int nDSRasterCount = ds->GetRasterCount();
    if( ret == CE_None )
    {
        if( nDSRasterCount != m_parent_dataset->nBands )
        {
            /* Maybe its an image with color table */
            if( (eDataType == GDT_Byte) && (ds->GetRasterCount() == 1) )
            {
                GDALRasterBand *rb = ds->GetRasterBand(1);
                if (rb->GetRasterDataType() == GDT_Byte)
                {
                    GDALColorTable *ct = rb->GetColorTable();
                    if( ct != nullptr )
                    {
                        if (!advise_read)
                        {
=======
    const int esx =
        std::min(std::max(0, (x + 1) * nBlockXSize),
                 nRasterXSize) - std::min(std::max(0, x * nBlockXSize),
                                          nRasterXSize);
    const int esy =
        std::min(std::max(0, (y + 1) * nBlockYSize),
                 nRasterYSize) - std::min(std::max(0, y * nBlockYSize),
                                          nRasterYSize);

    GDALDataset* ds = reinterpret_cast<GDALDataset*>(GDALOpenEx(file_name,
                                                    GDAL_OF_RASTER 
                                                    | GDAL_OF_READONLY 
                                                    | GDAL_OF_VERBOSE_ERROR,
                                                    nullptr, 
                                                    m_parent_dataset->m_tileOO, 
                                                    nullptr));

    if (ds != nullptr) {
        int sx = ds->GetRasterXSize();
        int sy = ds->GetRasterYSize();
        /* Allow bigger than expected so pre-tiled constant size images work on corners */
        if ((sx > nBlockXSize) || (sy > nBlockYSize) || (sx < esx) || (sy < esy)) {
            CPLError(CE_Failure, CPLE_AppDefined, "GDALWMS: Incorrect size %d x %d of downloaded block, expected %d x %d, max %d x %d.",
                sx, sy, esx, esy, nBlockXSize, nBlockYSize);
            ret = CE_Failure;
        }
        int nDSRasterCount = ds->GetRasterCount();
        if (ret == CE_None) {
            if (nDSRasterCount != m_parent_dataset->nBands) {
                /* Maybe its an image with color table */
                if ((eDataType == GDT_Byte) && (ds->GetRasterCount() == 1)) {
                    GDALRasterBand *rb = ds->GetRasterBand(1);
                    if (rb->GetRasterDataType() == GDT_Byte) {
                        GDALColorTable *ct = rb->GetColorTable();
                        if (ct != nullptr) {
                            if (!advise_read) {
                                color_table = new GByte[256 * 4];
                                const int count =
                                    std::min(256, ct->GetColorEntryCount());
                                for (i = 0; i < count; ++i) {
                                    GDALColorEntry ce;
                                    ct->GetColorEntryAsRGB(i, &ce);
                                    color_table[i] = static_cast<GByte>(ce.c1);
                                    color_table[i + 256] = static_cast<GByte>(ce.c2);
                                    color_table[i + 512] = static_cast<GByte>(ce.c3);
                                    color_table[i + 768] = static_cast<GByte>(ce.c4);
                                }
                                for (i = count; i < 256; ++i) {
                                    color_table[i] = 0;
                                    color_table[i + 256] = 0;
                                    color_table[i + 512] = 0;
                                    color_table[i + 768] = 0;
                                }
                            }
                        }
                        else if (m_parent_dataset->nBands <= 4) { // Promote single band to fake color table
>>>>>>> 99247fa0
                            color_table = new GByte[256 * 4];
                            const int count =
                                MIN( 256, ct->GetColorEntryCount() );
                            for (i = 0; i < count; ++i)
                            {
                                GDALColorEntry ce;
                                ct->GetColorEntryAsRGB(i, &ce);
                                color_table[i] = static_cast<GByte>(ce.c1);
                                color_table[i + 256] = static_cast<GByte>(ce.c2);
                                color_table[i + 512] = static_cast<GByte>(ce.c3);
                                color_table[i + 768] = static_cast<GByte>(ce.c4);
                            }

                            for (i = count; i < 256; ++i)
                            {
                                color_table[i] = 0;
                                color_table[i + 256] = 0;
                                color_table[i + 512] = 0;
                                color_table[i + 768] = 0;
                            }
                        }
                    }
                    else if (m_parent_dataset->nBands <= 4)
                    { // Promote single band to fake color table
                        color_table = new GByte[256 * 4];
                        for( i = 0; i < 256; i++ )
                        {
                            color_table[i] = static_cast<GByte>(i);
                            color_table[i + 256] = static_cast<GByte>(i);
                            color_table[i + 512] = static_cast<GByte>(i);
                            color_table[i + 768] = 255; // Transparency
                        }
                        if( m_parent_dataset->nBands == 2 )
                        { // Luma-Alpha fixup
                            for (i = 0; i < 256; i++)
                            {
                                color_table[i + 256] = 255;
                            }
                        }
                    }
                }
            }
        }
    }

    if (!advise_read)
    {
        const int * const bandmap = GetBandMapForExpand( nDSRasterCount,
                                                         m_parent_dataset->nBands );
        for( int ib = 1; ib <= m_parent_dataset->nBands; ++ib )
        {
            if (ret == CE_None)
            {
                void *p = nullptr;
                GDALRasterBlock *b = nullptr;
                if ((buffer != nullptr) && (ib == to_buffer_band))
                {
                    p = buffer;
                }
                else
                {
                    GDALWMSRasterBand *band =
                            static_cast<GDALWMSRasterBand *>(
                                m_parent_dataset->GetRasterBand(ib));
                    if (m_overview >= 0)
                    {
                        band = static_cast<GDALWMSRasterBand *>(
                                    band->GetOverview(m_overview));
                    }
                    if( !band->IsBlockInCache(x, y) )
                    {
                        b = band->GetLockedBlockRef(x, y, true);
                        if (b != nullptr)
                        {
                            p = b->GetDataRef();
                            if (p == nullptr)
                            {
                              CPLError(CE_Failure, CPLE_AppDefined,
                                       "GDALWMS: GetDataRef returned NULL.");
                              ret = CE_Failure;
                            }
                        }
                    }
                    else
                    {
                        //CPLDebug("WMS", "Band %d, block (x,y)=(%d, %d) already in cache", band->GetBand(), x, y);
                    }
                }

                if (p != nullptr)
                {
                    int pixel_space = GDALGetDataTypeSize(eDataType) / 8;
                    int line_space = pixel_space * nBlockXSize;
                    if (color_table == nullptr)
                    {
                        if( bandmap == nullptr || bandmap[ib - 1] != 0 )
                        {
                            GDALDataType dt=eDataType;
                            int     nSourceBand = ib;
                            if( bandmap != nullptr )
                            {
                                nSourceBand = bandmap[ib - 1];
                            }
                            // Get the data from the PNG as stored instead of converting, if the server asks for that
                            // TODO: This hack is from #3493 - not sure it really belongs here.
                            if ((GDT_Int16 == dt) && (GDT_UInt16 == ds->GetRasterBand(ib)->GetRasterDataType()))
                            {
                                dt = GDT_UInt16;
                            }

                            if (ds->RasterIO(GF_Read, 0, 0, sx, sy, p, sx, sy, dt,
                                             1, &nSourceBand, pixel_space,
                                             line_space, 0, nullptr) != CE_None)
                            {
                                CPLError(CE_Failure, CPLE_AppDefined, "GDALWMS: RasterIO failed on downloaded block.");
                                ret = CE_Failure;
                            }
                        }
                        else if( bandmap != nullptr && bandmap[ib - 1] == 0 )
                        {  // parent expects 4 bands but file has fewer count so generate a all "opaque" 4th band
                            GByte *byte_buffer = reinterpret_cast<GByte *>(p);
                            for (int l_y = 0; l_y < sy; ++l_y)
                            {
                                for (int l_x = 0; l_x < sx; ++l_x)
                                {
                                    const int offset = l_x + l_y * line_space;
                                    byte_buffer[offset] = 255;  // fill with opaque
                                }
                            }
                        }
                        else
                        {  // we should never get here because this case was caught above
                            CPLError(CE_Failure, CPLE_AppDefined,
                                     "GDALWMS: Incorrect bands count %d in downloaded block, expected %d.",
                                     ds->GetRasterCount(), m_parent_dataset->nBands);
                            ret = CE_Failure;
                        }
                    }
                    else if( ib <= 4 )
                    {
                        if( ds->RasterIO(GF_Read, 0, 0, sx, sy, p, sx, sy,
                                         eDataType, 1, nullptr, pixel_space,
                                         line_space, 0, nullptr) != CE_None)
                        {
                            CPLError(CE_Failure, CPLE_AppDefined, "GDALWMS: RasterIO failed on downloaded block.");
                            ret = CE_Failure;
                        }

                        if (ret == CE_None)
                        {
                            GByte *band_color_table = color_table + 256 * (ib - 1);
                            GByte *byte_buffer = reinterpret_cast<GByte *>(p);
                            for (int l_y = 0; l_y < sy; ++l_y)
                            {
                                for (int l_x = 0; l_x < sx; ++l_x)
                                {
                                    const int offset = l_x + l_y * line_space;
                                    byte_buffer[offset] = band_color_table[byte_buffer[offset]];
                                }
                            }
                        }
                    }
                    else
                    {
                        CPLError(CE_Failure, CPLE_AppDefined,
                                 "GDALWMS: Color table supports at most 4 components.");
                        ret = CE_Failure;
                    }
                }
                if (b != nullptr)
                {
                    b->DropLock();
                }
            }
        }
    }
    GDALClose(ds);


    if ( color_table != nullptr )
    {
        delete[] color_table;
    }

    return ret;
}

CPLErr GDALWMSRasterBand::ReadBlockFromFile(const CPLString& soFileName, int x,
                                            int y, int to_buffer_band,
                                            void *buffer, int advise_read)
{
    GDALDataset *ds = reinterpret_cast<GDALDataset*>(
                        GDALOpenEx( soFileName, GDAL_OF_RASTER |
                                   GDAL_OF_READONLY | GDAL_OF_VERBOSE_ERROR, nullptr,
                                   m_parent_dataset->m_tileOO, nullptr ) );
    if( ds == nullptr )
    {
        CPLError(CE_Failure, CPLE_AppDefined, "GDALWMS: Unable to open downloaded block.");
        return CE_Failure;
    }

    return ReadBlockFromDataset(ds, x, y, to_buffer_band, buffer, advise_read);
}

CPLErr GDALWMSRasterBand::ReadBlockFromCache(const char* pszKey, int x, int y,
                                            int to_buffer_band, void *buffer,
                                            int advise_read)
{
    GDALWMSCache *cache = m_parent_dataset->m_cache;
    if( nullptr == cache )
    {
        CPLError(CE_Failure, CPLE_AppDefined, "GDALWMS: Unable to open downloaded block.");
        return CE_Failure;
    }
    GDALDataset *ds = cache->GetDataset( pszKey, m_parent_dataset->m_tileOO );
    if( ds == nullptr )
    {
        CPLError(CE_Failure, CPLE_AppDefined, "GDALWMS: Unable to open downloaded block.");
        return CE_Failure;
    }

    return ReadBlockFromDataset(ds, x, y, to_buffer_band, buffer, advise_read);
}

CPLErr GDALWMSRasterBand::ZeroBlock(int x, int y, int to_buffer_band, void *buffer) {
    CPLErr ret = CE_None;

    for (int ib = 1; ib <= m_parent_dataset->nBands; ++ib) {
        if (ret == CE_None) {
            void *p = nullptr;
            GDALRasterBlock *b = nullptr;
            if ((buffer != nullptr) && (ib == to_buffer_band)) {
                p = buffer;
            } else {
                GDALWMSRasterBand *band = static_cast<GDALWMSRasterBand *>(m_parent_dataset->GetRasterBand(ib));
                if (m_overview >= 0) band = static_cast<GDALWMSRasterBand *>(band->GetOverview(m_overview));
                if (!band->IsBlockInCache(x, y)) {
                    b = band->GetLockedBlockRef(x, y, true);
                    if (b != nullptr) {
                        p = b->GetDataRef();
                        if (p == nullptr) {
                          CPLError(CE_Failure, CPLE_AppDefined, "GDALWMS: GetDataRef returned NULL.");
                          ret = CE_Failure;
                        }
                    }
                }
            }
            if (p != nullptr) {
                unsigned char *paby = reinterpret_cast<unsigned char *>(p);
                int block_size = nBlockXSize * nBlockYSize * (GDALGetDataTypeSize(eDataType) / 8);
                for (int i = 0; i < block_size; ++i) paby[i] = 0;
            }
            if (b != nullptr) {
                b->DropLock();
            }
        }
    }

    return ret;
}

CPLErr GDALWMSRasterBand::ReportWMSException(const char *file_name) {
    CPLErr ret = CE_None;
    int reported_errors_count = 0;

    CPLXMLNode *orig_root = CPLParseXMLFile(file_name);
    CPLXMLNode *root = orig_root;
    if (root != nullptr) {
        root = CPLGetXMLNode(root, "=ServiceExceptionReport");
    }
    if (root != nullptr) {
        CPLXMLNode *n = CPLGetXMLNode(root, "ServiceException");
        while (n != nullptr) {
            const char *exception = CPLGetXMLValue(n, "=ServiceException", "");
            const char *exception_code = CPLGetXMLValue(n, "=ServiceException.code", "");
            if (exception[0] != '\0') {
                if (exception_code[0] != '\0') {
                    CPLError(CE_Failure, CPLE_AppDefined, "GDALWMS: The server returned exception code '%s': %s", exception_code, exception);
                    ++reported_errors_count;
                } else {
                    CPLError(CE_Failure, CPLE_AppDefined, "GDALWMS: The server returned exception: %s", exception);
                    ++reported_errors_count;
                }
            } else if (exception_code[0] != '\0') {
                CPLError(CE_Failure, CPLE_AppDefined, "GDALWMS: The server returned exception code '%s'.", exception_code);
                ++reported_errors_count;
            }

            n = n->psNext;
            if (n != nullptr) {
                n = CPLGetXMLNode(n, "=ServiceException");
            }
        }
    } else {
        ret = CE_Failure;
    }
    if (orig_root != nullptr) {
        CPLDestroyXMLNode(orig_root);
    }

    if (reported_errors_count == 0) {
        ret = CE_Failure;
    }

    return ret;
}

CPLErr GDALWMSRasterBand::AdviseRead(int nXOff, int nYOff,
                                     int nXSize, int nYSize,
                                     int nBufXSize,
                                     int nBufYSize,
                                     GDALDataType eDT,
                                     char **papszOptions) {
//    printf("AdviseRead(%d, %d, %d, %d)\n", nXOff, nYOff, nXSize, nYSize);
    if (m_parent_dataset->m_offline_mode || !m_parent_dataset->m_use_advise_read) return CE_None;
    if (m_parent_dataset->m_cache == nullptr) return CE_Failure;

/* ==================================================================== */
/*      Do we have overviews that would be appropriate to satisfy       */
/*      this request?                                                   */
/* ==================================================================== */
    if( (nBufXSize < nXSize || nBufYSize < nYSize)
        && GetOverviewCount() > 0 )
    {
        const int nOverview =
            GDALBandGetBestOverviewLevel2( this, nXOff, nYOff, nXSize, nYSize,
                                           nBufXSize, nBufYSize, nullptr );
        if (nOverview >= 0)
        {
            GDALRasterBand* poOverviewBand = GetOverview(nOverview);
            if (poOverviewBand == nullptr)
                return CE_Failure;

            return poOverviewBand->AdviseRead(
                nXOff, nYOff, nXSize, nYSize,
                nBufXSize, nBufYSize, eDT, papszOptions );
        }
    }

    int bx0 = nXOff / nBlockXSize;
    int by0 = nYOff / nBlockYSize;
    int bx1 = (nXOff + nXSize - 1) / nBlockXSize;
    int by1 = (nYOff + nYSize - 1) / nBlockYSize;

    // Avoid downloading a insane number of tiles
    const int MAX_TILES = 1000; // arbitrary number
    if( (bx1 - bx0 + 1) > MAX_TILES / (by1 - by0 + 1) )
    {
        CPLDebug("WMS", "Too many tiles for AdviseRead()");
        return CE_Failure;
    }

    if( m_nAdviseReadBX0 == bx0 &&
        m_nAdviseReadBY0 == by0 &&
        m_nAdviseReadBX1 == bx1 &&
        m_nAdviseReadBY1 == by1 )
    {
        return CE_None;
    }
    m_nAdviseReadBX0 = bx0;
    m_nAdviseReadBY0 = by0;
    m_nAdviseReadBX1 = bx1;
    m_nAdviseReadBY1 = by1;

    return ReadBlocks(0, 0, nullptr, bx0, by0, bx1, by1, 1);
}

GDALColorInterp GDALWMSRasterBand::GetColorInterpretation() {
    return m_color_interp;
}

CPLErr GDALWMSRasterBand::SetColorInterpretation( GDALColorInterp eNewInterp )
{
    m_color_interp = eNewInterp;
    return CE_None;
}

// Utility function, returns a value from a vector corresponding to the band index
// or the first entry
static double getBandValue(std::vector<double> &v,size_t idx)
{
    idx--;
    if (v.size()>idx) return v[idx];
    return v[0];
}

double GDALWMSRasterBand::GetNoDataValue( int *pbSuccess)
{
    std::vector<double> &v=m_parent_dataset->vNoData;
    if (v.empty())
        return GDALPamRasterBand::GetNoDataValue(pbSuccess);
    if (pbSuccess) *pbSuccess=TRUE;
    return getBandValue(v,nBand);
}

double GDALWMSRasterBand::GetMinimum( int *pbSuccess)
{
    std::vector<double> &v=m_parent_dataset->vMin;
    if (v.empty())
        return GDALPamRasterBand::GetMinimum(pbSuccess);
    if (pbSuccess) *pbSuccess=TRUE;
    return getBandValue(v,nBand);
}

double GDALWMSRasterBand::GetMaximum( int *pbSuccess)
{
    std::vector<double> &v=m_parent_dataset->vMax;
    if (v.empty())
        return GDALPamRasterBand::GetMaximum(pbSuccess);
    if (pbSuccess) *pbSuccess=TRUE;
    return getBandValue(v,nBand);
}

GDALColorTable *GDALWMSRasterBand::GetColorTable()
{
    return m_parent_dataset->m_poColorTable;
}
<|MERGE_RESOLUTION|>--- conflicted
+++ resolved
@@ -1,1125 +1,1068 @@
-/******************************************************************************
- *
- * Project:  WMS Client Driver
- * Purpose:  GDALWMSRasterBand implementation.
- * Author:   Adam Nowacki, nowak@xpam.de
- *
- ******************************************************************************
- * Copyright (c) 2007, Adam Nowacki
- * Copyright (c) 2008-2013, Even Rouault <even dot rouault at mines-paris dot org>
- * Copyright (c) 2017, Dmitry Baryshnikov, <polimax@mail.ru>
- * Copyright (c) 2017, NextGIS, <info@nextgis.com>
- *
- * Permission is hereby granted, free of charge, to any person obtaining a
- * copy of this software and associated documentation files (the "Software"),
- * to deal in the Software without restriction, including without limitation
- * the rights to use, copy, modify, merge, publish, distribute, sublicense,
- * and/or sell copies of the Software, and to permit persons to whom the
- * Software is furnished to do so, subject to the following conditions:
- *
- * The above copyright notice and this permission notice shall be included
- * in all copies or substantial portions of the Software.
- *
- * THE SOFTWARE IS PROVIDED "AS IS", WITHOUT WARRANTY OF ANY KIND, EXPRESS
- * OR IMPLIED, INCLUDING BUT NOT LIMITED TO THE WARRANTIES OF MERCHANTABILITY,
- * FITNESS FOR A PARTICULAR PURPOSE AND NONINFRINGEMENT. IN NO EVENT SHALL
- * THE AUTHORS OR COPYRIGHT HOLDERS BE LIABLE FOR ANY CLAIM, DAMAGES OR OTHER
- * LIABILITY, WHETHER IN AN ACTION OF CONTRACT, TORT OR OTHERWISE, ARISING
- * FROM, OUT OF OR IN CONNECTION WITH THE SOFTWARE OR THE USE OR OTHER
- * DEALINGS IN THE SOFTWARE.
- ****************************************************************************/
-
-#include "wmsdriver.h"
-
-CPL_CVSID("$Id$")
-
-GDALWMSRasterBand::GDALWMSRasterBand(GDALWMSDataset *parent_dataset, int band,
-                                        double scale):
-    m_parent_dataset(parent_dataset),
-    m_scale(scale),
-    m_overview(-1),
-    m_color_interp(GCI_Undefined),
-    m_nAdviseReadBX0(-1),
-    m_nAdviseReadBY0(-1),
-    m_nAdviseReadBX1(-1),
-    m_nAdviseReadBY1(-1)
-{
-#ifdef DEBUG_VERBOSE
-    printf("[%p] GDALWMSRasterBand::GDALWMSRasterBand(%p, %d, %f)\n",/*ok*/
-           this, parent_dataset, band, scale);
-#endif
-
-    if( scale == 1.0 )
-        poDS = parent_dataset;
-    else
-        poDS = nullptr;
-    if( parent_dataset->m_mini_driver_caps.m_overview_dim_computation_method ==
-        OVERVIEW_ROUNDED )
-    {
-        nRasterXSize = static_cast<int>(
-            m_parent_dataset->m_data_window.m_sx * scale + 0.5);
-        nRasterYSize = static_cast<int>(
-            m_parent_dataset->m_data_window.m_sy * scale + 0.5);
-    }
-    else
-    {
-        nRasterXSize = static_cast<int>(
-            m_parent_dataset->m_data_window.m_sx * scale);
-        nRasterYSize = static_cast<int>(
-            m_parent_dataset->m_data_window.m_sy * scale);
-    }
-    nBand = band;
-    eDataType = m_parent_dataset->m_data_type;
-    nBlockXSize = m_parent_dataset->m_block_size_x;
-    nBlockYSize = m_parent_dataset->m_block_size_y;
-}
-
-GDALWMSRasterBand::~GDALWMSRasterBand() {
-    while (!m_overviews.empty()) {
-        delete m_overviews.back();
-        m_overviews.pop_back();
-    }
- }
-
-// Request for x, y but all blocks between bx0-bx1 and by0-by1 should be read
-CPLErr GDALWMSRasterBand::ReadBlocks(int x, int y, void *buffer, int bx0, int by0, int bx1, int by1, int advise_read) {
-    CPLErr ret = CE_None;
-
-    // Get a vector of requests large enough for this call
-    std::vector<WMSHTTPRequest> requests((bx1 - bx0 + 1)*(by1 - by0 + 1));
-
-    size_t count = 0; // How many requests are valid
-    GDALWMSCache *cache = m_parent_dataset->m_cache;
-    int offline = m_parent_dataset->m_offline_mode;
-    const char *const *options = m_parent_dataset->GetHTTPRequestOpts();
-
-    for (int iy = by0; iy <= by1; ++iy) {
-        for (int ix = bx0; ix <= bx1; ++ix) {
-            WMSHTTPRequest &request = requests[count];
-            request.x = ix;
-            request.y = iy;
-            bool need_this_block = false;
-            if (!advise_read) {
-                for (int ib = 1; ib <= m_parent_dataset->nBands; ++ib) {
-                    if ((ix == x) && (iy == y) && (ib == nBand)) {
-                        need_this_block = true;
-                    } else {
-                        GDALWMSRasterBand *band = static_cast<GDALWMSRasterBand *>(m_parent_dataset->GetRasterBand(ib));
-                        if (m_overview >= 0) band = static_cast<GDALWMSRasterBand *>(band->GetOverview(m_overview));
-                        if (!band->IsBlockInCache(ix, iy)) need_this_block = true;
-                    }
-                }
-            } else {
-                need_this_block = true;
-            }
-
-            void *p = ((ix == x) && (iy == y)) ? buffer : nullptr;
-            if (need_this_block) {
-                ret = AskMiniDriverForBlock(request, ix, iy);
-                if (ret != CE_None) {
-                    CPLError(CE_Failure, CPLE_AppDefined, "%s", request.Error.c_str());
-                    ret = CE_Failure;
-                }
-                // A missing tile is signaled by setting a range of "none"
-                if (EQUAL(request.Range, "none")) {
-                    if (!advise_read) {
-                        if (ZeroBlock(ix, iy, nBand, p) != CE_None) {
-                            CPLError(CE_Failure, CPLE_AppDefined, "GDALWMS: ZeroBlock failed.");
-                            ret = CE_Failure;
-                        }
-                    }
-                    need_this_block = false;
-                }
-                if (ret == CE_None && cache != nullptr)
-                {
-                    if ( cache->GetItemStatus(request.URL) == CACHE_ITEM_OK )
-                    {
-                        if ( advise_read )
-                        {
-                            need_this_block = false;
-                        }
-                        else
-                        {
-                            if (ReadBlockFromCache( request.URL, ix, iy, nBand,
-                                                    p, 0 ) == CE_None)
-                            {
-                                need_this_block = false;
-                            }
-                        }
-                    }
-                }
-            }
-
-            if (need_this_block) {
-                if (offline) {
-                    if (!advise_read) {
-                        if (ZeroBlock(ix, iy, nBand, p) != CE_None) {
-                            CPLError(CE_Failure, CPLE_AppDefined, "GDALWMS: ZeroBlock failed.");
-                            ret = CE_Failure;
-                        }
-                    }
-                } else {
-                    request.options = options;
-                    WMSHTTPInitializeRequest(&request);
-                    count++;
-                }
-            }
-        }
-    }
-
-    // Fetch all the requests, OK to call with count of 0
-    if (WMSHTTPFetchMulti(count ? &requests[0] : nullptr, static_cast<int>(count)) != CE_None) {
-        CPLError(CE_Failure, CPLE_AppDefined, "GDALWMS: CPLHTTPFetchMulti failed.");
-        ret = CE_Failure;
-    }
-
-    for (size_t i = 0; i < count; ++i) {
-        WMSHTTPRequest &request = requests[i];
-        void *p = ((request.x == x) && (request.y == y)) ? buffer : nullptr;
-        if (ret == CE_None) {
-            int success = (request.nStatus == 200) ||
-                          (!request.Range.empty() && request.nStatus == 206);
-            if (success && (request.pabyData != nullptr) && (request.nDataLen > 0)) {
-                CPLString file_name(BufferToVSIFile(request.pabyData, request.nDataLen));
-                if (!file_name.empty()) {
-                    bool wms_exception = false;
-                    /* check for error xml */
-                    if (request.nDataLen >= 20) {
-                        const char *download_data = reinterpret_cast<char *>(request.pabyData);
-                        if (STARTS_WITH_CI(download_data, "<?xml ")
-                        || STARTS_WITH_CI(download_data, "<!DOCTYPE ")
-                        || STARTS_WITH_CI(download_data, "<ServiceException")) {
-                            if (ReportWMSException(file_name) != CE_None) {
-                                CPLError(CE_Failure, CPLE_AppDefined,
-                                        "GDALWMS: The server returned unknown exception.");
-                            }
-                            wms_exception = true;
-                            ret = CE_Failure;
-                        }
-                    }
-                    if (ret == CE_None) {
-                        if (advise_read && !m_parent_dataset->m_verify_advise_read) {
-                            if (cache != nullptr)
-                                cache->Insert(request.URL, file_name);
-                        } else {
-                            ret = ReadBlockFromFile(file_name, request.x,
-                                                     request.y, nBand, p, advise_read);
-                            if (ret == CE_None) {
-                                if (cache != nullptr)
-                                    cache->Insert(request.URL, file_name);
-                            } else {
-                                CPLError(ret, CPLE_AppDefined,
-                                        "GDALWMS: ReadBlockFromFile (%s) failed.",
-                                         request.URL.c_str());
-                            }
-                        }
-                    }
-                    else if (wms_exception && m_parent_dataset->m_zeroblock_on_serverexceptions) {
-                        ret = ZeroBlock(request.x, request.y, nBand, p);
-                        if (ret != CE_None)
-                            CPLError(ret, CPLE_AppDefined, "GDALWMS: ZeroBlock failed.");
-                    }
-                    VSIUnlink(file_name);
-                }
-            } else { // HTTP error
-                // One more try to get cached block. For example if no web access
-                // available
-                CPLDebug("WMS", "ReadBlockFromCache");
-                ret = ReadBlockFromCache(request.URL, request.x,
-                                         request.y, nBand, p, advise_read);
-                if( ret != CE_None )
-                {
-                    CPLDebug("WMS", "After ReadBlockFromCache");
-                    if (m_parent_dataset->m_http_zeroblock_codes.find(request.nStatus)
-                        != m_parent_dataset->m_http_zeroblock_codes.end())
-                    {
-                        if (!advise_read) {
-                            ret = ZeroBlock(request.x, request.y, nBand, p);
-                            if (ret != CE_None)
-                                CPLError(ret, CPLE_AppDefined, "GDALWMS: ZeroBlock failed.");
-                        }
-                    } else {
-                        ret = CE_Failure;
-                        CPLError(ret, CPLE_AppDefined,
-                                    "GDALWMS: Unable to download block %d, %d.\n"
-                                    "URL: %s\n  HTTP status code: %d, error: %s.\n"
-                                    "Add the HTTP status code to <ZeroBlockHttpCodes> to ignore this error (see http://www.gdal.org/frmt_wms.html).",
-                                    request.x,
-                                    request.y,
-                                    !request.URL.empty() ? request.Error.c_str(): "(null)",
-                                    request.nStatus,
-                                    !request.Error.empty() ? request.Error.c_str() : "(null)");
-                    }
-                }
-            }
-        }
-    }
-
-    return ret;
-}
-
-CPLErr GDALWMSRasterBand::IReadBlock(int x, int y, void *buffer) {
-    int bx0 = x;
-    int by0 = y;
-    int bx1 = x;
-    int by1 = y;
-
-    if ((m_parent_dataset->m_hint.m_valid) && (m_parent_dataset->m_hint.m_overview == m_overview)) {
-        int tbx0 = m_parent_dataset->m_hint.m_x0 / nBlockXSize;
-        int tby0 = m_parent_dataset->m_hint.m_y0 / nBlockYSize;
-        int tbx1 = (m_parent_dataset->m_hint.m_x0 + m_parent_dataset->m_hint.m_sx - 1) / nBlockXSize;
-        int tby1 = (m_parent_dataset->m_hint.m_y0 + m_parent_dataset->m_hint.m_sy - 1) / nBlockYSize;
-        if ((tbx0 <= bx0) && (tby0 <= by0) && (tbx1 >= bx1) && (tby1 >= by1)) {
-            bx0 = tbx0;
-            by0 = tby0;
-            bx1 = tbx1;
-            by1 = tby1;
-        }
-    }
-
-    CPLErr eErr = ReadBlocks(x, y, buffer, bx0, by0, bx1, by1, 0);
-
-    if ((m_parent_dataset->m_hint.m_valid) && (m_parent_dataset->m_hint.m_overview == m_overview))
-    {
-        m_parent_dataset->m_hint.m_valid = false;
-    }
-
-    return eErr;
-}
-
-CPLErr GDALWMSRasterBand::IRasterIO(GDALRWFlag rw, int x0, int y0, int sx, int sy,
-                                    void *buffer, int bsx, int bsy, GDALDataType bdt,
-                                    GSpacing nPixelSpace, GSpacing nLineSpace,
-                                    GDALRasterIOExtraArg* psExtraArg) {
-    CPLErr ret;
-
-    if (rw != GF_Read) return CE_Failure;
-    if (buffer == nullptr) return CE_Failure;
-    if ((sx == 0) || (sy == 0) || (bsx == 0) || (bsy == 0)) return CE_None;
-
-    m_parent_dataset->m_hint.m_x0 = x0;
-    m_parent_dataset->m_hint.m_y0 = y0;
-    m_parent_dataset->m_hint.m_sx = sx;
-    m_parent_dataset->m_hint.m_sy = sy;
-    m_parent_dataset->m_hint.m_overview = m_overview;
-    m_parent_dataset->m_hint.m_valid = true;
-    ret = GDALRasterBand::IRasterIO(rw, x0, y0, sx, sy, buffer, bsx, bsy, bdt, nPixelSpace, nLineSpace, psExtraArg);
-    m_parent_dataset->m_hint.m_valid = false;
-
-    return ret;
-}
-
-int GDALWMSRasterBand::HasArbitraryOverviews() {
-//    return m_parent_dataset->m_mini_driver_caps.m_has_arb_overviews;
-    return 0; // not implemented yet
-}
-
-int GDALWMSRasterBand::GetOverviewCount() {
-    return static_cast<int>(m_overviews.size());
-}
-
-GDALRasterBand *GDALWMSRasterBand::GetOverview(int n) {
-    if ((!m_overviews.empty()) && (static_cast<size_t>(n) < m_overviews.size())) return m_overviews[n];
-    else return nullptr;
-}
-
-bool GDALWMSRasterBand::AddOverview(double scale) {
-    GDALWMSRasterBand *overview = new GDALWMSRasterBand(m_parent_dataset, nBand, scale);
-    if( overview->GetXSize() == 0 || overview->GetYSize() == 0 )
-    {
-        delete overview;
-        return false;
-    }
-    std::vector<GDALWMSRasterBand *>::iterator it = m_overviews.begin();
-    for (; it != m_overviews.end(); ++it) {
-        GDALWMSRasterBand *p = *it;
-        if (p->m_scale < scale) break;
-    }
-    m_overviews.insert(it, overview);
-    it = m_overviews.begin();
-    for (int i = 0; it != m_overviews.end(); ++it, ++i) {
-        GDALWMSRasterBand *p = *it;
-        p->m_overview = i;
-    }
-    return true;
-}
-
-bool GDALWMSRasterBand::IsBlockInCache(int x, int y) {
-    bool ret = false;
-    GDALRasterBlock *b = TryGetLockedBlockRef(x, y);
-    if (b != nullptr) {
-        ret = true;
-        b->DropLock();
-    }
-    return ret;
-}
-
-// This is the function that calculates the block coordinates for the fetch
-CPLErr GDALWMSRasterBand::AskMiniDriverForBlock(WMSHTTPRequest &r, int x, int y)
-{
-    GDALWMSImageRequestInfo iri;
-    GDALWMSTiledImageRequestInfo tiri;
-
-    ComputeRequestInfo(iri, tiri, x, y);
-    return m_parent_dataset->m_mini_driver->TiledImageRequest(r, iri, tiri);
-}
-
-void GDALWMSRasterBand::ComputeRequestInfo(GDALWMSImageRequestInfo &iri,
-                                           GDALWMSTiledImageRequestInfo &tiri,
-                                           int x, int y)
-{
-    int x0 = std::max(0, x * nBlockXSize);
-    int y0 = std::max(0, y * nBlockYSize);
-    int x1 = std::max(0, (x + 1) * nBlockXSize);
-    int y1 = std::max(0, (y + 1) * nBlockYSize);
-    if (m_parent_dataset->m_clamp_requests) {
-        x0 = std::min(x0, nRasterXSize);
-        y0 = std::min(y0, nRasterYSize);
-        x1 = std::min(x1, nRasterXSize);
-        y1 = std::min(y1, nRasterYSize);
-    }
-
-    const double rx = (m_parent_dataset->m_data_window.m_x1 - m_parent_dataset->m_data_window.m_x0) / static_cast<double>(nRasterXSize);
-    const double ry = (m_parent_dataset->m_data_window.m_y1 - m_parent_dataset->m_data_window.m_y0) / static_cast<double>(nRasterYSize);
-    /* Use different method for x0,y0 and x1,y1 to make sure calculated values are exact for corner requests */
-    iri.m_x0 = x0 * rx + m_parent_dataset->m_data_window.m_x0;
-    iri.m_y0 = y0 * ry + m_parent_dataset->m_data_window.m_y0;
-    iri.m_x1 = m_parent_dataset->m_data_window.m_x1 - (nRasterXSize - x1) * rx;
-    iri.m_y1 = m_parent_dataset->m_data_window.m_y1 - (nRasterYSize - y1) * ry;
-    iri.m_sx = x1 - x0;
-    iri.m_sy = y1 - y0;
-
-    int level = m_overview + 1;
-    tiri.m_x = (m_parent_dataset->m_data_window.m_tx >> level) + x;
-    tiri.m_y = (m_parent_dataset->m_data_window.m_ty >> level) + y;
-    tiri.m_level = m_parent_dataset->m_data_window.m_tlevel - level;
-}
-
-/************************************************************************/
-/*                      GetMetadataDomainList()                         */
-/************************************************************************/
-
-char **GDALWMSRasterBand::GetMetadataDomainList()
-{
-    char **m_list = GDALPamRasterBand::GetMetadataDomainList();
-    char **mini_list = m_parent_dataset->m_mini_driver->GetMetadataDomainList();
-    if (mini_list != nullptr) {
-        m_list = CSLMerge(m_list, mini_list);
-        CSLDestroy(mini_list);
-    }
-    return m_list;
-}
-
-const char *GDALWMSRasterBand::GetMetadataItem(const char * pszName,
-                                                const char * pszDomain)
-{
-    if (!m_parent_dataset->m_mini_driver_caps.m_has_getinfo
-        || !(pszDomain != nullptr
-             && EQUAL(pszDomain, "LocationInfo")
-             && (STARTS_WITH_CI(pszName, "Pixel_") || STARTS_WITH_CI(pszName, "GeoPixel_"))))
-        return GDALPamRasterBand::GetMetadataItem(pszName, pszDomain);
-
-    /* ==================================================================== */
-    /*      LocationInfo handling.                                          */
-    /* ==================================================================== */
-
-    /* -------------------------------------------------------------------- */
-    /*      What pixel are we aiming at?                                    */
-    /* -------------------------------------------------------------------- */
-    int iPixel, iLine;
-    if (STARTS_WITH_CI(pszName, "Pixel_"))
-    {
-        if (sscanf(pszName + 6, "%d_%d", &iPixel, &iLine) != 2)
-            return nullptr;
-    }
-    else if (STARTS_WITH_CI(pszName, "GeoPixel_"))
-    {
-        double adfGeoTransform[6];
-        double adfInvGeoTransform[6];
-        double dfGeoX, dfGeoY;
-
-        {
-            dfGeoX = CPLAtof(pszName + 9);
-            const char* pszUnderscore = strchr(pszName + 9, '_');
-            if (!pszUnderscore)
-                return nullptr;
-            dfGeoY = CPLAtof(pszUnderscore + 1);
-        }
-
-        if (m_parent_dataset->GetGeoTransform(adfGeoTransform) != CE_None)
-            return nullptr;
-
-        if (!GDALInvGeoTransform(adfGeoTransform, adfInvGeoTransform))
-            return nullptr;
-
-        iPixel = (int)floor(
-            adfInvGeoTransform[0]
-            + adfInvGeoTransform[1] * dfGeoX
-            + adfInvGeoTransform[2] * dfGeoY);
-        iLine = (int)floor(
-            adfInvGeoTransform[3]
-            + adfInvGeoTransform[4] * dfGeoX
-            + adfInvGeoTransform[5] * dfGeoY);
-
-        /* The GetDataset() for the WMS driver is always the main overview level, so rescale */
-        /* the values if we are an overview */
-        if (m_overview >= 0)
-        {
-            iPixel = (int)(1.0 * iPixel * GetXSize() / m_parent_dataset->GetRasterBand(1)->GetXSize());
-            iLine = (int)(1.0 * iLine * GetYSize() / m_parent_dataset->GetRasterBand(1)->GetYSize());
-        }
-    }
-    else
-        return nullptr;
-
-    if (iPixel < 0 || iLine < 0
-        || iPixel >= GetXSize()
-        || iLine >= GetYSize())
-        return nullptr;
-
-    if (nBand != 1)
-    {
-        GDALRasterBand* poFirstBand = m_parent_dataset->GetRasterBand(1);
-        if (m_overview >= 0)
-            poFirstBand = poFirstBand->GetOverview(m_overview);
-        if (poFirstBand)
-            return poFirstBand->GetMetadataItem(pszName, pszDomain);
-    }
-
-    GDALWMSImageRequestInfo iri;
-    GDALWMSTiledImageRequestInfo tiri;
-    int nBlockXOff = iPixel / nBlockXSize;
-    int nBlockYOff = iLine / nBlockYSize;
-
-    ComputeRequestInfo(iri, tiri, nBlockXOff, nBlockYOff);
-
-    CPLString url;
-    m_parent_dataset->m_mini_driver->GetTiledImageInfo(url,
-        iri, tiri,
-        iPixel % nBlockXSize,
-        iLine % nBlockXSize);
-
-    if (url.empty())
-        return nullptr;
-
-    CPLDebug("WMS", "URL = %s", url.c_str());
-
-    if (url == osMetadataItemURL)
-    {
-        // osMetadataItem.c_str() MUST be used, and not osMetadataItem,
-        // otherwise a temporary copy is returned
-        return !osMetadataItem.empty() ? osMetadataItem.c_str() : nullptr;
-    }
-
-    osMetadataItemURL = url;
-
-    // This is OK, CPLHTTPFetch does not touch the options
-    char **papszOptions = const_cast<char **>(m_parent_dataset->GetHTTPRequestOpts());
-    CPLHTTPResult* psResult = CPLHTTPFetch(url, papszOptions);
-
-    CPLString pszRes;
-
-    if (psResult && psResult->pabyData)
-        pszRes = reinterpret_cast<const char *>(psResult->pabyData);
-    CPLHTTPDestroyResult(psResult);
-
-    if (pszRes.empty()) {
-        osMetadataItem = "";
-        return nullptr;
-    }
-
-    osMetadataItem = "<LocationInfo>";
-    CPLPushErrorHandler(CPLQuietErrorHandler);
-    CPLXMLNode* psXML = CPLParseXMLString(pszRes);
-    CPLPopErrorHandler();
-    if (psXML != nullptr && psXML->eType == CXT_Element)
-    {
-        if (strcmp(psXML->pszValue, "?xml") == 0)
-        {
-            if (psXML->psNext)
-            {
-                char* pszXML = CPLSerializeXMLTree(psXML->psNext);
-                osMetadataItem += pszXML;
-                CPLFree(pszXML);
-            }
-        }
-        else
-        {
-            osMetadataItem += pszRes;
-        }
-    }
-    else
-    {
-        char* pszEscapedXML = CPLEscapeString(pszRes, -1, CPLES_XML_BUT_QUOTES);
-        osMetadataItem += pszEscapedXML;
-        CPLFree(pszEscapedXML);
-    }
-    if (psXML != nullptr)
-        CPLDestroyXMLNode(psXML);
-
-    osMetadataItem += "</LocationInfo>";
-
-    // osMetadataItem.c_str() MUST be used, and not osMetadataItem,
-    // otherwise a temporary copy is returned
-    return osMetadataItem.c_str();
-}
-
-static const int * GetBandMapForExpand( int nSourceBands, int nWmsBands )
-{
-    static const int  bandmap1to1[] = { 1 };
-    static const int  bandmap2to1[] = { 1 };
-    static const int  bandmap3to1[] = { 1 };
-    static const int  bandmap4to1[] = { 1 };
-
-    static const int  bandmap1to2[] = { 1, 0 }; // 0 == full opaque alpha band
-    static const int  bandmap2to2[] = { 1, 2 };
-    static const int  bandmap3to2[] = { 1, 0 };
-    static const int  bandmap4to2[] = { 1, 4 };
-
-    static const int  bandmap1to3[] = { 1, 1, 1 };
-    static const int  bandmap2to3[] = { 1, 1, 1 };
-    static const int  bandmap3to3[] = { 1, 2, 3 };
-    static const int  bandmap4to3[] = { 1, 2, 3 };
-
-    static const int  bandmap1to4[] = { 1, 1, 1, 0 };
-    static const int  bandmap2to4[] = { 1, 1, 1, 2 };
-    static const int  bandmap3to4[] = { 1, 2, 3, 0 };
-    static const int  bandmap4to4[] = { 1, 2, 3, 4 };
-
-    static const int* const bandmap_selector[4][4] = {
-        { bandmap1to1, bandmap2to1, bandmap3to1, bandmap4to1 },
-        { bandmap1to2, bandmap2to2, bandmap3to2, bandmap4to2 },
-        { bandmap1to3, bandmap2to3, bandmap3to3, bandmap4to3 },
-        { bandmap1to4, bandmap2to4, bandmap3to4, bandmap4to4 },
-    };
-
-    if( nSourceBands > 4 || nSourceBands < 1 )
-    {
-        return nullptr;
-    }
-    if( nWmsBands > 4 || nWmsBands < 1 )
-    {
-        return nullptr;
-    }
-    return bandmap_selector[nWmsBands - 1][nSourceBands - 1];
-}
-
-CPLErr GDALWMSRasterBand::ReadBlockFromDataset(GDALDataset *ds, int x,
-                                               int y, int to_buffer_band,
-                                               void *buffer, int advise_read)
-{
-    CPLErr ret = CE_None;
-    GByte *color_table = nullptr;
-    int i;
-
-    //CPLDebug("WMS", "ReadBlockFromDataset: to_buffer_band=%d, (x,y)=(%d, %d)", to_buffer_band, x, y);
-
-    /* expected size */
-<<<<<<< HEAD
-    const int esx = MIN( MAX( 0, ( x + 1 ) * nBlockXSize ), nRasterXSize) -
-            MIN( MAX( 0, x * nBlockXSize ), nRasterXSize);
-    const int esy = MIN( MAX( 0, ( y + 1 ) * nBlockYSize ), nRasterYSize) -
-            MIN( MAX( 0, y * nBlockYSize ), nRasterYSize);
-
-    int sx = ds->GetRasterXSize();
-    int sy = ds->GetRasterYSize();
-    /* Allow bigger than expected so pre-tiled constant size images work on corners */
-    if( (sx > nBlockXSize) || (sy > nBlockYSize) || (sx < esx) || (sy < esy) )
-    {
-        CPLError(CE_Failure, CPLE_AppDefined,
-                 "GDALWMS: Incorrect size %d x %d of downloaded block, expected %d x %d, max %d x %d.",
-                 sx, sy, esx, esy, nBlockXSize, nBlockYSize);
-        ret = CE_Failure;
-    }
-
-    int nDSRasterCount = ds->GetRasterCount();
-    if( ret == CE_None )
-    {
-        if( nDSRasterCount != m_parent_dataset->nBands )
-        {
-            /* Maybe its an image with color table */
-            if( (eDataType == GDT_Byte) && (ds->GetRasterCount() == 1) )
-            {
-                GDALRasterBand *rb = ds->GetRasterBand(1);
-                if (rb->GetRasterDataType() == GDT_Byte)
-                {
-                    GDALColorTable *ct = rb->GetColorTable();
-                    if( ct != nullptr )
-                    {
-                        if (!advise_read)
-                        {
-=======
-    const int esx =
-        std::min(std::max(0, (x + 1) * nBlockXSize),
-                 nRasterXSize) - std::min(std::max(0, x * nBlockXSize),
-                                          nRasterXSize);
-    const int esy =
-        std::min(std::max(0, (y + 1) * nBlockYSize),
-                 nRasterYSize) - std::min(std::max(0, y * nBlockYSize),
-                                          nRasterYSize);
-
-    GDALDataset* ds = reinterpret_cast<GDALDataset*>(GDALOpenEx(file_name,
-                                                    GDAL_OF_RASTER 
-                                                    | GDAL_OF_READONLY 
-                                                    | GDAL_OF_VERBOSE_ERROR,
-                                                    nullptr, 
-                                                    m_parent_dataset->m_tileOO, 
-                                                    nullptr));
-
-    if (ds != nullptr) {
-        int sx = ds->GetRasterXSize();
-        int sy = ds->GetRasterYSize();
-        /* Allow bigger than expected so pre-tiled constant size images work on corners */
-        if ((sx > nBlockXSize) || (sy > nBlockYSize) || (sx < esx) || (sy < esy)) {
-            CPLError(CE_Failure, CPLE_AppDefined, "GDALWMS: Incorrect size %d x %d of downloaded block, expected %d x %d, max %d x %d.",
-                sx, sy, esx, esy, nBlockXSize, nBlockYSize);
-            ret = CE_Failure;
-        }
-        int nDSRasterCount = ds->GetRasterCount();
-        if (ret == CE_None) {
-            if (nDSRasterCount != m_parent_dataset->nBands) {
-                /* Maybe its an image with color table */
-                if ((eDataType == GDT_Byte) && (ds->GetRasterCount() == 1)) {
-                    GDALRasterBand *rb = ds->GetRasterBand(1);
-                    if (rb->GetRasterDataType() == GDT_Byte) {
-                        GDALColorTable *ct = rb->GetColorTable();
-                        if (ct != nullptr) {
-                            if (!advise_read) {
-                                color_table = new GByte[256 * 4];
-                                const int count =
-                                    std::min(256, ct->GetColorEntryCount());
-                                for (i = 0; i < count; ++i) {
-                                    GDALColorEntry ce;
-                                    ct->GetColorEntryAsRGB(i, &ce);
-                                    color_table[i] = static_cast<GByte>(ce.c1);
-                                    color_table[i + 256] = static_cast<GByte>(ce.c2);
-                                    color_table[i + 512] = static_cast<GByte>(ce.c3);
-                                    color_table[i + 768] = static_cast<GByte>(ce.c4);
-                                }
-                                for (i = count; i < 256; ++i) {
-                                    color_table[i] = 0;
-                                    color_table[i + 256] = 0;
-                                    color_table[i + 512] = 0;
-                                    color_table[i + 768] = 0;
-                                }
-                            }
-                        }
-                        else if (m_parent_dataset->nBands <= 4) { // Promote single band to fake color table
->>>>>>> 99247fa0
-                            color_table = new GByte[256 * 4];
-                            const int count =
-                                MIN( 256, ct->GetColorEntryCount() );
-                            for (i = 0; i < count; ++i)
-                            {
-                                GDALColorEntry ce;
-                                ct->GetColorEntryAsRGB(i, &ce);
-                                color_table[i] = static_cast<GByte>(ce.c1);
-                                color_table[i + 256] = static_cast<GByte>(ce.c2);
-                                color_table[i + 512] = static_cast<GByte>(ce.c3);
-                                color_table[i + 768] = static_cast<GByte>(ce.c4);
-                            }
-
-                            for (i = count; i < 256; ++i)
-                            {
-                                color_table[i] = 0;
-                                color_table[i + 256] = 0;
-                                color_table[i + 512] = 0;
-                                color_table[i + 768] = 0;
-                            }
-                        }
-                    }
-                    else if (m_parent_dataset->nBands <= 4)
-                    { // Promote single band to fake color table
-                        color_table = new GByte[256 * 4];
-                        for( i = 0; i < 256; i++ )
-                        {
-                            color_table[i] = static_cast<GByte>(i);
-                            color_table[i + 256] = static_cast<GByte>(i);
-                            color_table[i + 512] = static_cast<GByte>(i);
-                            color_table[i + 768] = 255; // Transparency
-                        }
-                        if( m_parent_dataset->nBands == 2 )
-                        { // Luma-Alpha fixup
-                            for (i = 0; i < 256; i++)
-                            {
-                                color_table[i + 256] = 255;
-                            }
-                        }
-                    }
-                }
-            }
-        }
-    }
-
-    if (!advise_read)
-    {
-        const int * const bandmap = GetBandMapForExpand( nDSRasterCount,
-                                                         m_parent_dataset->nBands );
-        for( int ib = 1; ib <= m_parent_dataset->nBands; ++ib )
-        {
-            if (ret == CE_None)
-            {
-                void *p = nullptr;
-                GDALRasterBlock *b = nullptr;
-                if ((buffer != nullptr) && (ib == to_buffer_band))
-                {
-                    p = buffer;
-                }
-                else
-                {
-                    GDALWMSRasterBand *band =
-                            static_cast<GDALWMSRasterBand *>(
-                                m_parent_dataset->GetRasterBand(ib));
-                    if (m_overview >= 0)
-                    {
-                        band = static_cast<GDALWMSRasterBand *>(
-                                    band->GetOverview(m_overview));
-                    }
-                    if( !band->IsBlockInCache(x, y) )
-                    {
-                        b = band->GetLockedBlockRef(x, y, true);
-                        if (b != nullptr)
-                        {
-                            p = b->GetDataRef();
-                            if (p == nullptr)
-                            {
-                              CPLError(CE_Failure, CPLE_AppDefined,
-                                       "GDALWMS: GetDataRef returned NULL.");
-                              ret = CE_Failure;
-                            }
-                        }
-                    }
-                    else
-                    {
-                        //CPLDebug("WMS", "Band %d, block (x,y)=(%d, %d) already in cache", band->GetBand(), x, y);
-                    }
-                }
-
-                if (p != nullptr)
-                {
-                    int pixel_space = GDALGetDataTypeSize(eDataType) / 8;
-                    int line_space = pixel_space * nBlockXSize;
-                    if (color_table == nullptr)
-                    {
-                        if( bandmap == nullptr || bandmap[ib - 1] != 0 )
-                        {
-                            GDALDataType dt=eDataType;
-                            int     nSourceBand = ib;
-                            if( bandmap != nullptr )
-                            {
-                                nSourceBand = bandmap[ib - 1];
-                            }
-                            // Get the data from the PNG as stored instead of converting, if the server asks for that
-                            // TODO: This hack is from #3493 - not sure it really belongs here.
-                            if ((GDT_Int16 == dt) && (GDT_UInt16 == ds->GetRasterBand(ib)->GetRasterDataType()))
-                            {
-                                dt = GDT_UInt16;
-                            }
-
-                            if (ds->RasterIO(GF_Read, 0, 0, sx, sy, p, sx, sy, dt,
-                                             1, &nSourceBand, pixel_space,
-                                             line_space, 0, nullptr) != CE_None)
-                            {
-                                CPLError(CE_Failure, CPLE_AppDefined, "GDALWMS: RasterIO failed on downloaded block.");
-                                ret = CE_Failure;
-                            }
-                        }
-                        else if( bandmap != nullptr && bandmap[ib - 1] == 0 )
-                        {  // parent expects 4 bands but file has fewer count so generate a all "opaque" 4th band
-                            GByte *byte_buffer = reinterpret_cast<GByte *>(p);
-                            for (int l_y = 0; l_y < sy; ++l_y)
-                            {
-                                for (int l_x = 0; l_x < sx; ++l_x)
-                                {
-                                    const int offset = l_x + l_y * line_space;
-                                    byte_buffer[offset] = 255;  // fill with opaque
-                                }
-                            }
-                        }
-                        else
-                        {  // we should never get here because this case was caught above
-                            CPLError(CE_Failure, CPLE_AppDefined,
-                                     "GDALWMS: Incorrect bands count %d in downloaded block, expected %d.",
-                                     ds->GetRasterCount(), m_parent_dataset->nBands);
-                            ret = CE_Failure;
-                        }
-                    }
-                    else if( ib <= 4 )
-                    {
-                        if( ds->RasterIO(GF_Read, 0, 0, sx, sy, p, sx, sy,
-                                         eDataType, 1, nullptr, pixel_space,
-                                         line_space, 0, nullptr) != CE_None)
-                        {
-                            CPLError(CE_Failure, CPLE_AppDefined, "GDALWMS: RasterIO failed on downloaded block.");
-                            ret = CE_Failure;
-                        }
-
-                        if (ret == CE_None)
-                        {
-                            GByte *band_color_table = color_table + 256 * (ib - 1);
-                            GByte *byte_buffer = reinterpret_cast<GByte *>(p);
-                            for (int l_y = 0; l_y < sy; ++l_y)
-                            {
-                                for (int l_x = 0; l_x < sx; ++l_x)
-                                {
-                                    const int offset = l_x + l_y * line_space;
-                                    byte_buffer[offset] = band_color_table[byte_buffer[offset]];
-                                }
-                            }
-                        }
-                    }
-                    else
-                    {
-                        CPLError(CE_Failure, CPLE_AppDefined,
-                                 "GDALWMS: Color table supports at most 4 components.");
-                        ret = CE_Failure;
-                    }
-                }
-                if (b != nullptr)
-                {
-                    b->DropLock();
-                }
-            }
-        }
-    }
-    GDALClose(ds);
-
-
-    if ( color_table != nullptr )
-    {
-        delete[] color_table;
-    }
-
-    return ret;
-}
-
-CPLErr GDALWMSRasterBand::ReadBlockFromFile(const CPLString& soFileName, int x,
-                                            int y, int to_buffer_band,
-                                            void *buffer, int advise_read)
-{
-    GDALDataset *ds = reinterpret_cast<GDALDataset*>(
-                        GDALOpenEx( soFileName, GDAL_OF_RASTER |
-                                   GDAL_OF_READONLY | GDAL_OF_VERBOSE_ERROR, nullptr,
-                                   m_parent_dataset->m_tileOO, nullptr ) );
-    if( ds == nullptr )
-    {
-        CPLError(CE_Failure, CPLE_AppDefined, "GDALWMS: Unable to open downloaded block.");
-        return CE_Failure;
-    }
-
-    return ReadBlockFromDataset(ds, x, y, to_buffer_band, buffer, advise_read);
-}
-
-CPLErr GDALWMSRasterBand::ReadBlockFromCache(const char* pszKey, int x, int y,
-                                            int to_buffer_band, void *buffer,
-                                            int advise_read)
-{
-    GDALWMSCache *cache = m_parent_dataset->m_cache;
-    if( nullptr == cache )
-    {
-        CPLError(CE_Failure, CPLE_AppDefined, "GDALWMS: Unable to open downloaded block.");
-        return CE_Failure;
-    }
-    GDALDataset *ds = cache->GetDataset( pszKey, m_parent_dataset->m_tileOO );
-    if( ds == nullptr )
-    {
-        CPLError(CE_Failure, CPLE_AppDefined, "GDALWMS: Unable to open downloaded block.");
-        return CE_Failure;
-    }
-
-    return ReadBlockFromDataset(ds, x, y, to_buffer_band, buffer, advise_read);
-}
-
-CPLErr GDALWMSRasterBand::ZeroBlock(int x, int y, int to_buffer_band, void *buffer) {
-    CPLErr ret = CE_None;
-
-    for (int ib = 1; ib <= m_parent_dataset->nBands; ++ib) {
-        if (ret == CE_None) {
-            void *p = nullptr;
-            GDALRasterBlock *b = nullptr;
-            if ((buffer != nullptr) && (ib == to_buffer_band)) {
-                p = buffer;
-            } else {
-                GDALWMSRasterBand *band = static_cast<GDALWMSRasterBand *>(m_parent_dataset->GetRasterBand(ib));
-                if (m_overview >= 0) band = static_cast<GDALWMSRasterBand *>(band->GetOverview(m_overview));
-                if (!band->IsBlockInCache(x, y)) {
-                    b = band->GetLockedBlockRef(x, y, true);
-                    if (b != nullptr) {
-                        p = b->GetDataRef();
-                        if (p == nullptr) {
-                          CPLError(CE_Failure, CPLE_AppDefined, "GDALWMS: GetDataRef returned NULL.");
-                          ret = CE_Failure;
-                        }
-                    }
-                }
-            }
-            if (p != nullptr) {
-                unsigned char *paby = reinterpret_cast<unsigned char *>(p);
-                int block_size = nBlockXSize * nBlockYSize * (GDALGetDataTypeSize(eDataType) / 8);
-                for (int i = 0; i < block_size; ++i) paby[i] = 0;
-            }
-            if (b != nullptr) {
-                b->DropLock();
-            }
-        }
-    }
-
-    return ret;
-}
-
-CPLErr GDALWMSRasterBand::ReportWMSException(const char *file_name) {
-    CPLErr ret = CE_None;
-    int reported_errors_count = 0;
-
-    CPLXMLNode *orig_root = CPLParseXMLFile(file_name);
-    CPLXMLNode *root = orig_root;
-    if (root != nullptr) {
-        root = CPLGetXMLNode(root, "=ServiceExceptionReport");
-    }
-    if (root != nullptr) {
-        CPLXMLNode *n = CPLGetXMLNode(root, "ServiceException");
-        while (n != nullptr) {
-            const char *exception = CPLGetXMLValue(n, "=ServiceException", "");
-            const char *exception_code = CPLGetXMLValue(n, "=ServiceException.code", "");
-            if (exception[0] != '\0') {
-                if (exception_code[0] != '\0') {
-                    CPLError(CE_Failure, CPLE_AppDefined, "GDALWMS: The server returned exception code '%s': %s", exception_code, exception);
-                    ++reported_errors_count;
-                } else {
-                    CPLError(CE_Failure, CPLE_AppDefined, "GDALWMS: The server returned exception: %s", exception);
-                    ++reported_errors_count;
-                }
-            } else if (exception_code[0] != '\0') {
-                CPLError(CE_Failure, CPLE_AppDefined, "GDALWMS: The server returned exception code '%s'.", exception_code);
-                ++reported_errors_count;
-            }
-
-            n = n->psNext;
-            if (n != nullptr) {
-                n = CPLGetXMLNode(n, "=ServiceException");
-            }
-        }
-    } else {
-        ret = CE_Failure;
-    }
-    if (orig_root != nullptr) {
-        CPLDestroyXMLNode(orig_root);
-    }
-
-    if (reported_errors_count == 0) {
-        ret = CE_Failure;
-    }
-
-    return ret;
-}
-
-CPLErr GDALWMSRasterBand::AdviseRead(int nXOff, int nYOff,
-                                     int nXSize, int nYSize,
-                                     int nBufXSize,
-                                     int nBufYSize,
-                                     GDALDataType eDT,
-                                     char **papszOptions) {
-//    printf("AdviseRead(%d, %d, %d, %d)\n", nXOff, nYOff, nXSize, nYSize);
-    if (m_parent_dataset->m_offline_mode || !m_parent_dataset->m_use_advise_read) return CE_None;
-    if (m_parent_dataset->m_cache == nullptr) return CE_Failure;
-
-/* ==================================================================== */
-/*      Do we have overviews that would be appropriate to satisfy       */
-/*      this request?                                                   */
-/* ==================================================================== */
-    if( (nBufXSize < nXSize || nBufYSize < nYSize)
-        && GetOverviewCount() > 0 )
-    {
-        const int nOverview =
-            GDALBandGetBestOverviewLevel2( this, nXOff, nYOff, nXSize, nYSize,
-                                           nBufXSize, nBufYSize, nullptr );
-        if (nOverview >= 0)
-        {
-            GDALRasterBand* poOverviewBand = GetOverview(nOverview);
-            if (poOverviewBand == nullptr)
-                return CE_Failure;
-
-            return poOverviewBand->AdviseRead(
-                nXOff, nYOff, nXSize, nYSize,
-                nBufXSize, nBufYSize, eDT, papszOptions );
-        }
-    }
-
-    int bx0 = nXOff / nBlockXSize;
-    int by0 = nYOff / nBlockYSize;
-    int bx1 = (nXOff + nXSize - 1) / nBlockXSize;
-    int by1 = (nYOff + nYSize - 1) / nBlockYSize;
-
-    // Avoid downloading a insane number of tiles
-    const int MAX_TILES = 1000; // arbitrary number
-    if( (bx1 - bx0 + 1) > MAX_TILES / (by1 - by0 + 1) )
-    {
-        CPLDebug("WMS", "Too many tiles for AdviseRead()");
-        return CE_Failure;
-    }
-
-    if( m_nAdviseReadBX0 == bx0 &&
-        m_nAdviseReadBY0 == by0 &&
-        m_nAdviseReadBX1 == bx1 &&
-        m_nAdviseReadBY1 == by1 )
-    {
-        return CE_None;
-    }
-    m_nAdviseReadBX0 = bx0;
-    m_nAdviseReadBY0 = by0;
-    m_nAdviseReadBX1 = bx1;
-    m_nAdviseReadBY1 = by1;
-
-    return ReadBlocks(0, 0, nullptr, bx0, by0, bx1, by1, 1);
-}
-
-GDALColorInterp GDALWMSRasterBand::GetColorInterpretation() {
-    return m_color_interp;
-}
-
-CPLErr GDALWMSRasterBand::SetColorInterpretation( GDALColorInterp eNewInterp )
-{
-    m_color_interp = eNewInterp;
-    return CE_None;
-}
-
-// Utility function, returns a value from a vector corresponding to the band index
-// or the first entry
-static double getBandValue(std::vector<double> &v,size_t idx)
-{
-    idx--;
-    if (v.size()>idx) return v[idx];
-    return v[0];
-}
-
-double GDALWMSRasterBand::GetNoDataValue( int *pbSuccess)
-{
-    std::vector<double> &v=m_parent_dataset->vNoData;
-    if (v.empty())
-        return GDALPamRasterBand::GetNoDataValue(pbSuccess);
-    if (pbSuccess) *pbSuccess=TRUE;
-    return getBandValue(v,nBand);
-}
-
-double GDALWMSRasterBand::GetMinimum( int *pbSuccess)
-{
-    std::vector<double> &v=m_parent_dataset->vMin;
-    if (v.empty())
-        return GDALPamRasterBand::GetMinimum(pbSuccess);
-    if (pbSuccess) *pbSuccess=TRUE;
-    return getBandValue(v,nBand);
-}
-
-double GDALWMSRasterBand::GetMaximum( int *pbSuccess)
-{
-    std::vector<double> &v=m_parent_dataset->vMax;
-    if (v.empty())
-        return GDALPamRasterBand::GetMaximum(pbSuccess);
-    if (pbSuccess) *pbSuccess=TRUE;
-    return getBandValue(v,nBand);
-}
-
-GDALColorTable *GDALWMSRasterBand::GetColorTable()
-{
-    return m_parent_dataset->m_poColorTable;
-}
+/******************************************************************************
+ *
+ * Project:  WMS Client Driver
+ * Purpose:  GDALWMSRasterBand implementation.
+ * Author:   Adam Nowacki, nowak@xpam.de
+ *
+ ******************************************************************************
+ * Copyright (c) 2007, Adam Nowacki
+ * Copyright (c) 2008-2013, Even Rouault <even dot rouault at mines-paris dot org>
+ * Copyright (c) 2017, Dmitry Baryshnikov, <polimax@mail.ru>
+ * Copyright (c) 2017, NextGIS, <info@nextgis.com>
+ *
+ * Permission is hereby granted, free of charge, to any person obtaining a
+ * copy of this software and associated documentation files (the "Software"),
+ * to deal in the Software without restriction, including without limitation
+ * the rights to use, copy, modify, merge, publish, distribute, sublicense,
+ * and/or sell copies of the Software, and to permit persons to whom the
+ * Software is furnished to do so, subject to the following conditions:
+ *
+ * The above copyright notice and this permission notice shall be included
+ * in all copies or substantial portions of the Software.
+ *
+ * THE SOFTWARE IS PROVIDED "AS IS", WITHOUT WARRANTY OF ANY KIND, EXPRESS
+ * OR IMPLIED, INCLUDING BUT NOT LIMITED TO THE WARRANTIES OF MERCHANTABILITY,
+ * FITNESS FOR A PARTICULAR PURPOSE AND NONINFRINGEMENT. IN NO EVENT SHALL
+ * THE AUTHORS OR COPYRIGHT HOLDERS BE LIABLE FOR ANY CLAIM, DAMAGES OR OTHER
+ * LIABILITY, WHETHER IN AN ACTION OF CONTRACT, TORT OR OTHERWISE, ARISING
+ * FROM, OUT OF OR IN CONNECTION WITH THE SOFTWARE OR THE USE OR OTHER
+ * DEALINGS IN THE SOFTWARE.
+ ****************************************************************************/
+
+#include "wmsdriver.h"
+
+CPL_CVSID("$Id$")
+
+GDALWMSRasterBand::GDALWMSRasterBand(GDALWMSDataset *parent_dataset, int band,
+                                        double scale):
+    m_parent_dataset(parent_dataset),
+    m_scale(scale),
+    m_overview(-1),
+    m_color_interp(GCI_Undefined),
+    m_nAdviseReadBX0(-1),
+    m_nAdviseReadBY0(-1),
+    m_nAdviseReadBX1(-1),
+    m_nAdviseReadBY1(-1)
+{
+#ifdef DEBUG_VERBOSE
+    printf("[%p] GDALWMSRasterBand::GDALWMSRasterBand(%p, %d, %f)\n",/*ok*/
+           this, parent_dataset, band, scale);
+#endif
+
+    if( scale == 1.0 )
+        poDS = parent_dataset;
+    else
+        poDS = nullptr;
+    if( parent_dataset->m_mini_driver_caps.m_overview_dim_computation_method ==
+        OVERVIEW_ROUNDED )
+    {
+        nRasterXSize = static_cast<int>(
+            m_parent_dataset->m_data_window.m_sx * scale + 0.5);
+        nRasterYSize = static_cast<int>(
+            m_parent_dataset->m_data_window.m_sy * scale + 0.5);
+    }
+    else
+    {
+        nRasterXSize = static_cast<int>(
+            m_parent_dataset->m_data_window.m_sx * scale);
+        nRasterYSize = static_cast<int>(
+            m_parent_dataset->m_data_window.m_sy * scale);
+    }
+    nBand = band;
+    eDataType = m_parent_dataset->m_data_type;
+    nBlockXSize = m_parent_dataset->m_block_size_x;
+    nBlockYSize = m_parent_dataset->m_block_size_y;
+}
+
+GDALWMSRasterBand::~GDALWMSRasterBand() {
+    while (!m_overviews.empty()) {
+        delete m_overviews.back();
+        m_overviews.pop_back();
+    }
+ }
+
+// Request for x, y but all blocks between bx0-bx1 and by0-by1 should be read
+CPLErr GDALWMSRasterBand::ReadBlocks(int x, int y, void *buffer, int bx0, int by0, int bx1, int by1, int advise_read) {
+    CPLErr ret = CE_None;
+
+    // Get a vector of requests large enough for this call
+    std::vector<WMSHTTPRequest> requests((bx1 - bx0 + 1)*(by1 - by0 + 1));
+
+    size_t count = 0; // How many requests are valid
+    GDALWMSCache *cache = m_parent_dataset->m_cache;
+    int offline = m_parent_dataset->m_offline_mode;
+    const char *const *options = m_parent_dataset->GetHTTPRequestOpts();
+
+    for (int iy = by0; iy <= by1; ++iy) {
+        for (int ix = bx0; ix <= bx1; ++ix) {
+            WMSHTTPRequest &request = requests[count];
+            request.x = ix;
+            request.y = iy;
+            bool need_this_block = false;
+            if (!advise_read) {
+                for (int ib = 1; ib <= m_parent_dataset->nBands; ++ib) {
+                    if ((ix == x) && (iy == y) && (ib == nBand)) {
+                        need_this_block = true;
+                    } else {
+                        GDALWMSRasterBand *band = static_cast<GDALWMSRasterBand *>(m_parent_dataset->GetRasterBand(ib));
+                        if (m_overview >= 0) band = static_cast<GDALWMSRasterBand *>(band->GetOverview(m_overview));
+                        if (!band->IsBlockInCache(ix, iy)) need_this_block = true;
+                    }
+                }
+            } else {
+                need_this_block = true;
+            }
+
+            void *p = ((ix == x) && (iy == y)) ? buffer : nullptr;
+            if (need_this_block) {
+                ret = AskMiniDriverForBlock(request, ix, iy);
+                if (ret != CE_None) {
+                    CPLError(CE_Failure, CPLE_AppDefined, "%s", request.Error.c_str());
+                    ret = CE_Failure;
+                }
+                // A missing tile is signaled by setting a range of "none"
+                if (EQUAL(request.Range, "none")) {
+                    if (!advise_read) {
+                        if (ZeroBlock(ix, iy, nBand, p) != CE_None) {
+                            CPLError(CE_Failure, CPLE_AppDefined, "GDALWMS: ZeroBlock failed.");
+                            ret = CE_Failure;
+                        }
+                    }
+                    need_this_block = false;
+                }
+                if (ret == CE_None && cache != nullptr)
+                {
+                    if ( cache->GetItemStatus(request.URL) == CACHE_ITEM_OK )
+                    {
+                        if ( advise_read )
+                        {
+                            need_this_block = false;
+                        }
+                        else
+                        {
+                            if (ReadBlockFromCache( request.URL, ix, iy, nBand,
+                                                    p, 0 ) == CE_None)
+                            {
+                                need_this_block = false;
+                            }
+                        }
+                    }
+                }
+            }
+
+            if (need_this_block) {
+                if (offline) {
+                    if (!advise_read) {
+                        if (ZeroBlock(ix, iy, nBand, p) != CE_None) {
+                            CPLError(CE_Failure, CPLE_AppDefined, "GDALWMS: ZeroBlock failed.");
+                            ret = CE_Failure;
+                        }
+                    }
+                } else {
+                    request.options = options;
+                    WMSHTTPInitializeRequest(&request);
+                    count++;
+                }
+            }
+        }
+    }
+
+    // Fetch all the requests, OK to call with count of 0
+    if (WMSHTTPFetchMulti(count ? &requests[0] : nullptr, static_cast<int>(count)) != CE_None) {
+        CPLError(CE_Failure, CPLE_AppDefined, "GDALWMS: CPLHTTPFetchMulti failed.");
+        ret = CE_Failure;
+    }
+
+    for (size_t i = 0; i < count; ++i) {
+        WMSHTTPRequest &request = requests[i];
+        void *p = ((request.x == x) && (request.y == y)) ? buffer : nullptr;
+        if (ret == CE_None) {
+            int success = (request.nStatus == 200) ||
+                          (!request.Range.empty() && request.nStatus == 206);
+            if (success && (request.pabyData != nullptr) && (request.nDataLen > 0)) {
+                CPLString file_name(BufferToVSIFile(request.pabyData, request.nDataLen));
+                if (!file_name.empty()) {
+                    bool wms_exception = false;
+                    /* check for error xml */
+                    if (request.nDataLen >= 20) {
+                        const char *download_data = reinterpret_cast<char *>(request.pabyData);
+                        if (STARTS_WITH_CI(download_data, "<?xml ")
+                        || STARTS_WITH_CI(download_data, "<!DOCTYPE ")
+                        || STARTS_WITH_CI(download_data, "<ServiceException")) {
+                            if (ReportWMSException(file_name) != CE_None) {
+                                CPLError(CE_Failure, CPLE_AppDefined,
+                                        "GDALWMS: The server returned unknown exception.");
+                            }
+                            wms_exception = true;
+                            ret = CE_Failure;
+                        }
+                    }
+                    if (ret == CE_None) {
+                        if (advise_read && !m_parent_dataset->m_verify_advise_read) {
+                            if (cache != nullptr)
+                                cache->Insert(request.URL, file_name);
+                        } else {
+                            ret = ReadBlockFromFile(file_name, request.x,
+                                                     request.y, nBand, p, advise_read);
+                            if (ret == CE_None) {
+                                if (cache != nullptr)
+                                    cache->Insert(request.URL, file_name);
+                            } else {
+                                CPLError(ret, CPLE_AppDefined,
+                                        "GDALWMS: ReadBlockFromFile (%s) failed.", request.URL.c_str());
+                            }
+                        }
+                    }
+                    else if (wms_exception && m_parent_dataset->m_zeroblock_on_serverexceptions) {
+                        ret = ZeroBlock(request.x, request.y, nBand, p);
+                        if (ret != CE_None)
+                            CPLError(ret, CPLE_AppDefined, "GDALWMS: ZeroBlock failed.");
+                    }
+                    VSIUnlink(file_name);
+                }
+            } else { // HTTP error
+                // One more try to get cached block. For example if no web access
+                // available
+                CPLDebug("WMS", "ReadBlockFromCache");
+                ret = ReadBlockFromCache(request.URL, request.x,
+                                         request.y, nBand, p, advise_read);
+                if( ret != CE_None )
+                {
+                    CPLDebug("WMS", "After ReadBlockFromCache");
+                    if (m_parent_dataset->m_http_zeroblock_codes.find(request.nStatus)
+                        != m_parent_dataset->m_http_zeroblock_codes.end())
+                    {
+                        if (!advise_read) {
+                            ret = ZeroBlock(request.x, request.y, nBand, p);
+                            if (ret != CE_None)
+                                CPLError(ret, CPLE_AppDefined, "GDALWMS: ZeroBlock failed.");
+                        }
+                    } else {
+                        ret = CE_Failure;
+                        CPLError(ret, CPLE_AppDefined,
+                                    "GDALWMS: Unable to download block %d, %d.\n"
+                                    "URL: %s\n  HTTP status code: %d, error: %s.\n"
+                                    "Add the HTTP status code to <ZeroBlockHttpCodes> to ignore this error (see http://www.gdal.org/frmt_wms.html).",
+                                    request.x,
+                                    request.y,
+                                    !request.URL.empty() ? request.Error.c_str(): "(null)",
+                                    request.nStatus,
+                                    !request.Error.empty() ? request.Error.c_str() : "(null)");
+                    }
+                }
+            }
+        }
+    }
+
+    return ret;
+}
+
+CPLErr GDALWMSRasterBand::IReadBlock(int x, int y, void *buffer) {
+    int bx0 = x;
+    int by0 = y;
+    int bx1 = x;
+    int by1 = y;
+
+    if ((m_parent_dataset->m_hint.m_valid) && (m_parent_dataset->m_hint.m_overview == m_overview)) {
+        int tbx0 = m_parent_dataset->m_hint.m_x0 / nBlockXSize;
+        int tby0 = m_parent_dataset->m_hint.m_y0 / nBlockYSize;
+        int tbx1 = (m_parent_dataset->m_hint.m_x0 + m_parent_dataset->m_hint.m_sx - 1) / nBlockXSize;
+        int tby1 = (m_parent_dataset->m_hint.m_y0 + m_parent_dataset->m_hint.m_sy - 1) / nBlockYSize;
+        if ((tbx0 <= bx0) && (tby0 <= by0) && (tbx1 >= bx1) && (tby1 >= by1)) {
+            bx0 = tbx0;
+            by0 = tby0;
+            bx1 = tbx1;
+            by1 = tby1;
+        }
+    }
+
+    CPLErr eErr = ReadBlocks(x, y, buffer, bx0, by0, bx1, by1, 0);
+
+    if ((m_parent_dataset->m_hint.m_valid) && (m_parent_dataset->m_hint.m_overview == m_overview))
+    {
+        m_parent_dataset->m_hint.m_valid = false;
+    }
+
+    return eErr;
+}
+
+CPLErr GDALWMSRasterBand::IRasterIO(GDALRWFlag rw, int x0, int y0, int sx, int sy,
+                                    void *buffer, int bsx, int bsy, GDALDataType bdt,
+                                    GSpacing nPixelSpace, GSpacing nLineSpace,
+                                    GDALRasterIOExtraArg* psExtraArg) {
+    CPLErr ret;
+
+    if (rw != GF_Read) return CE_Failure;
+    if (buffer == nullptr) return CE_Failure;
+    if ((sx == 0) || (sy == 0) || (bsx == 0) || (bsy == 0)) return CE_None;
+
+    m_parent_dataset->m_hint.m_x0 = x0;
+    m_parent_dataset->m_hint.m_y0 = y0;
+    m_parent_dataset->m_hint.m_sx = sx;
+    m_parent_dataset->m_hint.m_sy = sy;
+    m_parent_dataset->m_hint.m_overview = m_overview;
+    m_parent_dataset->m_hint.m_valid = true;
+    ret = GDALRasterBand::IRasterIO(rw, x0, y0, sx, sy, buffer, bsx, bsy, bdt, nPixelSpace, nLineSpace, psExtraArg);
+    m_parent_dataset->m_hint.m_valid = false;
+
+    return ret;
+}
+
+int GDALWMSRasterBand::HasArbitraryOverviews() {
+//    return m_parent_dataset->m_mini_driver_caps.m_has_arb_overviews;
+    return 0; // not implemented yet
+}
+
+int GDALWMSRasterBand::GetOverviewCount() {
+    return static_cast<int>(m_overviews.size());
+}
+
+GDALRasterBand *GDALWMSRasterBand::GetOverview(int n) {
+    if ((!m_overviews.empty()) && (static_cast<size_t>(n) < m_overviews.size())) return m_overviews[n];
+    else return nullptr;
+}
+
+bool GDALWMSRasterBand::AddOverview(double scale) {
+    GDALWMSRasterBand *overview = new GDALWMSRasterBand(m_parent_dataset, nBand, scale);
+    if( overview->GetXSize() == 0 || overview->GetYSize() == 0 )
+    {
+        delete overview;
+        return false;
+    }
+    std::vector<GDALWMSRasterBand *>::iterator it = m_overviews.begin();
+    for (; it != m_overviews.end(); ++it) {
+        GDALWMSRasterBand *p = *it;
+        if (p->m_scale < scale) break;
+    }
+    m_overviews.insert(it, overview);
+    it = m_overviews.begin();
+    for (int i = 0; it != m_overviews.end(); ++it, ++i) {
+        GDALWMSRasterBand *p = *it;
+        p->m_overview = i;
+    }
+    return true;
+}
+
+bool GDALWMSRasterBand::IsBlockInCache(int x, int y) {
+    bool ret = false;
+    GDALRasterBlock *b = TryGetLockedBlockRef(x, y);
+    if (b != nullptr) {
+        ret = true;
+        b->DropLock();
+    }
+    return ret;
+}
+
+// This is the function that calculates the block coordinates for the fetch
+CPLErr GDALWMSRasterBand::AskMiniDriverForBlock(WMSHTTPRequest &r, int x, int y)
+{
+    GDALWMSImageRequestInfo iri;
+    GDALWMSTiledImageRequestInfo tiri;
+
+    ComputeRequestInfo(iri, tiri, x, y);
+    return m_parent_dataset->m_mini_driver->TiledImageRequest(r, iri, tiri);
+}
+
+void GDALWMSRasterBand::ComputeRequestInfo(GDALWMSImageRequestInfo &iri,
+                                           GDALWMSTiledImageRequestInfo &tiri,
+                                           int x, int y)
+{
+    int x0 = std::max(0, x * nBlockXSize);
+    int y0 = std::max(0, y * nBlockYSize);
+    int x1 = std::max(0, (x + 1) * nBlockXSize);
+    int y1 = std::max(0, (y + 1) * nBlockYSize);
+    if (m_parent_dataset->m_clamp_requests) {
+        x0 = std::min(x0, nRasterXSize);
+        y0 = std::min(y0, nRasterYSize);
+        x1 = std::min(x1, nRasterXSize);
+        y1 = std::min(y1, nRasterYSize);
+    }
+
+    const double rx = (m_parent_dataset->m_data_window.m_x1 - m_parent_dataset->m_data_window.m_x0) / static_cast<double>(nRasterXSize);
+    const double ry = (m_parent_dataset->m_data_window.m_y1 - m_parent_dataset->m_data_window.m_y0) / static_cast<double>(nRasterYSize);
+    /* Use different method for x0,y0 and x1,y1 to make sure calculated values are exact for corner requests */
+    iri.m_x0 = x0 * rx + m_parent_dataset->m_data_window.m_x0;
+    iri.m_y0 = y0 * ry + m_parent_dataset->m_data_window.m_y0;
+    iri.m_x1 = m_parent_dataset->m_data_window.m_x1 - (nRasterXSize - x1) * rx;
+    iri.m_y1 = m_parent_dataset->m_data_window.m_y1 - (nRasterYSize - y1) * ry;
+    iri.m_sx = x1 - x0;
+    iri.m_sy = y1 - y0;
+
+    int level = m_overview + 1;
+    tiri.m_x = (m_parent_dataset->m_data_window.m_tx >> level) + x;
+    tiri.m_y = (m_parent_dataset->m_data_window.m_ty >> level) + y;
+    tiri.m_level = m_parent_dataset->m_data_window.m_tlevel - level;
+}
+
+/************************************************************************/
+/*                      GetMetadataDomainList()                         */
+/************************************************************************/
+
+char **GDALWMSRasterBand::GetMetadataDomainList()
+{
+    char **m_list = GDALPamRasterBand::GetMetadataDomainList();
+    char **mini_list = m_parent_dataset->m_mini_driver->GetMetadataDomainList();
+    if (mini_list != nullptr) {
+        m_list = CSLMerge(m_list, mini_list);
+        CSLDestroy(mini_list);
+    }
+    return m_list;
+}
+
+const char *GDALWMSRasterBand::GetMetadataItem(const char * pszName,
+                                                const char * pszDomain)
+{
+    if (!m_parent_dataset->m_mini_driver_caps.m_has_getinfo
+        || !(pszDomain != nullptr
+             && EQUAL(pszDomain, "LocationInfo")
+             && (STARTS_WITH_CI(pszName, "Pixel_") || STARTS_WITH_CI(pszName, "GeoPixel_"))))
+        return GDALPamRasterBand::GetMetadataItem(pszName, pszDomain);
+
+    /* ==================================================================== */
+    /*      LocationInfo handling.                                          */
+    /* ==================================================================== */
+
+    /* -------------------------------------------------------------------- */
+    /*      What pixel are we aiming at?                                    */
+    /* -------------------------------------------------------------------- */
+    int iPixel, iLine;
+    if (STARTS_WITH_CI(pszName, "Pixel_"))
+    {
+        if (sscanf(pszName + 6, "%d_%d", &iPixel, &iLine) != 2)
+            return nullptr;
+    }
+    else if (STARTS_WITH_CI(pszName, "GeoPixel_"))
+    {
+        double adfGeoTransform[6];
+        double adfInvGeoTransform[6];
+        double dfGeoX, dfGeoY;
+
+        {
+            dfGeoX = CPLAtof(pszName + 9);
+            const char* pszUnderscore = strchr(pszName + 9, '_');
+            if (!pszUnderscore)
+                return nullptr;
+            dfGeoY = CPLAtof(pszUnderscore + 1);
+        }
+
+        if (m_parent_dataset->GetGeoTransform(adfGeoTransform) != CE_None)
+            return nullptr;
+
+        if (!GDALInvGeoTransform(adfGeoTransform, adfInvGeoTransform))
+            return nullptr;
+
+        iPixel = (int)floor(
+            adfInvGeoTransform[0]
+            + adfInvGeoTransform[1] * dfGeoX
+            + adfInvGeoTransform[2] * dfGeoY);
+        iLine = (int)floor(
+            adfInvGeoTransform[3]
+            + adfInvGeoTransform[4] * dfGeoX
+            + adfInvGeoTransform[5] * dfGeoY);
+
+        /* The GetDataset() for the WMS driver is always the main overview level, so rescale */
+        /* the values if we are an overview */
+        if (m_overview >= 0)
+        {
+            iPixel = (int)(1.0 * iPixel * GetXSize() / m_parent_dataset->GetRasterBand(1)->GetXSize());
+            iLine = (int)(1.0 * iLine * GetYSize() / m_parent_dataset->GetRasterBand(1)->GetYSize());
+        }
+    }
+    else
+        return nullptr;
+
+    if (iPixel < 0 || iLine < 0
+        || iPixel >= GetXSize()
+        || iLine >= GetYSize())
+        return nullptr;
+
+    if (nBand != 1)
+    {
+        GDALRasterBand* poFirstBand = m_parent_dataset->GetRasterBand(1);
+        if (m_overview >= 0)
+            poFirstBand = poFirstBand->GetOverview(m_overview);
+        if (poFirstBand)
+            return poFirstBand->GetMetadataItem(pszName, pszDomain);
+    }
+
+    GDALWMSImageRequestInfo iri;
+    GDALWMSTiledImageRequestInfo tiri;
+    int nBlockXOff = iPixel / nBlockXSize;
+    int nBlockYOff = iLine / nBlockYSize;
+
+    ComputeRequestInfo(iri, tiri, nBlockXOff, nBlockYOff);
+
+    CPLString url;
+    m_parent_dataset->m_mini_driver->GetTiledImageInfo(url,
+        iri, tiri,
+        iPixel % nBlockXSize,
+        iLine % nBlockXSize);
+
+    if (url.empty())
+        return nullptr;
+
+    CPLDebug("WMS", "URL = %s", url.c_str());
+
+    if (url == osMetadataItemURL)
+    {
+        // osMetadataItem.c_str() MUST be used, and not osMetadataItem,
+        // otherwise a temporary copy is returned
+        return !osMetadataItem.empty() ? osMetadataItem.c_str() : nullptr;
+    }
+
+    osMetadataItemURL = url;
+
+    // This is OK, CPLHTTPFetch does not touch the options
+    char **papszOptions = const_cast<char **>(m_parent_dataset->GetHTTPRequestOpts());
+    CPLHTTPResult* psResult = CPLHTTPFetch(url, papszOptions);
+
+    CPLString pszRes;
+
+    if (psResult && psResult->pabyData)
+        pszRes = reinterpret_cast<const char *>(psResult->pabyData);
+    CPLHTTPDestroyResult(psResult);
+
+    if (pszRes.empty()) {
+        osMetadataItem = "";
+        return nullptr;
+    }
+
+    osMetadataItem = "<LocationInfo>";
+    CPLPushErrorHandler(CPLQuietErrorHandler);
+    CPLXMLNode* psXML = CPLParseXMLString(pszRes);
+    CPLPopErrorHandler();
+    if (psXML != nullptr && psXML->eType == CXT_Element)
+    {
+        if (strcmp(psXML->pszValue, "?xml") == 0)
+        {
+            if (psXML->psNext)
+            {
+                char* pszXML = CPLSerializeXMLTree(psXML->psNext);
+                osMetadataItem += pszXML;
+                CPLFree(pszXML);
+            }
+        }
+        else
+        {
+            osMetadataItem += pszRes;
+        }
+    }
+    else
+    {
+        char* pszEscapedXML = CPLEscapeString(pszRes, -1, CPLES_XML_BUT_QUOTES);
+        osMetadataItem += pszEscapedXML;
+        CPLFree(pszEscapedXML);
+    }
+    if (psXML != nullptr)
+        CPLDestroyXMLNode(psXML);
+
+    osMetadataItem += "</LocationInfo>";
+
+    // osMetadataItem.c_str() MUST be used, and not osMetadataItem,
+    // otherwise a temporary copy is returned
+    return osMetadataItem.c_str();
+}
+
+static const int * GetBandMapForExpand( int nSourceBands, int nWmsBands )
+{
+    static const int  bandmap1to1[] = { 1 };
+    static const int  bandmap2to1[] = { 1 };
+    static const int  bandmap3to1[] = { 1 };
+    static const int  bandmap4to1[] = { 1 };
+
+    static const int  bandmap1to2[] = { 1, 0 }; // 0 == full opaque alpha band
+    static const int  bandmap2to2[] = { 1, 2 };
+    static const int  bandmap3to2[] = { 1, 0 };
+    static const int  bandmap4to2[] = { 1, 4 };
+
+    static const int  bandmap1to3[] = { 1, 1, 1 };
+    static const int  bandmap2to3[] = { 1, 1, 1 };
+    static const int  bandmap3to3[] = { 1, 2, 3 };
+    static const int  bandmap4to3[] = { 1, 2, 3 };
+
+    static const int  bandmap1to4[] = { 1, 1, 1, 0 };
+    static const int  bandmap2to4[] = { 1, 1, 1, 2 };
+    static const int  bandmap3to4[] = { 1, 2, 3, 0 };
+    static const int  bandmap4to4[] = { 1, 2, 3, 4 };
+
+    static const int* const bandmap_selector[4][4] = {
+        { bandmap1to1, bandmap2to1, bandmap3to1, bandmap4to1 },
+        { bandmap1to2, bandmap2to2, bandmap3to2, bandmap4to2 },
+        { bandmap1to3, bandmap2to3, bandmap3to3, bandmap4to3 },
+        { bandmap1to4, bandmap2to4, bandmap3to4, bandmap4to4 },
+    };
+
+    if( nSourceBands > 4 || nSourceBands < 1 )
+    {
+        return nullptr;
+    }
+    if( nWmsBands > 4 || nWmsBands < 1 )
+    {
+        return nullptr;
+    }
+    return bandmap_selector[nWmsBands - 1][nSourceBands - 1];
+}
+
+CPLErr GDALWMSRasterBand::ReadBlockFromDataset(GDALDataset *ds, int x,
+                                               int y, int to_buffer_band,
+                                               void *buffer, int advise_read)
+{
+    CPLErr ret = CE_None;
+    GByte *color_table = nullptr;
+    int i;
+
+    //CPLDebug("WMS", "ReadBlockFromDataset: to_buffer_band=%d, (x,y)=(%d, %d)", to_buffer_band, x, y);
+
+    /* expected size */
+    const int esx = MIN( MAX( 0, ( x + 1 ) * nBlockXSize ), nRasterXSize) -
+            MIN( MAX( 0, x * nBlockXSize ), nRasterXSize);
+    const int esy = MIN( MAX( 0, ( y + 1 ) * nBlockYSize ), nRasterYSize) -
+            MIN( MAX( 0, y * nBlockYSize ), nRasterYSize);
+
+    int sx = ds->GetRasterXSize();
+    int sy = ds->GetRasterYSize();
+    /* Allow bigger than expected so pre-tiled constant size images work on corners */
+    if( (sx > nBlockXSize) || (sy > nBlockYSize) || (sx < esx) || (sy < esy) )
+    {
+        CPLError(CE_Failure, CPLE_AppDefined,
+                 "GDALWMS: Incorrect size %d x %d of downloaded block, expected %d x %d, max %d x %d.",
+                 sx, sy, esx, esy, nBlockXSize, nBlockYSize);
+        ret = CE_Failure;
+    }
+
+    int nDSRasterCount = ds->GetRasterCount();
+    if( ret == CE_None )
+    {
+        if( nDSRasterCount != m_parent_dataset->nBands )
+        {
+            /* Maybe its an image with color table */
+            if( (eDataType == GDT_Byte) && (ds->GetRasterCount() == 1) )
+            {
+                GDALRasterBand *rb = ds->GetRasterBand(1);
+                if (rb->GetRasterDataType() == GDT_Byte)
+                {
+                    GDALColorTable *ct = rb->GetColorTable();
+                    if( ct != nullptr )
+                    {
+                        if (!advise_read)
+                        {
+                            color_table = new GByte[256 * 4];
+                            const int count =
+                                MIN( 256, ct->GetColorEntryCount() );
+                            for (i = 0; i < count; ++i)
+                            {
+                                GDALColorEntry ce;
+                                ct->GetColorEntryAsRGB(i, &ce);
+                                color_table[i] = static_cast<GByte>(ce.c1);
+                                color_table[i + 256] = static_cast<GByte>(ce.c2);
+                                color_table[i + 512] = static_cast<GByte>(ce.c3);
+                                color_table[i + 768] = static_cast<GByte>(ce.c4);
+                            }
+
+                            for (i = count; i < 256; ++i)
+                            {
+                                color_table[i] = 0;
+                                color_table[i + 256] = 0;
+                                color_table[i + 512] = 0;
+                                color_table[i + 768] = 0;
+                            }
+                        }
+                    }
+                    else if (m_parent_dataset->nBands <= 4)
+                    { // Promote single band to fake color table
+                        color_table = new GByte[256 * 4];
+                        for( i = 0; i < 256; i++ )
+                        {
+                            color_table[i] = static_cast<GByte>(i);
+                            color_table[i + 256] = static_cast<GByte>(i);
+                            color_table[i + 512] = static_cast<GByte>(i);
+                            color_table[i + 768] = 255; // Transparency
+                        }
+                        if( m_parent_dataset->nBands == 2 )
+                        { // Luma-Alpha fixup
+                            for (i = 0; i < 256; i++)
+                            {
+                                color_table[i + 256] = 255;
+                            }
+                        }
+                    }
+                }
+            }
+        }
+    }
+
+    if (!advise_read)
+    {
+        const int * const bandmap = GetBandMapForExpand( nDSRasterCount,
+                                                         m_parent_dataset->nBands );
+        for( int ib = 1; ib <= m_parent_dataset->nBands; ++ib )
+        {
+            if (ret == CE_None)
+            {
+                void *p = nullptr;
+                GDALRasterBlock *b = nullptr;
+                if ((buffer != nullptr) && (ib == to_buffer_band))
+                {
+                    p = buffer;
+                }
+                else
+                {
+                    GDALWMSRasterBand *band =
+                            static_cast<GDALWMSRasterBand *>(
+                                m_parent_dataset->GetRasterBand(ib));
+                    if (m_overview >= 0)
+                    {
+                        band = static_cast<GDALWMSRasterBand *>(
+                                    band->GetOverview(m_overview));
+                    }
+                    if( !band->IsBlockInCache(x, y) )
+                    {
+                        b = band->GetLockedBlockRef(x, y, true);
+                        if (b != nullptr)
+                        {
+                            p = b->GetDataRef();
+                            if (p == nullptr)
+                            {
+                              CPLError(CE_Failure, CPLE_AppDefined,
+                                       "GDALWMS: GetDataRef returned NULL.");
+                              ret = CE_Failure;
+                            }
+                        }
+                    }
+                    else
+                    {
+                        //CPLDebug("WMS", "Band %d, block (x,y)=(%d, %d) already in cache", band->GetBand(), x, y);
+                    }
+                }
+
+                if (p != nullptr)
+                {
+                    int pixel_space = GDALGetDataTypeSize(eDataType) / 8;
+                    int line_space = pixel_space * nBlockXSize;
+                    if (color_table == nullptr)
+                    {
+                        if( bandmap == nullptr || bandmap[ib - 1] != 0 )
+                        {
+                            GDALDataType dt=eDataType;
+                            int     nSourceBand = ib;
+                            if( bandmap != nullptr )
+                            {
+                                nSourceBand = bandmap[ib - 1];
+                            }
+                            // Get the data from the PNG as stored instead of converting, if the server asks for that
+                            // TODO: This hack is from #3493 - not sure it really belongs here.
+                            if ((GDT_Int16 == dt) && (GDT_UInt16 == ds->GetRasterBand(ib)->GetRasterDataType()))
+                            {
+                                dt = GDT_UInt16;
+                            }
+
+                            if (ds->RasterIO(GF_Read, 0, 0, sx, sy, p, sx, sy, dt,
+                                             1, &nSourceBand, pixel_space,
+                                             line_space, 0, nullptr) != CE_None)
+                            {
+                                CPLError(CE_Failure, CPLE_AppDefined, "GDALWMS: RasterIO failed on downloaded block.");
+                                ret = CE_Failure;
+                            }
+                        }
+                        else if( bandmap != nullptr && bandmap[ib - 1] == 0 )
+                        {  // parent expects 4 bands but file has fewer count so generate a all "opaque" 4th band
+                            GByte *byte_buffer = reinterpret_cast<GByte *>(p);
+                            for (int l_y = 0; l_y < sy; ++l_y)
+                            {
+                                for (int l_x = 0; l_x < sx; ++l_x)
+                                {
+                                    const int offset = l_x + l_y * line_space;
+                                    byte_buffer[offset] = 255;  // fill with opaque
+                                }
+                            }
+                        }
+                        else
+                        {  // we should never get here because this case was caught above
+                            CPLError(CE_Failure, CPLE_AppDefined,
+                                     "GDALWMS: Incorrect bands count %d in downloaded block, expected %d.",
+                                     ds->GetRasterCount(), m_parent_dataset->nBands);
+                            ret = CE_Failure;
+                        }
+                    }
+                    else if( ib <= 4 )
+                    {
+                        if( ds->RasterIO(GF_Read, 0, 0, sx, sy, p, sx, sy,
+                                         eDataType, 1, nullptr, pixel_space,
+                                         line_space, 0, nullptr) != CE_None)
+                        {
+                            CPLError(CE_Failure, CPLE_AppDefined, "GDALWMS: RasterIO failed on downloaded block.");
+                            ret = CE_Failure;
+                        }
+
+                        if (ret == CE_None)
+                        {
+                            GByte *band_color_table = color_table + 256 * (ib - 1);
+                            GByte *byte_buffer = reinterpret_cast<GByte *>(p);
+                            for (int l_y = 0; l_y < sy; ++l_y)
+                            {
+                                for (int l_x = 0; l_x < sx; ++l_x)
+                                {
+                                    const int offset = l_x + l_y * line_space;
+                                    byte_buffer[offset] = band_color_table[byte_buffer[offset]];
+                                }
+                            }
+                        }
+                    }
+                    else
+                    {
+                        CPLError(CE_Failure, CPLE_AppDefined,
+                                 "GDALWMS: Color table supports at most 4 components.");
+                        ret = CE_Failure;
+                    }
+                }
+                if (b != nullptr)
+                {
+                    b->DropLock();
+                }
+            }
+        }
+    }
+    GDALClose(ds);
+
+
+    if ( color_table != nullptr )
+    {
+        delete[] color_table;
+    }
+
+    return ret;
+}
+
+CPLErr GDALWMSRasterBand::ReadBlockFromFile(const CPLString& soFileName, int x,
+                                            int y, int to_buffer_band,
+                                            void *buffer, int advise_read)
+{
+    GDALDataset *ds = reinterpret_cast<GDALDataset*>(GDALOpenEx( soFileName,
+                                                        GDAL_OF_RASTER
+                                                        | GDAL_OF_READONLY
+                                                        | GDAL_OF_VERBOSE_ERROR,
+                                                        nullptr,
+                                                        m_parent_dataset->m_tileOO,
+                                                        nullptr ) );
+    if( ds == nullptr )
+    {
+        CPLError(CE_Failure, CPLE_AppDefined, "GDALWMS: Unable to open downloaded block.");
+        return CE_Failure;
+    }
+
+    return ReadBlockFromDataset(ds, x, y, to_buffer_band, buffer, advise_read);
+}
+
+CPLErr GDALWMSRasterBand::ReadBlockFromCache(const char* pszKey, int x, int y,
+                                            int to_buffer_band, void *buffer,
+                                            int advise_read)
+{
+    GDALWMSCache *cache = m_parent_dataset->m_cache;
+    if( nullptr == cache )
+    {
+        CPLError(CE_Failure, CPLE_AppDefined, "GDALWMS: Unable to open downloaded block.");
+        return CE_Failure;
+    }
+    GDALDataset *ds = cache->GetDataset( pszKey, m_parent_dataset->m_tileOO );
+    if( ds == nullptr )
+    {
+        CPLError(CE_Failure, CPLE_AppDefined, "GDALWMS: Unable to open downloaded block.");
+        return CE_Failure;
+    }
+
+    return ReadBlockFromDataset(ds, x, y, to_buffer_band, buffer, advise_read);
+}
+
+CPLErr GDALWMSRasterBand::ZeroBlock(int x, int y, int to_buffer_band, void *buffer) {
+    CPLErr ret = CE_None;
+
+    for (int ib = 1; ib <= m_parent_dataset->nBands; ++ib) {
+        if (ret == CE_None) {
+            void *p = nullptr;
+            GDALRasterBlock *b = nullptr;
+            if ((buffer != nullptr) && (ib == to_buffer_band)) {
+                p = buffer;
+            } else {
+                GDALWMSRasterBand *band = static_cast<GDALWMSRasterBand *>(m_parent_dataset->GetRasterBand(ib));
+                if (m_overview >= 0) band = static_cast<GDALWMSRasterBand *>(band->GetOverview(m_overview));
+                if (!band->IsBlockInCache(x, y)) {
+                    b = band->GetLockedBlockRef(x, y, true);
+                    if (b != nullptr) {
+                        p = b->GetDataRef();
+                        if (p == nullptr) {
+                          CPLError(CE_Failure, CPLE_AppDefined, "GDALWMS: GetDataRef returned NULL.");
+                          ret = CE_Failure;
+                        }
+                    }
+                }
+            }
+            if (p != nullptr) {
+                unsigned char *paby = reinterpret_cast<unsigned char *>(p);
+                int block_size = nBlockXSize * nBlockYSize * (GDALGetDataTypeSize(eDataType) / 8);
+                for (int i = 0; i < block_size; ++i) paby[i] = 0;
+            }
+            if (b != nullptr) {
+                b->DropLock();
+            }
+        }
+    }
+
+    return ret;
+}
+
+CPLErr GDALWMSRasterBand::ReportWMSException(const char *file_name) {
+    CPLErr ret = CE_None;
+    int reported_errors_count = 0;
+
+    CPLXMLNode *orig_root = CPLParseXMLFile(file_name);
+    CPLXMLNode *root = orig_root;
+    if (root != nullptr) {
+        root = CPLGetXMLNode(root, "=ServiceExceptionReport");
+    }
+    if (root != nullptr) {
+        CPLXMLNode *n = CPLGetXMLNode(root, "ServiceException");
+        while (n != nullptr) {
+            const char *exception = CPLGetXMLValue(n, "=ServiceException", "");
+            const char *exception_code = CPLGetXMLValue(n, "=ServiceException.code", "");
+            if (exception[0] != '\0') {
+                if (exception_code[0] != '\0') {
+                    CPLError(CE_Failure, CPLE_AppDefined, "GDALWMS: The server returned exception code '%s': %s", exception_code, exception);
+                    ++reported_errors_count;
+                } else {
+                    CPLError(CE_Failure, CPLE_AppDefined, "GDALWMS: The server returned exception: %s", exception);
+                    ++reported_errors_count;
+                }
+            } else if (exception_code[0] != '\0') {
+                CPLError(CE_Failure, CPLE_AppDefined, "GDALWMS: The server returned exception code '%s'.", exception_code);
+                ++reported_errors_count;
+            }
+
+            n = n->psNext;
+            if (n != nullptr) {
+                n = CPLGetXMLNode(n, "=ServiceException");
+            }
+        }
+    } else {
+        ret = CE_Failure;
+    }
+    if (orig_root != nullptr) {
+        CPLDestroyXMLNode(orig_root);
+    }
+
+    if (reported_errors_count == 0) {
+        ret = CE_Failure;
+    }
+
+    return ret;
+}
+
+CPLErr GDALWMSRasterBand::AdviseRead(int nXOff, int nYOff,
+                                     int nXSize, int nYSize,
+                                     int nBufXSize,
+                                     int nBufYSize,
+                                     GDALDataType eDT,
+                                     char **papszOptions) {
+//    printf("AdviseRead(%d, %d, %d, %d)\n", nXOff, nYOff, nXSize, nYSize);
+    if (m_parent_dataset->m_offline_mode || !m_parent_dataset->m_use_advise_read) return CE_None;
+    if (m_parent_dataset->m_cache == nullptr) return CE_Failure;
+
+/* ==================================================================== */
+/*      Do we have overviews that would be appropriate to satisfy       */
+/*      this request?                                                   */
+/* ==================================================================== */
+    if( (nBufXSize < nXSize || nBufYSize < nYSize)
+        && GetOverviewCount() > 0 )
+    {
+        const int nOverview =
+            GDALBandGetBestOverviewLevel2( this, nXOff, nYOff, nXSize, nYSize,
+                                           nBufXSize, nBufYSize, nullptr );
+        if (nOverview >= 0)
+        {
+            GDALRasterBand* poOverviewBand = GetOverview(nOverview);
+            if (poOverviewBand == nullptr)
+                return CE_Failure;
+
+            return poOverviewBand->AdviseRead(
+                nXOff, nYOff, nXSize, nYSize,
+                nBufXSize, nBufYSize, eDT, papszOptions );
+        }
+    }
+
+    int bx0 = nXOff / nBlockXSize;
+    int by0 = nYOff / nBlockYSize;
+    int bx1 = (nXOff + nXSize - 1) / nBlockXSize;
+    int by1 = (nYOff + nYSize - 1) / nBlockYSize;
+
+    // Avoid downloading a insane number of tiles
+    const int MAX_TILES = 1000; // arbitrary number
+    if( (bx1 - bx0 + 1) > MAX_TILES / (by1 - by0 + 1) )
+    {
+        CPLDebug("WMS", "Too many tiles for AdviseRead()");
+        return CE_Failure;
+    }
+
+    if( m_nAdviseReadBX0 == bx0 &&
+        m_nAdviseReadBY0 == by0 &&
+        m_nAdviseReadBX1 == bx1 &&
+        m_nAdviseReadBY1 == by1 )
+    {
+        return CE_None;
+    }
+    m_nAdviseReadBX0 = bx0;
+    m_nAdviseReadBY0 = by0;
+    m_nAdviseReadBX1 = bx1;
+    m_nAdviseReadBY1 = by1;
+
+    return ReadBlocks(0, 0, nullptr, bx0, by0, bx1, by1, 1);
+}
+
+GDALColorInterp GDALWMSRasterBand::GetColorInterpretation() {
+    return m_color_interp;
+}
+
+CPLErr GDALWMSRasterBand::SetColorInterpretation( GDALColorInterp eNewInterp )
+{
+    m_color_interp = eNewInterp;
+    return CE_None;
+}
+
+// Utility function, returns a value from a vector corresponding to the band index
+// or the first entry
+static double getBandValue(std::vector<double> &v,size_t idx)
+{
+    idx--;
+    if (v.size()>idx) return v[idx];
+    return v[0];
+}
+
+double GDALWMSRasterBand::GetNoDataValue( int *pbSuccess)
+{
+    std::vector<double> &v=m_parent_dataset->vNoData;
+    if (v.empty())
+        return GDALPamRasterBand::GetNoDataValue(pbSuccess);
+    if (pbSuccess) *pbSuccess=TRUE;
+    return getBandValue(v,nBand);
+}
+
+double GDALWMSRasterBand::GetMinimum( int *pbSuccess)
+{
+    std::vector<double> &v=m_parent_dataset->vMin;
+    if (v.empty())
+        return GDALPamRasterBand::GetMinimum(pbSuccess);
+    if (pbSuccess) *pbSuccess=TRUE;
+    return getBandValue(v,nBand);
+}
+
+double GDALWMSRasterBand::GetMaximum( int *pbSuccess)
+{
+    std::vector<double> &v=m_parent_dataset->vMax;
+    if (v.empty())
+        return GDALPamRasterBand::GetMaximum(pbSuccess);
+    if (pbSuccess) *pbSuccess=TRUE;
+    return getBandValue(v,nBand);
+}
+
+GDALColorTable *GDALWMSRasterBand::GetColorTable()
+{
+    return m_parent_dataset->m_poColorTable;
+}