<!DOCTYPE HTML PUBLIC "-//W3C//DTD HTML 4.01//EN" "http://www.w3.org/TR/html4/strict.dtd">
<html lang=en>
<head>
<title>Various Supported GDAL Raster Formats</title>
</head>

<body>

<h1>Various Support GDAL Raster Formats</h1>


<!-- - - - - - - - - - - - - - - - - - - - - - - - - - - - - - - - - - - - -->

<h2><a name="AAIGrid">AAIGrid -- Arc/Info ASCII Grid</a></h2>

<p>
Supported for read and write access, including reading of an affine
georeferencing transform and some projections.
This format is the ASCII interchange format for Arc/Info Grid,
and takes the form of an ASCII file, plus sometimes an associated .prj file.
It is normally produced with the Arc/Info ASCIIGRID command.</p>

<p>The projections support (read if a *.prj file is available) is quite
limited.  Additional sample .prj files may be sent to the maintainer,
<a href="mailto:warmerdam@pobox.com">warmerdam@pobox.com</a>.</p>

<p>The NODATA value for the grid read is also preserved when available in the
same format as the band data.
</p>

<p>By default, the datatype returned for AAIGRID datasets by GDAL is autodetected,
and set to Float32 for grid with floating point values or Int32 otherwise. This is
done by analysing the format of the NODATA value and, if needed, the data of the
grid. From GDAL 1.8.0, you can explicitly specify the datatype by setting the
AAIGRID_DATATYPE configuration option (Int32, Float32 and Float64 values are
supported currently)</p>

<p>If pixels being written are not square (the width and height of a pixel in
georeferenced units differ) then DX and DY parameters will be output instead
of CELLSIZE.  Such files can be used in Golden Surfer, but not most other
ascii grid reading programs.  For force the X pixel size to be used as CELLSIZE
use the FORCE_CELLSIZE=YES creation option or resample the input to have
square pixels.</p>

<p>When writing floating-point values, the driver uses the "%.20g" format
pattern as a default. You can consult a <a href="http://en.wikipedia.org/wiki/Printf">
reference manual</a> for printf to have an idea of the exact behaviour of this ;-).
You can alternatively specify the number of decimal places with the DECIMAL_PRECISION creation
option. For example, DECIMAL_PRECISION=3 will output numbers with 3 decimal
places(using %lf format).  Starting with GDAL 1.11, another option is
SIGNIFICANT_DIGITS=3, which will output 3 significant digits (using %g format).</p>

<p>The <a href="#AIG">AIG</a> driver is also available
for Arc/Info Binary Grid format.</p>

<p>NOTE: Implemented as <tt>gdal/frmts/aaigrid/aaigriddataset.cpp</tt>.</p>

<!-- - - - - - - - - - - - - - - - - - - - - - - - - - - - - - - - - - - - -->

<h2><a name="ACE2">ACE2 -- ACE2</a></h2>

<p>(GDAL >= 1.9.0)</p>

<p>This is a convenience driver to read ACE2 DEMs. Those files contain
raw binary data. The georeferencing is entirely determined by the
filename. Quality, source and confidence layers are of Int16 type,
whereas elevation data is returned as Float32.</p>

<p><a href="http://tethys.eaprs.cse.dmu.ac.uk/ACE2/shared/overview">ACE2 product overview</a></p>

<p>NOTE: Implemented as <tt>gdal/frmts/raw/ace2dataset.cpp</tt>.</p>

<!-- - - - - - - - - - - - - - - - - - - - - - - - - - - - - - - - - - - - -->

<h2><a name="ADRG">ADRG/ARC Digitized Raster Graphics (.gen/.thf)</a></h2>
<p>Supported by GDAL for read access. Creation is possible, but it must be
considered as experimental and a means of testing read access (although files created
by the driver can be read successfully on another GIS software)</p>
<p>An ADRG dataset is made of several files. The file recognised by GDAL is the
General Information File (.GEN). GDAL will also need the image file (.IMG),
where the actual data is. </p>
<p>The Transmission Header File (.THF) can also be used as an input to GDAL. If the THF references more than one image,
GDAL will report the images it is composed of as subdatasets. If the THF references just one image, GDAL will open it directly.</p>
<p>Overviews, legends and insets are not used. Polar zones (ARC zone 9 and 18) are not supported (due to the lack of test data).</p>
<p>This is an alternative to using the <a href="frmt_ogdi.html">OGDI Bridge</a> for ADRG datasets.</p>

<p>See also : the <a href="http://earth-info.nga.mil/publications/specs/printed/89007/89007_ADRG.pdf"> ADRG specification (MIL-A-89007)</a></p>

<!-- - - - - - - - - - - - - - - - - - - - - - - - - - - - - - - - - - - - -->

<h2><a name="AIG">AIG -- Arc/Info Binary Grid</a></h2>

<p>Supported by GDAL for read access.
This format is the internal binary format for Arc/Info Grid,
and takes the form of a coverage level directory in an Arc/Info database.
To open the coverage select the coverage directory, or an .adf file (such as
hdr.adf) from within it.  If the directory does not contain file(s) with names
like w001001.adf then it is not a grid coverage.</p>

<p>Support includes reading of an affine
georeferencing transform, some projections, and a color
table (.clr) if available.</p>

<p>This driver is implemented based on a reverse engineering of the format.  See
the <a href="http://home.gdal.org/projects/aigrid/index.html">format
description</a> for more details.</p>

<p>The projections support (read if a prj.adf file is available) is quite
limited.  Additional sample prj.adf files may be sent to the maintainer,
<a href="mailto:warmerdam@pobox.com">warmerdam@pobox.com</a>.</p>

<p>NOTE: Implemented as <tt>gdal/frmts/aigrid/aigdataset.cpp</tt>.</p>

<!-- - - - - - - - - - - - - - - - - - - - - - - - - - - - - - - - - - - - -->

<h2><a name="ARG">ARG -- Azavea Raster Grid</a></h2>

<p>Driver implementation for a raw format that is used in
<a href="http://geotrellis.io/">GeoTrellis</a> and called ARG.
<a href="http://geotrellis.io/documentation/0.9.0/geotrellis/io/arg/">ARG format
specification</a>. Format is essentially a raw format, with a companion .JSON file.</p>

<p>NOTE: Implemented as <tt>gdal/frmts/arg/argdataset.cpp</tt>.</p>

<!-- - - - - - - - - - - - - - - - - - - - - - - - - - - - - - - - - - - - -->

<h2><a name="BSB">BSB -- Maptech/NOAA BSB Nautical Chart Format</a></h2>

<p>BSB Nautical Chart format is supported for read access, including reading
the colour table and the reference points (as GCPs).  Note that the .BSB
files cannot be selected directly.  Instead select the .KAP files.  Versions
1.1, 2.0 and 3.0 have been tested successfully.</p>

<p>This driver should also support GEO/NOS format as supplied by Softchart.
These files normally have the extension .nos with associated .geo files
containing georeferencing ... the .geo files are currently ignored. </p>

<p>This driver is based on work by Mike Higgins.  See the frmts/bsb/bsb_read.c
files for details on patents affecting BSB format.</p>

<p>Starting with GDAL 1.6.0, it is possible to select an alternate color palette
via the BSB_PALETTE configuration option. The default value is RGB.
Other common values that can be found are : DAY, DSK, NGT, NGR, GRY, PRC, PRG...</p>

<p>NOTE: Implemented as <tt>gdal/frmts/bsb/bsbdataset.cpp</tt>.</p>

<!-- - - - - - - - - - - - - - - - - - - - - - - - - - - - - - - - - - - - -->

<h2><a name="BT">BT -- VTP .bt Binary Terrain Format</a></h2>

<p>The .bt format is used for elevation data in the VTP software.  The
driver includes support for reading and writing .bt 1.3 format including
support for Int16, Int32 and Float32 pixel data types.</p>

<p>The driver does
<b>not</b> support reading or writing gzipped (.bt.gz) .bt files even
though this is supported by the VTP software.  Please unpack the files
before using with GDAL using the "gzip -d file.bt.gz".</p>

<p>Projections in external .prj files are read and written, and support for
most internally defined coordinate systems is also available.</p>

<p>Read/write imagery access with the GDAL .bt driver is terribly slow due to
a very inefficient access strategy to this column oriented data.  This could
be corrected, but it would be a fair effort.</p>

<p>NOTE: Implemented as <tt>gdal/frmts/raw/btdataset.cpp</tt>.</p>

<p>See Also: The <a href="http://www.vterrain.org/Implementation/Formats/BT.html">
BT file format</a> is defined on the <a href="http://www.vterrain.org/">
VTP</a> web site.</p>

<!-- - - - - - - - - - - - - - - - - - - - - - - - - - - - - - - - - - - - -->

<h2><a name="CEOS">CEOS -- CEOS Image</a></h2>

<p>This is a simple, read-only reader for ceos image files.  To use, select
the main imagery file.  This driver reads only the image data, and does
not capture any metadata, or georeferencing.</p>

<p>This driver is known to work with CEOS data produced by Spot Image, but
will have problems with many other data sources.  In particular, it will
only work with eight bit unsigned data.</p>

<p>See the separate <a href="#SAR_CEOS">SAR_CEOS</a> driver for access to
SAR CEOS data products.</p>

<p>NOTE: Implemented as <tt>gdal/frmts/ceos/ceosdataset.cpp</tt>.</p>

<!-- - - - - - - - - - - - - - - - - - - - - - - - - - - - - - - - - - - - -->

<h2><a name="CTG">CTG -- USGS LULC Composite Theme Grid</a></h2>

<p>(GDAL >= 1.9.0)</p>

<p>
This driver can read USGS Land Use and Land Cover (LULC) grids encoded in the
Character Composite Theme Grid (CTG) format. Each file is reported as a 6-band
dataset of type Int32. The meaning of each band is the following one :
<ol>
<li>Land Use and Land Cover Code</li>
<li>Political units Code</li>
<li>Census county subdivisions and SMSA tracts Code</li>
<li>Hydrologic units Code</li>
<li>Federal land ownership Code</li>
<li>State land ownership Code</li>
</ol>
</p>
<p>Those files are typically named grid_cell.gz, grid_cell1.gz or grid_cell2.gz
on the USGS site.</p>
<p>
<ul>
<li>
<a href="http://edc2.usgs.gov/geodata/LULC/LULCDataUsersGuide.pdf">
Land Use and Land Cover Digital Data (Data Users Guide 4)</a> - PDF version from USGS
</li>
<li>
<a href="http://www.vterrain.org/Culture/LULC/Data_Users_Guide_4.html">
Land Use and Land Cover Digital Data (Data Users Guide 4)</a> - HTML version converted by Ben Discoe
</li>
<li>
<a href="http://edcftp.cr.usgs.gov/pub/data/LULC">USGS LULC data at 250K and 100K</a>
</li>
</ul>
</p>

<p>NOTE: Implemented as <tt>gdal/frmts/ctg/ctgdataset.cpp</tt>.</p>

<!-- - - - - - - - - - - - - - - - - - - - - - - - - - - - - - - - - - - - -->

<h2><a name="DDS">DDS -- DirectDraw Surface</a></h2>

<p>(GDAL >= 1.10.0)</p>

<p>
Supported for writing and creation.  The DirectDraw Surface file format (uses
the filename extension DDS), from Microsoft, is a standard for storing data
compressed with the lossy S3 Texture Compression (S3TC) algorithm. The DDS
format and compression are provided by the crunch library.
</p>

<p>
The driver supports the following texture formats: DXT1. DXT1A, DXT3 (default) and
DXT5. You can set the texture format using the creation option FORMAT.
</p>

<p>
The driver supports the following compression quality: SUPERFAST, FAST, NORMAL
(default), BETTER and UBER. You can set the compression quality using the
creation option QUALITY.
</p>

<p>More information about <a href="http://code.google.com/p/crunch/">Crunch Lib</a></p>

<p>NOTE: Implemented as <tt>gdal/frmts/dds/ddsdataset.cpp</tt>.</p>

<!-- - - - - - - - - - - - - - - - - - - - - - - - - - - - - - - - - - - - -->

<h2><a name="DIMAP">DIMAP -- Spot DIMAP</a></h2>

<p>This is a read-only read for Spot DIMAP described images.  To use, select
the METADATA.DIM file in a product directory, or the product directory
itself.</p>

<p>The imagery is in a distinct imagery file, often a TIFF file, but the
DIMAP dataset handles accessing that file, and attaches geolocation and
other metadata to the dataset from the metadata xml file.</p>

<p>From GDAL 1.6.0, the content of the &lt;Spectral_Band_Info&gt; node is reported as metadata
at the level of the raster band. Note that the content of the Spectral_Band_Info
of the first band is still reported as metadata of the dataset, but this should
be considered as a deprecated way of getting this information.</p>

<p>NOTE: Implemented as <tt>gdal/frmts/dimap/dimapdataset.cpp</tt>.</p>

<!-- - - - - - - - - - - - - - - - - - - - - - - - - - - - - - - - - - - - -->

<h2><a name="DODS">DODS</a>/<a name="OPeNDAP">OPeNDAP -- Read rasters from DODS/OPeNDAP servers</a></h2>

<p>Support for read access to DODS/OPeNDAP servers. Pass the DODS/OPeNDAP URL to
the driver as you would when accessing a local file. The URL specifies the
remote server, data set and raster within the data set. In addition, you must
tell the driver which dimensions are to be interpreted as distinct bands as
well as which correspond to Latitude and Longitude. See the file README.DODS
for more detailed information.</p>

<!-- - - - - - - - - - - - - - - - - - - - - - - - - - - - - - - - - - - - -->

<h2><a name="DOQ1">DOQ1 -- First Generation USGS DOQ</a></h2>

<p>Support for read access, including reading of an affine georeferencing
transform, and capture of the projection string.   This format is the old,
unlabelled DOQ (Digital Ortho Quad) format from the USGS.</p>

<p>NOTE: Implemented as <tt>gdal/frmts/raw/doq1dataset.cpp</tt>.</p>

<!-- - - - - - - - - - - - - - - - - - - - - - - - - - - - - - - - - - - - -->

<h2><a name="DOQ2">DOQ2 -- New Labelled USGS DOQ</a></h2>

<p>Support for read access, including reading of an affine georeferencing
transform, capture of the projection string and reading of other auxiliary
fields as metadata.   This format is the new,
labelled DOQ (Digital Ortho Quad) format from the USGS.</p>

<p>This driver was implemented by Derrick J Brashear.</p>

<p>NOTE: Implemented as <tt>gdal/frmts/raw/doq2dataset.cpp</tt>.</p>

<p>See Also: <a href="http://rockyweb.cr.usgs.gov/nmpstds/doqstds.html">
USGS DOQ Standards</a></p>

<!-- - - - - - - - - - - - - - - - - - - - - - - - - - - - - - - - - - - - -->

<h2><a name="E00GRID">E00GRID -- Arc/Info Export E00 GRID</a></h2>

<p>(GDAL >= 1.9.0)</p>

<p>GDAL supports reading DEMs/rasters exported as E00 Grids.</p>

<p>The driver has been tested against datasets such as the one available on
<a href="ftp://msdis.missouri.edu/pub/dem/24k/county/">ftp://msdis.missouri.edu/pub/dem/24k/county/</a></p>

<p>NOTE: Implemented as <tt>gdal/frmts/e00grid/e00griddataset.cpp</tt>.</p>

<!-- - - - - - - - - - - - - - - - - - - - - - - - - - - - - - - - - - - - -->

<h2><a name="EHdr">EHdr -- ESRI .hdr Labelled</a></h2>

<p>GDAL supports reading and writing the ESRI .hdr labelling format,
often referred to as ESRI BIL format.  Eight, sixteen
and thirty-two bit integer raster data types are supported as well as 32
bit floating point.  Coordinate systems (from a .prj file), and georeferencing
are supported.  Unrecognized options in the .hdr file are ignored.  To
open a dataset select the file with the image file (often with the extension
.bil).  If present .clr color table files are read, but not written. If present,
image.rep file will be read to extract the projection system of SpatioCarte Defense 1.0 raster products.</p>

<p>This driver does not always do well differentiating between floating point and
integer data.  The GDAL extension to the .hdr format to differentiate is to add
a field named PIXELTYPE with values of either FLOAT, SIGNEDINT or UNSIGNEDINT.
In combination with the NBITS field it is possible to described all variations
of pixel types.</p>

<p>eg.</p>
<pre>
  ncols 1375
  nrows 649
  cellsize 0.050401
  xllcorner -130.128639
  yllcorner 20.166799
  nodata_value 9999.000000
  nbits 32
  pixeltype float
  byteorder msbfirst
</pre>

<p>This driver may be sufficient to read GTOPO30 data.</p>

<p>NOTE: Implemented as <tt>gdal/frmts/raw/ehdrdataset.cpp</tt>.</p>

<p>See Also:</p>
<ul>

   <li> <a href="http://downloads.esri.com/support/whitepapers/other_/eximgav.pdf">ESRI whitepaper: + Extendable Image Formats for ArcView GIS 3.1 and 3.2</a>  (BIL, see p. 5)</li>
   <li> <a href="http://edcdaac.usgs.gov/gtopo30/gtopo30.html">GTOPO30 - Global Topographic Data</a></li>
   <li> <a href="http://edcdaac.usgs.gov/gtopo30/README.html">GTOPO30 Documentation</a></li>
   <li> <a href="http://eden.ign.fr/download/pub/doc/emabgi/spdf10.pdf/download">SpatioCarte Defense 1.0 specification</a> (in French)</li>
   <li> <a href="#SRTMHGT">SRTMHGT Driver</a></li>
</ul>

<!-- - - - - - - - - - - - - - - - - - - - - - - - - - - - - - - - - - - - -->

<h2><a name="ECRGTOC">ECRG Table Of Contents (TOC.xml)</a></h2>

Starting with GDAL 1.9.0

<p>This is a read-only reader for ECRG (Enhanced Compressed Raster Graphic) products,
that uses the table of content file, TOC.xml, and exposes it as a virtual dataset whose
coverage is the set of ECRG frames contained in the table of content.</p>
<p>The driver will report a different subdataset for each subdataset found in the TOC.xml
file. Each subdataset consists of the frames of same product id, disk id, and starting
with GDAL 1.11.3, with same scale.</p>

<p>Result of a gdalinfo on a TOC.xml file.</p>
<pre>
Subdatasets:
  SUBDATASET_1_NAME=ECRG_TOC_ENTRY:ECRG:FalconView:1_500_K:ECRG_Sample/EPF/TOC.xml
  SUBDATASET_1_DESC=Product ECRG, Disk FalconView, Scale 1:500 K
</pre>

<p>See Also:</p>

<ul>
<li> <a href="frmt_nitf.html">NITF driver</a> : format of the ECRG frames</li>
<li> <a href="http://www.everyspec.com/MIL-PRF/MIL-PRF+%28030000+-+79999%29/MIL-PRF-32283_26022/">MIL-PRF-32283</a> : specification of ECRG products</li>
</ul>

<p>NOTE: Implemented as <tt>gdal/frmts/nitf/ecrgtocdataset.cpp</tt></p>

<!-- - - - - - - - - - - - - - - - - - - - - - - - - - - - - - - - - - - - -->

<h2><a name="EIR">EIR -- Erdas Imagine Raw</a></h2>

<p>GDAL supports the Erdas Imagine Raw format for read access including 1, 2, 4, 8,
16 and 32bit unsigned integers, 16 and 32bit signed integers and 32 and 64bit
complex floating point. Georeferencing is supported.</p>

<p>To open a dataset select the file with the header information. The driver finds
the image file from the header information. Erdas documents call the header
file the "raw" file and it may have the extension .raw while the image file that
contains the actual raw data may have the extension .bl.</p>

<p>NOTE: Implemented as <tt>gdal/frmts/raw/eirdataset.cpp</tt>.</p>

<!-- - - - - - - - - - - - - - - - - - - - - - - - - - - - - - - - - - - - -->

<h2><a name="ENVI">ENVI - ENVI .hdr Labelled Raster</a></h2>

<p>GDAL supports some variations of raw raster files with associated ENVI
style .hdr files describing the format.  To select an existing ENVI raster
file select the binary file containing the data (as opposed to the .hdr
file), and GDAL will find the .hdr file by replacing the dataset extension
with .hdr.</p>

<p>GDAL should support reading bil, bip and bsq interleaved formats, and
most pixel types are supported, including 8bit unsigned, 16 and 32bit
signed and unsigned integers, 32bit and 64 bit floating point, and
32bit and 64bit complex floating point.  There is limited support for
recognising map_info keywords with the
coordinate system and georeferencing.  In particular, UTM and State Plane
should work.</p>

<p>Starting with GDAL 1.10, all ENVI header fields will be stored in the
ENVI metadata domain, and all of these can then be written out to the header file.</p>

<p>Creation Options:</p>

<ul>

	<li> <b>INTERLEAVE=BSQ/BIP/BIL</b>: Force the generation specified
	type of interleaving. <b>BSQ</b> --- band sequential (default),
	<b>BIP</b> --- data interleaved by pixel,
	<b>BIL</b> --- data interleaved by line.</li>

	<li> <b>SUFFIX=REPLACE/ADD</b>: Force adding ".hdr" suffix to supplied
	filename, e.g. if user selects "file.bin" name for output dataset,
	"file.bin.hdr" header file will be created. By default header file
	suffix replaces the binary file suffix, e.g. for "file.bin" name
	"file.hdr" header file will be created.</li>

</ul>


<p>NOTE: Implemented as <tt>gdal/frmts/raw/envidataset.cpp</tt>.</p>

<!-- - - - - - - - - - - - - - - - - - - - - - - - - - - - - - - - - - - - -->

<h2><a name="Envisat">Envisat -- Envisat Image Product</a></h2>

<p>GDAL supports the Envisat product format for read access.  All sample
types are supported.  Files with two matching measurement datasets (MDS)
are represented as having two bands.  Currently all ASAR Level 1 and above
products, and some MERIS and AATSR products are supported.</p>

<p>The control points of the GEOLOCATION GRID ADS dataset are read if available,
generally giving a good coverage of the dataset.  The GCPs are in WGS84.</p>

<p>Virtually all key/value pairs from the MPH and SPH (primary and secondary
headers) are copied through as dataset level metadata. </p>

<p>ASAR and MERIS parameters contained in the ADS and GADS records (excluded
geolocation ones) can be retrieved as key/value pairs using the "RECORDS"
metadata domain.</p>

<p>NOTE: Implemented as <tt>gdal/frmts/envisat/envisatdataset.cpp</tt>.</p>

<p>See Also: <a href="http://envisat.esa.int/dataproducts/">
Envisat Data Products</a> at ESA.</p>

<!-- - - - - - - - - - - - - - - - - - - - - - - - - - - - - - - - - - - - -->

<h2><a name="FITS">FITS -- Flexible Image Transport System</a></h2>

<p>FITS is a format used mainly by astronomers, but it is a relatively
simple format that supports arbitrary image types and multi-spectral
images, and so has found its way into GDAL. FITS support is
implemented in terms of the standard <a
href="http://heasarc.gsfc.nasa.gov/docs/software/fitsio/fitsio.html">CFITSIO
library</a>, which you must have on your system in order for FITS
support to be enabled. Both reading and writing of FITS files is
supported. At the current time, no support for a georeferencing system
is implemented, but WCS (World Coordinate System) support is possible
in the future.</p>

<p>Non-standard header keywords that are present in the FITS file will
be copied to the dataset's metadata when the file is opened, for
access via GDAL methods. Similarly, non-standard header keywords that
the user defines in the dataset's metadata will be written to the FITS
file when the GDAL handle is closed.</p>

<p>Note to those familiar with the CFITSIO library: The automatic
rescaling of data values, triggered by the presence of the BSCALE and
BZERO header keywords in a FITS file, is disabled in GDAL. Those
header keywords are accessible and updatable via dataset metadata, in
the same was as any other header keywords, but they do not affect
reading/writing of data values from/to the file.</p>

<p>NOTE: Implemented as <tt>gdal/frmts/fits/fitsdataset.cpp</tt>.</p>

<!-- - - - - - - - - - - - - - - - - - - - - - - - - - - - - - - - - - - - -->

<h2><a name="GenBin">GenBin - Generic Binary (.hdr labelled)</a></h2>

<p>This driver supporting reading "Generic Binary" files labelled with a .hdr
file, but distinct from the more common ESRI labelled .hdr format (EHdr driver).
The origin of this format is not entirely clear.  The .hdr
files supported by this driver are look something like this:</p>

<pre>
{{{
BANDS:      1
ROWS:    6542
COLS:    9340
...
}}}
</pre>

<p>
Pixel data types of U8, U16, S16, F32, F64, and U1 (bit) are supported.
Georeferencing and coordinate system information should be supported
when provided. </p>

<p>NOTE: Implemented as <tt>gdal/frmts/raw/genbindataset.cpp</tt>.</p>

<!-- - - - - - - - - - - - - - - - - - - - - - - - - - - - - - - - - - - - -->

<h2><a name="GRASSASCIIGrid">GRASSASCIIGrid -- GRASS ASCII Grid</a></h2>

<p> (GDAL >= 1.9.0)</p>

<p>Supports reading GRASS ASCII grid format (similar to Arc/Info ASCIIGRID command).</p>

<p>By default, the datatype returned for GRASS ASCII grid datasets by GDAL is autodetected,
and set to Float32 for grid with floating point values or Int32 otherwise. This is
done by analysing the format of the null value and the first 100k bytes of data of the
grid. You can also explicitly specify the datatype by setting the
GRASSASCIIGRID_DATATYPE configuration option (Int32, Float32 and Float64 values are
supported currently)</p>

<p>NOTE: Implemented as <tt>gdal/frmts/aaigrid/aaigriddataset.cpp</tt>.</p>

<!-- - - - - - - - - - - - - - - - - - - - - - - - - - - - - - - - - - - - -->

<h2><a name="GSAG">GSAG -- Golden Software ASCII Grid File Format</a></h2>

<p>This is the ASCII-based (human-readable) version of one of the raster formats
used by Golden Software products (such as the Surfer series).  This format is
supported for both reading and writing (including create, delete, and copy).
Currently the associated formats for color, metadata, and shapes are not
supported.</p>

<p>NOTE: Implemented as <tt>gdal/frmts/gsg/gsagdataset.cpp</tt>.</p>

<!-- - - - - - - - - - - - - - - - - - - - - - - - - - - - - - - - - - - - -->

<h2><a name="GSBG">GSBG -- Golden Software Binary Grid File Format</a></h2>

<p>This is the binary (non-human-readable) version of one of the raster formats
used by Golden Software products (such as the Surfer series).  Like the ASCII
version, this format is supported for both reading and writing (including
create, delete, and copy).  Currently the associated formats for color,
metadata, and shapes are not supported.</p>

<p>NOTE: Implemented as <tt>gdal/frmts/gsg/gsbgdataset.cpp</tt>.</p>

<!-- - - - - - - - - - - - - - - - - - - - - - - - - - - - - - - - - - - - -->

<h2><a name="GS7BG">
	GS7BG -- Golden Software Surfer 7 Binary Grid File Format</a></h2>

<p>This is the binary (non-human-readable) version of one of the raster formats
used by Golden Software products (such as the Surfer series).  This format
differs from the <a href="#GSBG">GSBG</a> format (also known as Surfer 6
binary grid format), it is more complicated and flexible.</p>

<p>NOTE: Implemented as <tt>gdal/frmts/gsg/gs7bgdataset.cpp</tt>.</p>

<!-- - - - - - - - - - - - - - - - - - - - - - - - - - - - - - - - - - - - -->

<h2><a name="GXF">GXF -- Grid eXchange File</a></h2>

<p>This is a raster exchange format propagated by Geosoft, and made a standard
in the gravity/magnetics field.  GDAL supports reading (but not writing)
GXF-3 files, including support for georeferencing information, and projections.
</p>

<p>By default, the datatype returned for GXF datasets by GDAL is Float32.
From GDAL 1.8.0, you can specify the datatype by setting the GXF_DATATYPE
configuration option (Float64 supported currently)</p>

<p>Details on the supporting code, and format can be found on the
<a href="http://home.gdal.org/projects/gxf/index.html">GXF-3</a> page.</p>

<p>NOTE: Implemented as <tt>gdal/frmts/gxf/gxfdataset.cpp</tt>.</p>

<!-- - - - - - - - - - - - - - - - - - - - - - - - - - - - - - - - - - - - -->

<h2><a name="IDA">IDA -- Image Display and Analysis</a></h2>

<p>GDAL supports reading and writing IDA images with some limitations.  IDA
images are the image format of WinDisp 4.  The files are always one band only
of 8bit data.  IDA files often have the extension .img though that is not
required.</p>

<p>Projection and georeferencing information is read though some projections
(i.e. Meteosat, and Hammer-Aitoff) are not supported.  When writing IDA files
the projection must have a false easting and false northing of zero. The
support coordinate systems in IDA are Geographic, Lambert Conformal Conic,
Lambert Azimuth Equal Area, Albers Equal-Area Conic and Goodes Homolosine.</p>

<p>IDA files typically contain values scaled to 8bit via a slope and offset.
These are returned as the slope and offset values of the bands and they must
be used if the data is to be rescaled to original raw values for analysis. </p>

<p>NOTE: Implemented as <tt>gdal/frmts/raw/idadataset.cpp</tt>. </p>

<p>See Also: <a href="http://www.fao.org/giews/english/windisp/windisp.htm">WinDisp</a></p>

<!-- - - - - - - - - - - - - - - - - - - - - - - - - - - - - - - - - - - - -->

<h2><a name="ILWIS">ILWIS -- Raster Map</a></h2>

<p>This driver implements reading and writing of ILWIS raster maps and map lists. Select the raster files with the.mpr (for raster map) or .mpl (for maplist) extensions</p>
<p>Features:</p>
<ul>
<li>Support for Byte, Int16, Int32 and Float64 pixel data types.</li>
<li>Supports map lists with an associated set of ILWIS raster maps.</li>
<li>Read and write geo-reference (.grf). Support for geo-referencing transform is limited to north-oriented GeoRefCorner only. If possible the affine transform is computed from the corner coordinates.</li>
<li>Read and write coordinate files (.csy). Support is limited to: Projection type of Projection and Lat/Lon type that are defined in .csy file, the rest of pre-defined projection types are ignored.</li>
</ul>

<p>Limitations:</p>
<ul>
<li>Map lists with internal raster map storage (such as produced through Import General Raster) are not supported.</li>
<li>ILWIS domain (.dom) and representation (.rpr) files are currently ignored.</li>
</ul>
<!-- - - - - - - - - - - - - - - - - - - - - - - - - - - - - - - - - - - - -->

<h2><a name="IRIS">IRIS - Vaisala's weather radar software format</a></h2>

<p>This read-only GDAL driver is designed to provide access to the products generated by the IRIS weather radar software.</p>

<p>IRIS software format includes a lot of products, and some of them aren't even raster. The driver can read currently:
<ul>
    <li>PPI (reflectivity and speed): Plan position indicator</li>
    <li>CAPPI: Constant Altitude Plan position indicator</li>
    <li>RAIN1: Hourly rainfall accumulation</li>
    <li>RAINN: N-Hour rainfall accumulation</li>
    <li>TOPS: Height for selectable dBZ contour</li>
    <li>VIL: Vertically integrated liquid for selected layer</li>
    <li>MAX: Column Max Z WF W/NS Sections</li>
</ul>
Most of the metadata is read.
</p>
<p>Vaisala provides information about the format and software at <a href="http://www.vaisala.com/en/defense/products/weatherradar/Pages/IRIS.aspx">http://www.vaisala.com/en/defense/products/weatherradar/Pages/IRIS.aspx</a>.</p>

<p>NOTE: Implemented as <tt>gdal/frmts/iris/irisdataset.cpp</tt>.</p>

<!-- - - - - - - - - - - - - - - - - - - - - - - - - - - - - - - - - - - - -->

<h2><a name="ISCE">ISCE</a></h2>

<p>Driver for the image formats used in the JPL's Interferometric synthetic
aperture radar Scientific Computing Environment (ISCE). Only images with
data types mappable to GDAL data types are supported.</p>

<p>Image properties are stored under the ISCE metadata domain, but there is
currently no support to access underlying components elements and their
properties. Likewise, ISCE domain metadata will be saved as properties
in the image XML file.</p>

<p>Georeferencing is not yet implemented.</p>

<p>The ACCESS_MODE property is not currently honored.</p>

<p>The only creation option currently is SCHEME, which value (BIL, BIP, BSQ)
determine the interleaving (default is BIP).</p>

<p>NOTE: Implemented as <tt>gdal/frmts/raw/iscedataset.cpp</tt>.<p>

<!-- - - - - - - - - - - - - - - - - - - - - - - - - - - - - - - - - - - - -->

<h2><a name="JDEM">JDEM -- Japanese DEM (.mem)</a></h2>

<p>GDAL includes read support for Japanese DEM files, normally having the
extension .mem.  These files are a product of the Japanese Geographic Survey
Institute.</p>

<p>These files are represented as having one 32bit floating band with elevation
data.  The georeferencing of the files is returned as well as the coordinate
system (always lat/long on the Tokyo datum). </p>

<p>There is no update or creation support for this format. </p>

<p>NOTE: Implemented as <tt>gdal/frmts/jdem/jdemdataset.cpp</tt>.</p>

<p>See Also: <a href="http://www.gsi.go.jp/ENGLISH/">Geographic Survey
Institute (GSI) Web Site.</a></p>

<!-- - - - - - - - - - - - - - - - - - - - - - - - - - - - - - - - - - - - -->

<h2><a name="KRO">KRO -- KOLOR Raw format</a></h2>

<p>(GDAL >= 1.11)</p>

<p>Supported for read access, update and creation.
This format is a binary raw format, that supports data of several depths (
8 bit, unsigned integer 16 bit and floating point 32 bit) and with several band
number (3 or 4 typically, for RGB and RGBA). There is no file size limit,
except the limitation of the file system.</p>

<p><a href="http://www.autopano.net/wiki-en/Format_KRO">Specification of the format</a></p>

<p>NOTE: Implemented as <tt>gdal/frmts/raw/krodataset.cpp</tt>.</p>

<!-- - - - - - - - - - - - - - - - - - - - - - - - - - - - - - - - - - - - -->

<h2><a name="LAN">LAN -- Erdas 7.x .LAN and .GIS</a></h2>

<p>GDAL supports reading and writing
Erdas 7.x .LAN and .GIS raster files.  Currently
4bit, 8bit and 16bit pixel data types are supported for reading
and 8bit and 16bit for writing.  </p>

<p>GDAL does read the map extents (geotransform) from LAN/GIS files, and
attempts to read the coordinate system information.  However, this format
of file does not include complete coordinate system information, so for
state plane and UTM coordinate systems a LOCAL_CS definition is returned
with valid linear units but no other meaningful information.</p>

<p>The .TRL, .PRO and worldfiles are ignored at this time.</p>

<p>NOTE: Implemented as <tt>gdal/frmts/raw/landataset.cpp</tt></p>

<p>Development of this driver was financially supported by Kevin Flanders of
(<a href="http://www.peoplegis.com">PeopleGIS</a>). </p>

<!-- - - - - - - - - - - - - - - - - - - - - - - - - - - - - - - - - - - - -->

<h2><a name="MFF">MFF -- Vexcel MFF Raster</a></h2>

<p>GDAL includes read, update, and creation support for Vexcel's
MFF raster format.  MFF dataset consist of a header file (typically with
the extension .hdr) and a set of data files with extensions like .x00, .b00
and so on.   To open a dataset select the .hdr file.</p>

<p>Reading lat/long GCPs (TOP_LEFT_CORNER, ...) is supported but there is no
support for reading affine georeferencing or projection information.</p>

<p>Unrecognized keywords from the .hdr file are preserved as metadata.</p>

<p>All data types with GDAL equivalents are supported, including 8, 16, 32 and
64 bit data precisions in integer, real and complex data types.  In addition
tile organized files (as produced by the Vexcel SAR Processor - APP) are
supported for reading. </p>

<p>On creation (with a format code of MFF) a simple, ungeoreferenced raster
file is created.</p>

<p>MFF files are not normally portable between systems with different byte orders.
However GDAL honours the new BYTE_ORDER keyword which can take a value of
LSB (Integer -- little endian), and MSB (Motorola -- big endian).  This may
be manually added to the .hdr file if required.</p>

<p>NOTE: Implemented as <tt>gdal/frmts/raw/mffdataset.cpp</tt>.</p>


<!-- - - - - - - - - - - - - - - - - - - - - - - - - - - - - - - - - - - - -->

<h2><a name="NDF">NDF -- NLAPS Data Format</a></h2>

<p>GDAL has limited support for reading NLAPS Data Format files.  This is a
format primarily used by the Eros Data Center for distribution of Landsat
data.  NDF datasets consist of a header file (often with the extension .H1)
and one or more associated raw data files (often .I1, .I2, ...).  To open
a dataset select the header file, often with the extension .H1, .H2 or
.HD. </p>

<p>The NDF driver only supports 8bit data.  The only supported projection is
UTM.  NDF version 1 (NDF_VERSION=0.00) and NDF version 2 are both supported.
</p>

<p>NOTE: Implemented as <tt>gdal/frmts/raw/ndfdataset.cpp</tt>.</p>

<p>See Also: <a href="http://landsat.usgs.gov/documents/NLAPSII.pdf">NLAPS
Data Format Specification</a>.</p>

<!-- - - - - - - - - - - - - - - - - - - - - - - - - - - - - - - - - - - - -->

<h2><a name="GMT">GMT -- GMT Compatible netCDF</a></h2>

<p>GDAL has limited support for reading and writing netCDF <i>grid</i> files.
NetCDF files that are not recognised as grids (they lack variables called
dimension, and z) will be silently ignored by this driver.  This driver is
primarily intended to provide a mechanism for grid interchange with the
<a href="http://gmt.soest.hawaii.edu/">GMT</a> package.  The
netCDF driver should be used for more general netCDF datasets.</p>

<p>The units information in the file will be ignored, but x_range, and
y_range information will be read to get georeferenced extents of the raster.
All netCDF data types should be supported for reading.</p>

<p>Newly created files (with a type of <tt>GMT</tt>) will always have
units of "meters" for x, y and z but the x_range, y_range and z_range should
be correct.  Note that netCDF does not have an unsigned byte data type, so
8bit rasters will generally need to be converted to Int16 for export to
GMT.</p>

<p>NetCDF support in GDAL is optional, and not compiled in by default.  </p>

<p>NOTE: Implemented as <tt>gdal/frmts/netcdf/gmtdataset.cpp</tt>.</p>

<p>See Also: <a href="http://www.unidata.ucar.edu/packages/netcdf/">Unidata NetCDF Page</a></p>

<!-- - - - - - - - - - - - - - - - - - - - - - - - - - - - - - - - - - - - -->

<h2><a name="PAux">PAux -- PCI .aux Labelled Raw Format</a></h2>

<p>GDAL includes a partial implementation of the PCI .aux labelled raw raster
file for read, write and creation.  To open a PCI labelled file, select the
raw data file itself.  The .aux file (which must have a common base name) will
be checked for automatically. </p>

<p>The format type for creating new files is <tt>PAux</tt>.  All PCI data types
(8U, 16U, 16S, and 32R) are supported.  Currently georeferencing, projections,
and other metadata is ignored.</p>

<p>Creation Options:</p>

<ul>
<li> <b>INTERLEAVE=PIXEL/LINE/BAND</b>: Establish output interleaving, the default is BAND.
</ul>

<p>NOTE: Implemented as <tt>gdal/frmts/raw/pauxdataset.cpp</tt>.</p>

<p>See Also: <a href="http://www.pcigeomatics.com/cgi-bin/pcihlp/GDB|Supported+File+Formats|Raw+Binary+Image+Format+(RAW)|Raw+.aux+Format">PCI's .aux Format
Description</a></p>

<!-- - - - - - - - - - - - - - - - - - - - - - - - - - - - - - - - - - - - -->

<h2><a name="PCRaster">PCRaster raster file format</a></h2>
<p>GDAL includes support for reading and writing PCRaster raster files. PCRaster is a dynamic modeling system for distributed simulation models. The main applications of PCRaster are found in environmental modeling: geography, hydrology, ecology to name a few. Examples include models for research on global hydrology, vegetation competition models, slope stability models and land use change models.</p>

<p>The driver reads all types of PCRaster maps: booleans, nominal, ordinals, scalar, directional and ldd. The same cell representation used to store values in the file is used to store the values in memory.</p>

<p>The driver detects whether the source of the GDAL raster is a PCRaster file. When such a raster is written to a file the value scale of the original raster will be used. The driver <b>always</b> writes values using UINT1, INT4 or REAL4 cell representations, depending on the value scale:</p>

<table>
  <thead>
    <tr>
      <th>Value scale</th>
      <th>Cell representation</th>
    </tr>
  </thead>
  <tbody>
    <tr>
      <td>VS_BOOLEAN</td>
      <td>CR_UINT1</td>
    </tr>
    <tr>
      <td>VS_NOMINAL</td>
      <td>CR_INT4</td>
    </tr>
    <tr>
      <td>VS_ORDINAL</td>
      <td>CR_INT4</td>
    </tr>
    <tr>
      <td>VS_SCALAR</td>
      <td>CR_REAL4</td>
    </tr>
    <tr>
      <td>VS_DIRECTION</td>
      <td>CR_REAL4</td>
    </tr>
    <tr>
      <td>VS_LDD</td>
      <td>CR_UINT1</td>
    </tr>
  </tbody>
</table>

<p>For rasters from other sources than a PCRaster raster file a value scale and cell representation is determined according to the following rules:</p>

<table>
  <thead>
    <tr>
      <th>Source type</th>
      <th>Target value scale</th>
      <th>Target cell representation</th>
    </tr>
  </thead>
  <tbody>
    <tr>
      <td>GDT_Byte</td>
      <td>VS_BOOLEAN</td>
      <td>CR_UINT1</td>
    </tr>
    <!--
    <tr>
      <td>GDT_UInt16</td>
      <td>VS_NOMINAL</td>
      <td>CR_UINT1</td>
    </tr>
    <tr>
      <td>GDT_UInt32</td>
      <td>VS_NOMINAL</td>
      <td>CR_UINT1</td>
    </tr>
    <tr>
      <td>GDT_Int16</td>
      <td>VS_NOMINAL</td>
      <td>CR_INT4</td>
    </tr>
    -->

    <tr>
      <td>GDT_Int32</td>
      <td>VS_NOMINAL</td>
      <td>CR_INT4</td>
    </tr>
    <tr>
      <td>GDT_Float32</td>
      <td>VS_SCALAR</td>
      <td>CR_REAL4</td>
    </tr>
    <tr>
      <td>GDT_Float64</td>
      <td>VS_SCALAR</td>
      <td>CR_REAL4</td>
    </tr>
  </tbody>
</table>

<p>The driver can convert values from one supported cell representation to another. It cannot convert to unsupported cell representations. For example, it is not possible to write a PCRaster raster file from values which are used as CR_INT2 (GDT_Int16).</p>

<p>Although the de-facto file extension of a PCRaster raster file is .map, the PCRaster software does not require a standardized file extension.</p>

<p>NOTE: Implemented as <tt>gdal/frmts/pcraster/pcrasterdataset.cpp</tt>.</p>

<p>See also: <a href="http://pcraster.geo.uu.nl">PCRaster website at Utrecht University</a>.</p>

<!-- - - - - - - - - - - - - - - - - - - - - - - - - - - - - - - - - - - - -->

<h2><a name="PNG">PNG -- Portable Network Graphics</a></h2>

<p>GDAL includes support for reading, and creating .png files.  Greyscale,
pseudo-colored, Paletted, RGB and RGBA PNG files are supported as well as
precisions of eight and sixteen bits per sample.</p>

<p>PNG files are linearly compressed, so random reading of large PNG files can
be very inefficient (resulting in many restarts of decompression from the
start of the file).</p>

<p>Text chunks are translated into metadata, typically with multiple lines per
item.  <a href="#WLD">World files</a> with the extensions of .pgw, .pngw or .wld
will be read.  Single transparency values in greyscale files will be
recognised as a nodata value in GDAL.  Transparent index in paletted images
are preserved when the color table is read. </p>

<p>PNG files can be created with a type of PNG, using the CreateCopy() method,
requiring a prototype to read from.  Writing includes support for the
various image types, and will preserve transparency/nodata values.
Georeferencing .wld files are written if option WORLDFILE is set.  All
pixel types other than 16bit unsigned will be written as eight bit.</p>

<p>Starting with GDAL 1.9.0, XMP metadata can be extracted from the file, and will be
stored as XML raw content in the xml:XMP metadata domain.</p>

<h2>Color Profile Metadata</h2>

<p>Starting with GDAL 1.11, GDAL can deal with the following color profile metadata in the COLOR_PROFILE domain:</p>
<ul>
<li>SOURCE_ICC_PROFILE (Base64 encoded ICC profile embedded in file. If available, other tags are ignored.)</li>
<li>SOURCE_ICC_PROFILE_NAME : ICC profile name. sRGB is recognized as a special value.</li>
<li>SOURCE_PRIMARIES_RED (xyY in "x,y,1" format for red primary.)</li>
<li>SOURCE_PRIMARIES_GREEN (xyY in "x,y,1" format for green primary)</li>
<li>SOURCE_PRIMARIES_BLUE (xyY in "x,y,1" format for blue primary)</li>
<li>SOURCE_WHITEPOINT (xyY in "x,y,1" format for whitepoint)</li>
<li>PNG_GAMMA</li>
</ul>

<p>Note that these metadata properties can only be used on the original raw pixel data. If automatic conversion to RGB has been done, the color profile information cannot be used.</p>

<p>All these metadata tags can be used as creation options.</p>

<p>Creation Options:</p>

<ul>

<li> <b>WORLDFILE=YES</b>: Force the generation of an associated ESRI world
file (with the extension .wld). See <a href="#WLD">World File</a> section for
details.</li>

<li> <b>ZLEVEL=n</b>: Set the amount of time to spend on compression.
The default is 6.  A value of 1 is fast but does no compression, and a value
of 9 is slow but does the best compression.</li>

<li> <b>TITLE=value</b>: Title, written in a TEXT or iTXt chunk (GDAL &gt;= 2.0 )</li>
<li> <b>DESCRIPTION=value</b>: Description, written in a TEXT or iTXt chunk (GDAL &gt;= 2.0 )</li>
<li> <b>COPYRIGHT=value</b>: Copyright, written in a TEXT or iTXt chunk (GDAL &gt;= 2.0 )</li>
<li> <b>COMMENT=value</b>: Comment, written in a TEXT or iTXt chunk (GDAL &gt;= 2.0 )</li>
<li> <b>WRITE_METADATA_AS_TEXT=YES/NO</b>: Whether to write source dataset metadata in TEXT chunks (GDAL &gt;= 2.0 )</li>
<li> <b>NBITS=1/2/4</b>: Force number of output bits (GDAL &gt;= 2.1 )</li>

</ul>

<p>NOTE: Implemented as <tt>gdal/frmts/png/pngdataset.cpp</tt>.</p>

<p>PNG support is implemented based on the libpng reference library.
More information is available at <a href="http://www.libpng.org/pub/png">
http://www.libpng.org/pub/png</a>.</p>

<!-- - - - - - - - - - - - - - - - - - - - - - - - - - - - - - - - - - - - -->

<h2><a name="PNM">PNM -- Netpbm (.pgm, .ppm)</a></h2>

<p>GDAL includes support for reading, and creating .pgm (greyscale), and
.ppm (RGB color) files compatible with the Netpbm tools.  Only the binary
(raw) formats are supported.</p>

<p>Netpbm files can be created with a type of PNM.</p>

<p>Creation Options:</p>

<ul>

<li> <b>MAXVAL=n</b>: Force setting the maximum color value to <b>n</b>
in the output PNM file. May be useful if you planning to use the output files with
software which is not liberal to this value.</li>
</ul>

<p>NOTE: Implemented as <tt>gdal/frmts/raw/pnmdataset.cpp</tt>.</p>

<!-- - - - - - - - - - - - - - - - - - - - - - - - - - - - - - - - - - - - -->

<h2><a name="ROI_PAC">ROI_PAC</a></h2>

<p>Driver for the image formats used in the JPL's ROI_PAC
project (<a href="https://aws.roipac.org/">https://aws.roipac.org/</a>).
All image type are supported excepted .raw images.</p>

<p>Metadata are stored in the ROI_PAC domain.</p>

<p>Georeferencing is supported, but expect problems when using the UTM
projection, as ROI_PAC format do not store any hemisphere field.</p>

<p>When creating files, you have to be able to specify the right data type
corresponding to the file type (slc, int, etc), else the driver will output
an error.</p>

<p>NOTE: Implemented as <tt>gdal/frmts/raw/roipacdataset.cpp</tt>.</p>

<!-- - - - - - - - - - - - - - - - - - - - - - - - - - - - - - - - - - - - -->

<h2><a name="RPFTOC">Raster Product Format/RPF (a.toc)</a></h2>

<p>This is a read-only reader for RPF products, like CADRG or CIB, that uses the table of
content file - A.TOC - from a RPF exchange, and exposes it as a virtual dataset whose
coverage is the set of frames contained in the table of content.</p>
<p>The driver will report a different subdataset for each subdataset found in the A.TOC
file.</p>

<p>Result of a gdalinfo on a A.TOC file.</p>
<pre>
Subdatasets:
  SUBDATASET_1_NAME=NITF_TOC_ENTRY:CADRG_GNC_5M_1_1:GNCJNCN/rpf/a.toc
  SUBDATASET_1_DESC=CADRG:GNC:Global Navigation Chart:5M:1:1
[...]
  SUBDATASET_5_NAME=NITF_TOC_ENTRY:CADRG_GNC_5M_7_5:GNCJNCN/rpf/a.toc
  SUBDATASET_5_DESC=CADRG:GNC:Global Navigation Chart:5M:7:5
  SUBDATASET_6_NAME=NITF_TOC_ENTRY:CADRG_JNC_2M_1_6:GNCJNCN/rpf/a.toc
  SUBDATASET_6_DESC=CADRG:JNC:Jet Navigation Chart:2M:1:6
[...]
  SUBDATASET_13_NAME=NITF_TOC_ENTRY:CADRG_JNC_2M_8_13:GNCJNCN/rpf/a.toc
  SUBDATASET_13_DESC=CADRG:JNC:Jet Navigation Chart:2M:8:13
</pre>


<p>In some situations, <a href="frmt_nitf.html">NITF</a> tiles inside a
subdataset don't share the same palettes.  The RPFTOC driver will do its best
to remap palettes to the reported palette by gdalinfo (which is the palette of
the first tile of the subdataset).  In situations where it would not give a
good result, you can try to set the RPFTOC_FORCE_RGBA environment variable to
TRUE before opening the subdataset. This will cause the driver to expose the
subdataset as a RGBA dataset, instead of a paletted one.</p>

<p>It is possible to build external overviews for a subdataset. The overview for the first subdataset
will be named A.TOC.1.ovr for example, for the second dataset it will be A.TOC.2.ovr, etc.
Note that you must re-open the subdataset with the same setting of RPFTOC_FORCE_RGBA as the one you
have used when you have created it. Do not use any method other than NEAREST resampling when building
overviews on a paletted subdataset (RPFTOC_FORCE_RGBA unset)</p>

<p>A gdalinfo on one of this subdataset will return the various NITF metadata, as well
as the list of the NITF tiles of the subdataset.</p>

<p>See Also:</p>

<ul>
<li> <a href="frmt_ogdi.html">OGDI Bridge</a> : the RPFTOC driver gives an equivalent
     functionality (without external dependency) to the RPF driver from the OGDI library. </li>
<li> <a href="http://www.everyspec.com/MIL-PRF/MIL-PRF+%28080000+-+99999%29/MIL-PRF-89038_25371/">MIL-PRF-89038</a> : specification of RPF, CADRG, CIB products</li>
</ul>

<p>NOTE: Implemented as <tt>gdal/frmts/nitf/rpftocdataset.cpp</tt></p>

<!-- - - - - - - - - - - - - - - - - - - - - - - - - - - - - - - - - - - - -->

<h2><a name="RRASTER">RRASTER -- R Raster</a></h2>

<p>(GDAL &gt;= 2.2)</p>

<p>
This is a read-only reader for the datasets handled by the
<a href="https://cran.r-project.org/web/packages/raster/index.html">R Raster package</a>.
Those datasets are made of a .grd file, which is a text header file, and a .gri
binary file containing the raster data itself. The .grd is the file opened by
GDAL.
</p>

<p>See Also:</p>

<ul>
<li>Description of the <a href="https://cran.r-project.org/web/packages/raster/vignettes/rasterfile.pdf">"rasterfile" format</a></li>
</ul>

<!-- - - - - - - - - - - - - - - - - - - - - - - - - - - - - - - - - - - - -->

<h2><a name="SAR_CEOS">SAR_CEOS -- CEOS SAR Image</a></h2>

<p>This is a read-only reader for CEOS SAR image files.  To use, select
the main imagery file.</p>

<p>This driver works with most Radarsat and ERS data
products, including single look complex products; however, it is unlikely
to work for non-Radar CEOS products.  The simpler <a href="#CEOS">CEOS</a>
driver is often appropriate for these.</p>

<p>This driver will attempt to read 15 lat/long GCPS by sampling the per-scanline
CEOS superstructure information.  It also captures various pieces of metadata
from various header files, including:</p>

<pre>
  CEOS_LOGICAL_VOLUME_ID=EERS-1-SAR-MLD
  CEOS_PROCESSING_FACILITY=APP
  CEOS_PROCESSING_AGENCY=CCRS
  CEOS_PROCESSING_COUNTRY=CANADA
  CEOS_SOFTWARE_ID=APP 1.62
  CEOS_ACQUISITION_TIME=19911029162818919
  CEOS_SENSOR_CLOCK_ANGLE=  90.000
  CEOS_ELLIPSOID=IUGG_75
  CEOS_SEMI_MAJOR=    6378.1400000
  CEOS_SEMI_MINOR=    6356.7550000
</pre>

<p>The SAR_CEOS driver also includes some support for SIR-C and PALSAR
polarimetric data.  The SIR-C format contains an image in compressed
scattering matrix form, described
<a href="http://southport.jpl.nasa.gov/software/dcomp/dcomp.html">here</a>.
GDAL decompresses the data as it is read in.  The PALSAR format
contains bands that correspond almost exactly to elements of the 3x3
Hermitian covariance matrix-
see the <a href="http://www.ersdac.or.jp/palsar/palsar_E.html">
ERSDAC-VX-CEOS-004A.pdf</a> document for a complete description (pixel
storage is described on page 193). GDAL converts these to complex floating
point covariance matrix bands as they are read in.  The convention used
to represent the covariance matrix in terms of the scattering matrix
elements HH, HV (=VH), and VV is indicated below. Note that the
non-diagonal elements of the matrix are complex values, while the diagonal
values are real (though represented as complex bands).</p>

<ul>
<li> Band 1: Covariance_11 (Float32) = HH*conj(HH)</li>
<li> Band 2: Covariance_12 (CFloat32) = sqrt(2)*HH*conj(HV)</li>
<li> Band 3: Covariance_13 (CFloat32) = HH*conj(VV)</li>
<li> Band 4: Covariance_22 (Float32) = 2*HV*conj(HV)</li>
<li> Band 5: Covariance_23 (CFloat32) = sqrt(2)*HV*conj(VV)</li>
<li> Band 6: Covariance_33 (Float32) = VV*conj(VV)</li>
</ul>


<p>The identities of the bands are also reflected in the metadata.  </p>

<p>NOTE: Implemented as <tt>gdal/frmts/ceos2/sar_ceosdataset.cpp</tt>.</p>

<!-- - - - - - - - - - - - - - - - - - - - - - - - - - - - - - - - - - - - -->

<h2><a name="SAGA">SDAT -- SAGA GIS Binary Grid File Format</a></h2>

<p>(starting with GDAL 1.7.0)</p>

<p>The driver supports both reading and writing (including create, delete,
and copy) SAGA GIS binary grids. SAGA binary grid datasets are made of
an ASCII header (.SGRD) and a binary data (.SDAT) file with a common
basename.  The .SDAT file should be selected to access the dataset.</p>

<p>The driver supports reading the following SAGA datatypes
(in brackets the corresponding GDAL types): BIT (GDT_Byte),
BYTE_UNSIGNED (GDT_Byte), BYTE (GDT_Byte), SHORTINT_UNSIGNED (GDT_UInt16),
SHORTINT (GDT_Int16), INTEGER_UNSIGNED (GDT_UInt32), INTEGER (GDT_Int32),
FLOAT (GDT_Float32) and DOUBLE (GDT_Float64).</p>

<p>The driver supports writing the following SAGA datatypes: BYTE_UNSIGNED
(GDT_Byte), SHORTINT_UNSIGNED (GDT_UInt16), SHORTINT (GDT_Int16),
INTEGER_UNSIGNED (GDT_UInt32), INTEGER (GDT_Int32), FLOAT (GDT_Float32)
and DOUBLE (GDT_Float64).</p>

<p>Currently the driver does not support zFactors other than 1 and reading
SAGA grids which are written TOPTOBOTTOM.</p>

<p>NOTE: Implemented as <tt>gdal/frmts/saga/sagadataset.cpp</tt>.</p>


<!-- - - - - - - - - - - - - - - - - - - - - - - - - - - - - - - - - - - - -->

<h2><a name="SDTS">SDTS -- USGS SDTS DEM</a></h2>

<p>GDAL includes support for reading USGS SDTS formatted DEMs.  USGS DEMs are
always returned with a data type of signed sixteen bit integer, or 32bit float.
Projection and georeferencing information is also returned.</p>

<p>SDTS datasets consist of a number of files.  Each DEM should have one file
with a name like XXXCATD.DDF.  This should be selected to open
the dataset.</p>

<p>The elevation units of DEMs may be feet or meters.  The GetType() method on a
band will attempt to return if the units are Feet ("ft") or Meters ("m").</p>

<p>NOTE: Implemented as <tt>gdal/frmts/sdts/sdtsdataset.cpp</tt>.</p>

<!-- - - - - - - - - - - - - - - - - - - - - - - - - - - - - - - - - - - - -->

<h2><a name="SGI">SGI - SGI Image Format</a></h2>

<p>The SGI driver currently supports the reading and writing of SGI Image files.</p>

<p>The driver currently supports 1, 2, 3, and 4 band images. The driver
currently supports "8 bit per channel value" images. The driver supports
both uncompressed and run-length encoded (RLE) images for reading, but
created files are always RLE compressed..</p>

<p>The GDAL SGI Driver was based on Paul Bourke's SGI image read code.</p>

<p>See Also:</p>

<ul>
<li> <a href="http://astronomy.swin.edu.au/~pbourke/dataformats/sgirgb/">Paul Bourke's SGI Image Read Code</a></li>
<li> <a href="ftp://ftp.sgi.com/graphics/SGIIMAGESPEC">SGI Image File Format Document </a></li>
</ul>

<p>NOTE: Implemented as <tt>gdal/frmts/sgi/sgidataset.cpp</tt>.</p>

<!-- - - - - - - - - - - - - - - - - - - - - - - - - - - - - - - - - - - - -->

<h2><a name="SNODAS">SNODAS -- Snow Data Assimilation System</a></h2>

<p>(GDAL >= 1.9.0)</p>

<p>This is a convenience driver to read Snow Data Assimilation System
data.  Those files contain Int16 raw binary data. The file to provide
to GDAL is the .Hdr file.</p>

<p><a href="http://nsidc.org/data/docs/noaa/g02158_snodas_snow_cover_model/index.html">Snow Data Assimilation System (SNODAS) Data Products at NSIDC</a></p>

<p>NOTE: Implemented as <tt>gdal/frmts/raw/snodasdataset.cpp</tt>.</p>


<!-- - - - - - - - - - - - - - - - - - - - - - - - - - - - - - - - - - - - -->

<h2><a name="SRP">Standard Product Format (ASRP/USRP) (.gen)</a></h2>

<p>(starting with GDAL 1.7.0)</p>

<p>The ASRP and USRP raster products (as defined by DGIWG) are variations on a
common standard product format and are supported for reading by GDAL.  ASRP and
USRP datasets are made of several files - typically a .GEN, .IMG, .SOU and .QAL
file with a common basename.  The .IMG file should be selected to access the dataset.</p>

<p>ASRP (in a geographic coordinate system) and USRP (in a UTM/UPS coordinate
system) products are single band images with a palette and georeferencing.
</p>

<p>Starting with GDAL 1.11, the Transmission Header File (.THF) can also be used as an input to GDAL. If the THF references more than one image,
GDAL will report the images it is composed of as subdatasets. If the THF references just one image, GDAL will open it directly.</p>

<p>NOTE: Implemented as <tt>gdal/frmts/adrg/srpdataset.cpp</tt>.</p>

<!-- - - - - - - - - - - - - - - - - - - - - - - - - - - - - - - - - - - - -->

<h2><a name="SRTMHGT">SRTMHGT - SRTM HGT Format</a></h2>

<p>The SRTM HGT driver currently supports the reading of SRTM-3 and SRTM-1 V2 (HGT) files.
The files must be named like NXXEYYY.hgt, or starting with GDAL 2.1.2,
NXXEYYY[.something].hgt</p>

<p>Starting with GDAL 2.2, the driver can directly read .hgt.zip files provided
that they are named like NXXEYYY[.something].hgt.zip and contain a NXXEYYY.hgt
file. For previous versions, use /vsizip//path/to/NXXEYYY[.something].hgt.zip/NXXEYYY.hgt
syntax</p>

<p>The driver does support creating new files, but the input data
must be exactly formatted as a SRTM-3 or SRTM-1 cell.  That is the size,
and bounds must be appropriate for a cell.</p>

<p>See Also:</p>

<ul>
<li> <a href="http://dds.cr.usgs.gov/srtm/version2_1/Documentation">SRTM documentation</a></li>
<li> <a href="http://www2.jpl.nasa.gov/srtm/faq.html">SRTM FAQ</a></li>
<li> <a href="http://dds.cr.usgs.gov/srtm/version2_1/">SRTM data</a></li>
</ul>

<p>NOTE: Implemented as <tt>gdal/frmts/srtmhgt/srtmhgtdataset.cpp</tt>.</p>

<!-- - - - - - - - - - - - - - - - - - - - - - - - - - - - - - - - - - - - -->

<h2><a name="WLD">WLD -- ESRI World File</a></h2>

<p>A world file file is a plain ASCII text file consisting of six values separated
by newlines.  The format is: </p>

<pre>
 pixel X size
 rotation about the Y axis (usually 0.0)
 rotation about the X axis (usually 0.0)
 negative pixel Y size
 X coordinate of upper left pixel center
 Y coordinate of upper left pixel center
</pre>

<p>For example: </p>

<pre>
60.0000000000
0.0000000000
0.0000000000
-60.0000000000
440750.0000000000
3751290.0000000000
</pre>

<p>You can construct that file simply by using your favorite text editor.</p>

<p>World file usually has suffix .wld, but sometimes it may has .tfw, tifw, .jgw
or other suffixes depending on the image file it comes with.</p>

<!-- - - - - - - - - - - - - - - - - - - - - - - - - - - - - - - - - - - - -->

<h2><a name="XPM">XPM - X11 Pixmap</a></h2>

<p>GDAL includes support for reading and writing XPM (X11 Pixmap Format)
image files.  These are colormapped one band images primarily used for
simple graphics purposes in X11 applications.  It has been incorporated in
GDAL primarily to ease translation of GDAL images into a form usable with
the GTK toolkit.</p>

<p>The XPM support does not support georeferencing (not available from XPM files)
nor does it support XPM files with more than one character per pixel.  New
XPM files must be colormapped or greyscale, and colortables will be reduced
to about 70 colors automatically.</p>

<p>NOTE: Implemented as <tt>gdal/frmts/xpm/xpmdataset.cpp</tt>.</p>

<!-- - - - - - - - - - - - - - - - - - - - - - - - - - - - - - - - - - - - -->

<h2><a name="GFF">GFF - Sandia National Laboratories GSAT File Format</a></h2>

<p>This read-only GDAL driver is designed to provide access to processed data from Sandia National Laboratories' various experimental sensors. The format is essentially an arbitrary length header containing instrument configuration and performance parameters along with a binary matrix of 16- or 32-bit complex or byte real data.</p>

<p>The GFF format was implemented based on the Matlab code provided by Sandia to read the data. The driver supports all types of data (16-bit or 32-bit complex, real bytes) theoretically, however due to a lack of data only 32-bit complex data has been tested.</p>

<p>Sandia provides some sample data at <a href="http://sandia.gov/RADAR/sar-data.html">http://sandia.gov/RADAR/sar-data.html</a>.</p>

<p>The extension for GFF formats is .gff.</p>

<p>NOTE: Implemented as <tt>gdal/frmts/gff/gff_dataset.cpp</tt>.</p>

<!-- - - - - - - - - - - - - - - - - - - - - - - - - - - - - - - - - - - - -->

<h2><a name="ZMap">ZMap -- ZMap Plus Grid</a></h2>

<p>(GDAL >= 1.9.0)</p>

<p>
Supported for read access and creation.
This format is an ASCII interchange format for gridded data
in an ASCII line format for transport and storage. It is commonly used
in applications in the Oil and Gas Exploration field.</p>

<p>By default, files are interpreted and written according to the
PIXEL_IS_AREA convention.  If you define the ZMAP_PIXEL_IS_POINT
configuration option to TRUE, the PIXEL_IS_POINT convention will be
followed to interpret/write the file (the georeferenced values in the
header of the file will then be considered as the coordinate of the
center of the pixels). Note that in that case, GDAL will report the
extent with its usual PIXEL_IS_AREA convention (the coordinates of the
topleft corner as reported by GDAL will be a half-pixel at the top and
left of the values that appear in the file).</p>

<p>Informal specification given in this <a href="http://lists.osgeo.org/pipermail/gdal-dev/2011-June/029173.html">GDAL-dev mailing list thread</a></p>

<p>NOTE: Implemented as <tt>gdal/frmts/zmap/zmapdataset.cpp</tt>.</p>

<!-- - - - - - - - - - - - - - - - - - - - - - - - - - - - - - - - - - - - -->

<h2><a name="CAD">CAD -- AutoCAD DWG raster layer</a></h2>

<p>(GDAL >= 2.2.0)</p>

<p>
OGR DWG support is based on libopencad, so the list of supported DWG (DXF)
versions can be seen in libopencad documentation. All drawing entities are
<<<<<<< HEAD
separated into layers as they are in DWG file. The rasters are usally a separate
=======
separated into layers as they are in DWG file. The rasters are usually a separate
>>>>>>> 9f8225aa
georeferenced files (GeoTiff, Jpeg, Png etc.) which exist in DWG file as separate
layers. The driver try to get spatial reference and other methadata from DWG
Image description and set it to GDALDataset.
</p>

<p>NOTE: Implemented as <tt>ogr/ogrsf_frmts/cad/gdalcaddataset.cpp</tt>.</p>

<hr>
<p>
<a href="formats_list.html">Full list of GDAL Raster Formats</a>
</p>

<p>
$Id$
</p>

</body>
</html><|MERGE_RESOLUTION|>--- conflicted
+++ resolved
@@ -1421,11 +1421,7 @@
 <p>
 OGR DWG support is based on libopencad, so the list of supported DWG (DXF)
 versions can be seen in libopencad documentation. All drawing entities are
-<<<<<<< HEAD
-separated into layers as they are in DWG file. The rasters are usally a separate
-=======
 separated into layers as they are in DWG file. The rasters are usually a separate
->>>>>>> 9f8225aa
 georeferenced files (GeoTiff, Jpeg, Png etc.) which exist in DWG file as separate
 layers. The driver try to get spatial reference and other methadata from DWG
 Image description and set it to GDALDataset.
