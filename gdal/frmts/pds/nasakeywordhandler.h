/******************************************************************************
 *
 * Project:  PDS Driver; Planetary Data System Format
 * Purpose:  Implementation of NASAKeywordHandler - a class to read
 *           keyword data from PDS, ISIS2 and ISIS3 data products.
 * Author:   Frank Warmerdam <warmerdam@pobox.com
 *
 ******************************************************************************
 * Copyright (c) 2006, Frank Warmerdam <warmerdam@pobox.com>
 * Copyright (c) 2008-2010, Even Rouault <even dot rouault at mines-paris dot org>
 * Copyright (c) 2017 Hobu Inc
 * Copyright (c) 2017, Dmitry Baryshnikov <polimax@mail.ru>
 * Copyright (c) 2017, NextGIS <info@nextgis.com>
 *
 * Permission is hereby granted, free of charge, to any person obtaining a
 * copy of this software and associated documentation files (the "Software"),
 * to deal in the Software without restriction, including without limitation
 * the rights to use, copy, modify, merge, publish, distribute, sublicense,
 * and/or sell copies of the Software, and to permit persons to whom the
 * Software is furnished to do so, subject to the following conditions:
 *
 * The above copyright notice and this permission notice shall be included
 * in all copies or substantial portions of the Software.
 *
 * THE SOFTWARE IS PROVIDED "AS IS", WITHOUT WARRANTY OF ANY KIND, EXPRESS
 * OR IMPLIED, INCLUDING BUT NOT LIMITED TO THE WARRANTIES OF MERCHANTABILITY,
 * FITNESS FOR A PARTICULAR PURPOSE AND NONINFRINGEMENT. IN NO EVENT SHALL
 * THE AUTHORS OR COPYRIGHT HOLDERS BE LIABLE FOR ANY CLAIM, DAMAGES OR OTHER
 * LIABILITY, WHETHER IN AN ACTION OF CONTRACT, TORT OR OTHERWISE, ARISING
 * FROM, OUT OF OR IN CONNECTION WITH THE SOFTWARE OR THE USE OR OTHER
 * DEALINGS IN THE SOFTWARE.
 ****************************************************************************/

#ifndef NASAKEYWORDHANDLER_H
#define NASAKEYWORDHANDLER_H

#include "cpl_json.h"

/************************************************************************/
/* ==================================================================== */
/*                          NASAKeywordHandler                          */
/* ==================================================================== */
/************************************************************************/

// Only exported for HDF4 plugin needs. Do not use outside of GDAL please.

class CPL_DLL NASAKeywordHandler
{
    char     **papszKeywordList;

    CPLString osHeaderText;
    const char *pszHeaderNext;

    CPLJSONObject oJSon;

    bool m_bStripSurroundingQuotes;

    void    SkipWhite();
    int     ReadWord( CPLString &osWord,
                      bool bStripSurroundingQuotes = false,
                      bool bParseList = false,
                      bool* pbIsString = nullptr);
<<<<<<< HEAD
    int     ReadPair( CPLString &osName, CPLString &osValue, CPLJSONObject &oCur );
    int     ReadGroup( const char *pszPathPrefix, CPLJSONObject &oCur );
=======
    int     ReadPair( CPLString &osName, CPLString &osValue, json_object* poCur );
    int     ReadGroup( const char *pszPathPrefix, json_object* poCur, int nRecLevel );
>>>>>>> 94e5c144

public:
    NASAKeywordHandler();
    ~NASAKeywordHandler();

    void SetStripSurroundingQuotes( bool bStripSurroundingQuotes )
                { m_bStripSurroundingQuotes = bStripSurroundingQuotes; }

    int     Ingest( VSILFILE *fp, int nOffset );

    const char *GetKeyword( const char *pszPath, const char *pszDefault );
    char **GetKeywordList();
    CPLJSONObject GetJsonObject() const;
};

#endif //  NASAKEYWORDHANDLER_H<|MERGE_RESOLUTION|>--- conflicted
+++ resolved
@@ -35,6 +35,7 @@
 #define NASAKEYWORDHANDLER_H
 
 #include "cpl_json.h"
+#include "cpl_string.h"
 
 /************************************************************************/
 /* ==================================================================== */
@@ -60,13 +61,8 @@
                       bool bStripSurroundingQuotes = false,
                       bool bParseList = false,
                       bool* pbIsString = nullptr);
-<<<<<<< HEAD
     int     ReadPair( CPLString &osName, CPLString &osValue, CPLJSONObject &oCur );
-    int     ReadGroup( const char *pszPathPrefix, CPLJSONObject &oCur );
-=======
-    int     ReadPair( CPLString &osName, CPLString &osValue, json_object* poCur );
-    int     ReadGroup( const char *pszPathPrefix, json_object* poCur, int nRecLevel );
->>>>>>> 94e5c144
+    int     ReadGroup( const char *pszPathPrefix, CPLJSONObject &oCur, int nRecLevel );
 
 public:
     NASAKeywordHandler();
