--- conflicted
+++ resolved
@@ -54,7 +54,6 @@
 
 #include "nasakeywordhandler.h"
 #include "ogrgeojsonreader.h"
-
 #include <vector>
 
 CPL_CVSID("$Id$")
@@ -128,33 +127,24 @@
 
     pszHeaderNext = osHeaderText.c_str();
 
+
 /* -------------------------------------------------------------------- */
 /*      Process name/value pairs, keeping track of a "path stack".      */
 /* -------------------------------------------------------------------- */
-<<<<<<< HEAD
     oJSon = CPLJSONObject();
-    return ReadGroup( "", oJSon );
-=======
-    return ReadGroup( "", poJSon, 0 );
->>>>>>> 94e5c144
+    return ReadGroup( "", oJSon, 0 );
 }
 
 /************************************************************************/
 /*                             ReadGroup()                              */
 /************************************************************************/
 
-<<<<<<< HEAD
-int NASAKeywordHandler::ReadGroup( const char *pszPathPrefix, CPLJSONObject &oCur )
-=======
-int NASAKeywordHandler::ReadGroup( const char *pszPathPrefix, json_object* poCur,
+int NASAKeywordHandler::ReadGroup( const char *pszPathPrefix, CPLJSONObject &oCur,
                                    int nRecLevel )
->>>>>>> 94e5c144
-
-{
-    // Arbitrary threshold to avoid stack overflow
+
+{
     if( nRecLevel == 100 )
         return FALSE;
-
     for( ; true; )
     {
         CPLString osName, osValue;
@@ -166,15 +156,10 @@
             CPLJSONObject oNewGroup;
             oNewGroup.Add( "_type", EQUAL(osName,"OBJECT") ? "object" : "group" );
             if( !ReadGroup( (CPLString(pszPathPrefix) + osValue + ".").c_str(),
-<<<<<<< HEAD
-                            oNewGroup ) )
-=======
-                            poNewGroup, nRecLevel + 1 ) )
->>>>>>> 94e5c144
+                            oNewGroup, nRecLevel + 1 ) )
             {
                 return FALSE;
             }
-
             CPLJSONObject oName = oNewGroup["Name"];
             if( (osValue == "Table" || osValue == "Field") &&
                 (oName.GetType() == CPLJSONObject::String) )
@@ -258,6 +243,7 @@
     {
         std::vector<char> oStackArrayBeginChar;
         CPLString osWord;
+
 
         while( ReadWord( osWord, m_bStripSurroundingQuotes,
                          true, &bIsString ) )
@@ -410,7 +396,6 @@
             newObject.Add( "value", CPLAtof(osValueNoUnit) );
         }
     }
-
     newObject.Add( "unit", osUnit );
 
     return TRUE;
@@ -622,7 +607,7 @@
 }
 
 /************************************************************************/
-/*                             GetJsonObject()                          */
+/*                               StealJSon()                            */
 /************************************************************************/
 
 CPLJSONObject NASAKeywordHandler::GetJsonObject() const
