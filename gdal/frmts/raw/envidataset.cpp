--- conflicted
+++ resolved
@@ -52,13 +52,8 @@
 #include "gdal_priv.h"
 #include "ogr_core.h"
 #include "ogr_spatialref.h"
-<<<<<<< HEAD
 #include "ogr_srs_api.h"
-=======
-#include "rawdataset.h"
-#include <algorithm>
 #include <cmath>
->>>>>>> 9a3156c4
 
 CPL_CVSID("$Id$");
 
@@ -1435,24 +1430,16 @@
 bool ENVIDataset::ProcessMapinfo( const char *pszMapinfo )
 
 {
-<<<<<<< HEAD
     char **papszFields = SplitList(pszMapinfo);
-=======
-    char **papszFields = SplitList( pszMapinfo );
     char *units = NULL;
     double rotation = 0.0;
     const double PI = atan(1.0) * 4;
->>>>>>> 9a3156c4
     const int nCount = CSLCount(papszFields);
 
     if( nCount < 7 )
     {
-<<<<<<< HEAD
         CSLDestroy(papszFields);
         return false;
-=======
-        CSLDestroy( papszFields );
-        return FALSE;
     } else if( nCount > 10 )
     {
         // Retrieve named values
@@ -1465,7 +1452,6 @@
                 rotation = CPLAtof(papszFields[i] + strlen("rotation=")) * (PI/180) * -1;
             }
         }
->>>>>>> 9a3156c4
     }
 
     // Check if we have coordinate system string, and if so parse it.
@@ -1486,24 +1472,7 @@
         nPICount = CSLCount(papszPI);
     }
 
-<<<<<<< HEAD
     // Capture geotransform.
-    adfGeoTransform[1] = CPLAtof(papszFields[5]);  // Pixel width
-    adfGeoTransform[5] = -CPLAtof(papszFields[6]);  // Pixel height
-    // Upper left X coordinate.
-    adfGeoTransform[0] =
-        CPLAtof(papszFields[3]) -
-        (CPLAtof(papszFields[1]) - 1) * adfGeoTransform[1];
-    // Upper left Y coordinate.
-    adfGeoTransform[3] =
-        CPLAtof(papszFields[4]) -
-        (CPLAtof(papszFields[2]) - 1) * adfGeoTransform[5];
-    adfGeoTransform[2] = 0.0;
-    adfGeoTransform[4] = 0.0;
-=======
-/* -------------------------------------------------------------------- */
-/*      Capture geotransform.                                           */
-/* -------------------------------------------------------------------- */
     double xReference = CPLAtof(papszFields[1]);
     double yReference = CPLAtof(papszFields[2]);
     double pixelEasting = CPLAtof(papszFields[3]);
@@ -1517,7 +1486,6 @@
     adfGeoTransform[3] = pixelNorthing - (yReference - 1) * yPixelSize;
     adfGeoTransform[4] = sin(rotation) * yPixelSize;
     adfGeoTransform[5] = cos(rotation) * yPixelSize;
->>>>>>> 9a3156c4
 
     // TODO(schwehr): Symbolic constants for the fields.
     // Capture projection.
@@ -1652,54 +1620,29 @@
         }
     }
 
-<<<<<<< HEAD
     // Try to process specialized units.
-    if( STARTS_WITH_CI(papszFields[nCount-1], "units"))
+    if( units != NULL )
     {
         // Handle linear units first.
-        if( EQUAL(papszFields[nCount - 1], "units=Feet") )
+        if( EQUAL(units, "Feet") )
             oSRS.SetLinearUnitsAndUpdateParameters(
                 SRS_UL_FOOT, CPLAtof(SRS_UL_FOOT_CONV));
-        else if( EQUAL(papszFields[nCount-1], "units=Meters") )
+        else if( EQUAL(units, "Meters") )
             oSRS.SetLinearUnitsAndUpdateParameters(SRS_UL_METER, 1.0);
-        else if( EQUAL(papszFields[nCount-1], "units=Km") )
+        else if( EQUAL(units, "Km") )
             oSRS.SetLinearUnitsAndUpdateParameters("Kilometer", 1000.0);
-        else if( EQUAL(papszFields[nCount-1], "units=Yards") )
+        else if( EQUAL(units, "Yards") )
             oSRS.SetLinearUnitsAndUpdateParameters("Yard", 0.9144);
-        else if( EQUAL(papszFields[nCount-1], "units=Miles") )
+        else if( EQUAL(units, "Miles") )
             oSRS.SetLinearUnitsAndUpdateParameters("Mile", 1609.344);
-        else if( EQUAL(papszFields[nCount-1], "units=Nautical Miles") )
-=======
-/* -------------------------------------------------------------------- */
-/*      Try to process specialized units.                               */
-/* -------------------------------------------------------------------- */
-    if( units != NULL )
-    {
-        /* Handle linear units first. */
-        if( EQUAL(units, "Feet") )
-            oSRS.SetLinearUnitsAndUpdateParameters(
-                SRS_UL_FOOT, CPLAtof(SRS_UL_FOOT_CONV) );
-        else if( EQUAL(units, "Meters") )
-            oSRS.SetLinearUnitsAndUpdateParameters( SRS_UL_METER, 1. );
-        else if( EQUAL(units, "Km") )
-            oSRS.SetLinearUnitsAndUpdateParameters( "Kilometer", 1000.  );
-        else if( EQUAL(units, "Yards") )
-            oSRS.SetLinearUnitsAndUpdateParameters( "Yard", .9144 );
-        else if( EQUAL(units, "Miles") )
-            oSRS.SetLinearUnitsAndUpdateParameters( "Mile", 1609.344 );
         else if( EQUAL(units, "Nautical Miles") )
->>>>>>> 9a3156c4
             oSRS.SetLinearUnitsAndUpdateParameters(
                 SRS_UL_NAUTICAL_MILE, CPLAtof(SRS_UL_NAUTICAL_MILE_CONV));
 
         // Only handle angular units if we know the projection is geographic.
         if (oSRS.IsGeographic())
         {
-<<<<<<< HEAD
-            if (EQUAL(papszFields[nCount - 1], "units=Radians") )
-=======
             if (EQUAL(units, "Radians") )
->>>>>>> 9a3156c4
             {
                 oSRS.SetAngularUnits(SRS_UA_RADIAN, 1.0);
             }
