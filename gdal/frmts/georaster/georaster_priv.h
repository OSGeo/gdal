<<<<<<< HEAD
/******************************************************************************
 * $Id: $
 *
 * Name:     georaster_priv.h
 * Project:  Oracle Spatial GeoRaster Driver
 * Purpose:  Define C++/Private declarations
 * Author:   Ivan Lucena [ivan.lucena at oracle.com]
 *
 ******************************************************************************
 * Copyright (c) 2008, Ivan Lucena
 *
 * Permission is hereby granted, free of charge, to any person obtaining a
 * copy of this software and associated documentation files ( the "Software" ),
 * to deal in the Software without restriction, including without limitation
 * the rights to use, copy, modify, merge, publish, distribute, sublicense,
 * and/or sell copies of the Software, and to permit persons to whom the
 * Software is furnished to do so, subject to the following conditions:
 *
 * The above copyright notice and this permission notice shall be included
 * in all copies or substantial portions of the Software.
 *
 * THE SOFTWARE IS PROVIDED "AS IS", WITHOUT WARRANTY OF ANY KIND, EXPRESS
 * OR IMPLIED, INCLUDING BUT NOT LIMITED TO THE WARRANTIES OF MERCHANTABILITY,
 * FITNESS FOR A PARTICULAR PURPOSE AND NONINFRINGEMENT. IN NO EVENT SHALL
 * THE AUTHORS OR COPYRIGHT HOLDERS BE LIABLE FOR ANY CLAIM, DAMAGES OR OTHER
 * LIABILITY, WHETHER IN AN ACTION OF CONTRACT, TORT OR OTHERWISE, ARISING
 * FROM, OUT OF OR IN CONNECTION WITH THE SOFTWARE OR THE USE OR OTHER
 * DEALINGS IN THE SOFTWARE.
 *****************************************************************************/

#ifndef _GEORASTER_PRIV_H_INCLUDED
#define _GEORASTER_PRIV_H_INCLUDED

#include "gdal.h"
#include "gdal_priv.h"
#include "gdal_alg.h"
#include "gdal_rat.h"
#include "ogr_spatialref.h"
#include "cpl_minixml.h"
#include "cpl_list.h"

//  ---------------------------------------------------------------------------
//  DEFLATE compression support
//  ---------------------------------------------------------------------------

#include <zlib.h>

//  ---------------------------------------------------------------------------
//  JPEG compression support
//  ---------------------------------------------------------------------------

CPL_C_START
#include <jpeglib.h>
CPL_C_END

void jpeg_vsiio_src (j_decompress_ptr cinfo, VSILFILE * infile);
void jpeg_vsiio_dest (j_compress_ptr cinfo, VSILFILE * outfile);

//  ---------------------------------------------------------------------------
//  System constants
//  ---------------------------------------------------------------------------

//  VAT maximum string len

#define MAXLEN_VATSTR 128

//  Geographic system without EPSG parameters

#define UNKNOWN_CRS     999999
#define NO_CRS          0
#define DEFAULT_CRS     NO_CRS

//  Bitmap Mask for the whole dataset start with -99999

#define DEFAULT_BMP_MASK -99999

//  Default block size

#define DEFAULT_BLOCK_ROWS 256
#define DEFAULT_BLOCK_COLUMNS 256

//  Default Model Coordinate Location (internal pixel geo-reference)

#define MCL_CENTER      0
#define MCL_UPPERLEFT   1
#define MCL_DEFAULT     MCL_CENTER

// MAX double string representation

#define MAX_DOUBLE_STR_REP 20

struct hLevelDetails {
    int             nColumnBlockSize;
    int             nRowBlockSize;
    int             nTotalColumnBlocks;
    int             nTotalRowBlocks;
    unsigned long   nBlockCount;
    unsigned long   nBlockBytes;
    unsigned long   nGDALBlockBytes;
    unsigned long   nOffset;
};

//  ---------------------------------------------------------------------------
//  Support for multi-values NoData support
//  ---------------------------------------------------------------------------

struct hNoDataItem {
    int             nBand;
    double          dfLower;
    double          dfUpper;
};

//  ---------------------------------------------------------------------------
//  GeoRaster wrapper classe definitions
//  ---------------------------------------------------------------------------

#include "oci_wrapper.h"

class GeoRasterDataset;
class GeoRasterRasterBand;
class GeoRasterWrapper;

//  ---------------------------------------------------------------------------
//  GeoRasterDataset, extends GDALDataset to support GeoRaster Datasets
//  ---------------------------------------------------------------------------

class GeoRasterDataset : public GDALDataset
{
    friend class GeoRasterRasterBand;

public:
                        GeoRasterDataset();
    virtual            ~GeoRasterDataset();

private:

    GeoRasterWrapper*   poGeoRaster;
    bool                bGeoTransform;
    bool                bForcedSRID;
    char*               pszProjection;
    char**              papszSubdatasets;
    double              adfGeoTransform[6];
    int                 nGCPCount;
    GDAL_GCP*           pasGCPList;
    GeoRasterRasterBand*
                        poMaskBand;
    bool                bApplyNoDataArray;

public:

    void                SetSubdatasets( GeoRasterWrapper* poGRW );

    static int          Identify( GDALOpenInfo* poOpenInfo );
    static GDALDataset* Open( GDALOpenInfo* poOpenInfo );
    static CPLErr       Delete( const char *pszFilename );
    static GDALDataset* Create( const char* pszFilename,
                            int nXSize,
                            int nYSize,
                            int nBands,
                            GDALDataType eType,
                            char** papszOptions );
    static GDALDataset* CreateCopy( const char* pszFilename, 
                            GDALDataset* poSrcDS,
                            int bStrict,
                            char** papszOptions,
                            GDALProgressFunc pfnProgress, 
                            void* pProgressData );
    virtual CPLErr      GetGeoTransform( double* padfTransform );
    virtual CPLErr      SetGeoTransform( double* padfTransform );
    virtual const char* GetProjectionRef( void );
    virtual CPLErr      SetProjection( const char* pszProjString );
    virtual char      **GetMetadataDomainList();
    virtual char**      GetMetadata( const char* pszDomain );
    virtual void        FlushCache( void );
    virtual CPLErr      IRasterIO( GDALRWFlag eRWFlag, 
                            int nXOff, int nYOff, int nXSize, int nYSize,
                            void *pData, int nBufXSize, int nBufYSize, 
                            GDALDataType eBufType,
                            int nBandCount, int *panBandMap, 
                            int nPixelSpace, int nLineSpace, int nBandSpace,
                            void ** phMutex = NULL );
    virtual int         GetGCPCount() { return nGCPCount; }
    virtual const char* GetGCPProjection();
    virtual const GDAL_GCP*
                        GetGCPs() { return pasGCPList; }
    virtual CPLErr      SetGCPs(
                            int nGCPCount,
                            const GDAL_GCP *pasGCPList,
                            const char *pszGCPProjection );
    virtual CPLErr      IBuildOverviews(
                            const char* pszResampling,
                            int nOverviews,
                            int* panOverviewList,
                            int nListBandsover,
                            int* panBandList,
                            GDALProgressFunc pfnProgress,
                            void* pProgresoversData );
    virtual CPLErr      CreateMaskBand( int nFlags );
    void                AssignGeoRaster( GeoRasterWrapper* poGRW );
};

//  ---------------------------------------------------------------------------
//  GeoRasterRasterBand, extends GDALRasterBand to support GeoRaster Band
//  ---------------------------------------------------------------------------

class GeoRasterRasterBand : public GDALRasterBand
{
    friend class GeoRasterDataset;

public:
                        GeoRasterRasterBand( GeoRasterDataset* poGDS, 
                            int nBand,
                            int nLevel );
    virtual            ~GeoRasterRasterBand();

private:

    GeoRasterWrapper*   poGeoRaster;
    GDALColorTable*     poColorTable;
    GDALRasterAttributeTable*
                        poDefaultRAT;
    double              dfMin;
    double              dfMax;
    double              dfMean;
    double              dfMedian;
    double              dfMode;
    double              dfStdDev;
    bool                bValidStats;
    double              dfNoData;
    char*               pszVATName;
    int                 nOverviewLevel;
    GeoRasterRasterBand** papoOverviews;
    int                 nOverviewCount;
    hNoDataItem*        pahNoDataArray;
    int                 nNoDataArraySz;
    bool                bHasNoDataArray;
    
    void                ApplyNoDataArry( void* pBuffer );

public:

    virtual double      GetNoDataValue( int *pbSuccess = NULL );
    virtual CPLErr      SetNoDataValue( double dfNoDataValue );
    virtual double      GetMinimum( int* pbSuccess = NULL );
    virtual double      GetMaximum( int* pbSuccess = NULL );
    virtual GDALColorTable* 
                        GetColorTable();
    virtual CPLErr      SetColorTable( GDALColorTable *poInColorTable ); 
    virtual GDALColorInterp   
                        GetColorInterpretation();
    virtual CPLErr      IReadBlock( int nBlockXOff, int nBlockYOff, 
                            void *pImage, void ** phMutex = NULL );
    virtual CPLErr      IWriteBlock( int nBlockXOff, int nBlockYOff, 
                            void *pImage, void ** phMutex = NULL );
    virtual CPLErr      SetStatistics( double dfMin, double dfMax, 
                            double dfMean, double dfStdDev );
    virtual CPLErr      GetStatistics( int bApproxOK, int bForce,
                            double* pdfMin, double* pdfMax, 
                            double* pdfMean, double* pdfStdDev );
    virtual             GDALRasterAttributeTable *GetDefaultRAT();
    virtual CPLErr      SetDefaultRAT( const GDALRasterAttributeTable *poRAT );
    virtual int         GetOverviewCount();
    virtual GDALRasterBand*
                        GetOverview( int );
    virtual CPLErr      CreateMaskBand( int nFlags );
    virtual GDALRasterBand*
                        GetMaskBand();
    virtual int         GetMaskFlags();
};

//  ---------------------------------------------------------------------------
//  GeoRasterWrapper, an interface for Oracle Spatial SDO_GEORASTER objects
//  ---------------------------------------------------------------------------

class GeoRasterWrapper
{

public:

                        GeoRasterWrapper();
    virtual            ~GeoRasterWrapper();

private:

    OCILobLocator**     pahLocator;
    unsigned long       nBlockCount;
    unsigned long       nBlockBytes;
    unsigned long       nGDALBlockBytes;
    GByte*              pabyBlockBuf;
    GByte*              pabyCompressBuf;
    OWStatement*        poBlockStmt;
    OWStatement*        poStmtWrite;

    int                 nCurrentLevel;
    long                nLevelOffset;

    long                nCacheBlockId;
    bool                bFlushBlock;
    unsigned long       nFlushBlockSize;

    bool                bWriteOnly;

    hLevelDetails*      pahLevels;

    int                 nCellSizeBits;
    int                 nGDALCellBytes;

    bool                bUpdate;
    bool                bInitializeIO;
    bool                bFlushMetadata;

    void                InitializeLayersNode( void );
    bool                InitializeIO( void );
    void                InitializeLevel( int nLevel );
    bool                FlushMetadata( void );

    void                LoadNoDataValues( void );

    void                UnpackNBits( GByte* pabyData );
    void                PackNBits( GByte* pabyData );
    unsigned long       CompressJpeg( void );
    unsigned long       CompressDeflate( void );
    void                UncompressJpeg( unsigned long nBufferSize );
    bool                UncompressDeflate( unsigned long nBufferSize );

    struct jpeg_decompress_struct sDInfo;
    struct jpeg_compress_struct sCInfo;
    struct jpeg_error_mgr sJErr;

public:

    static char**       ParseIdentificator( const char* pszStringID );
    static GeoRasterWrapper*
                        Open( 
                            const char* pszStringID,
                            bool bUpdate );
    bool                Create(
                            char* pszDescription,
                            char* pszInsert,
                            bool bUpdate );
    bool                Delete( void );
    void                GetRasterInfo( void );
    bool                GetStatistics( int nBand,
                                       char* pszMin,
                                       char* pszMax,
                                       char* pszMean,
                                       char* pszMedian,
                                       char* pszMode,
                                       char* pszStdDev,
                                       char* pszSampling );
    bool                SetStatistics( int nBand,
                                       const char* pszMin,
                                       const char* pszMax,
                                       const char* pszMean,
                                       const char* pszMedian,
                                       const char* pszMode,
                                       const char* pszStdDev,
                                       const char* pszSampling );
    bool                HasColorMap( int nBand );
    void                GetColorMap( int nBand, GDALColorTable* poCT );
    void                SetColorMap( int nBand, GDALColorTable* poCT );
    void                SetGeoReference( int nSRIDIn );
    bool                GetDataBlock(
                            int nBand,
                            int nLevel,
                            int nXOffset,
                            int nYOffset,
                            void* pData );
    bool                SetDataBlock(
                            int nBand,
                            int nLevel,
                            int nXOffset,
                            int nYOffset,
                            void* pData );
    long                GetBlockNumber( int nB, int nX, int nY )
                        {
                            return nLevelOffset +
                                   (long) ( ( ceil( (double)
                                   ( ( nB - 1 ) / nBandBlockSize ) ) *
                                   nTotalColumnBlocks * nTotalRowBlocks ) +
                                   ( nY * nTotalColumnBlocks ) + nX );
                        }

    bool                FlushBlock( long nCacheBlock );
    bool                GetNoData( int nLayer, double* pdfNoDataValue );
    bool                SetNoData( int nLayer, const char* pszValue );
    CPLXMLNode*         GetMetadata() { return phMetadata; };
    bool                SetVAT( int nBand, const char* pszName );
    char*               GetVAT( int nBand );
    bool                GeneratePyramid(
                            int nLevels,
                            const char* pszResampling,
                            bool bInternal = false );
    bool                DeletePyramid();
    void                PrepareToOverwrite( void );
    bool                InitializeMask( int nLevel,
                                                int nBlockColumns,
                                                int nBlockRows,
                                                int nColumnBlocks,
                                                int nRowBlocks,
                                                int nBandBlocks );
    void                SetWriteOnly( bool value ) { bWriteOnly = value; };
    void                SetRPC();
    void                GetRPC();

public:

    OWConnection*       poConnection;

    CPLString           sTable;
    CPLString           sSchema;
    CPLString           sOwner;
    CPLString           sColumn;
    CPLString           sDataTable;
    int                 nRasterId;
    CPLString           sWhere;
    CPLString           sValueAttributeTab;

    int                 nSRID;
    int                 nExtentSRID;
    bool                bGenSpatialIndex;
    bool                bCreateObjectTable;
    CPLXMLNode*         phMetadata;
    CPLString           sCellDepth;

    bool                bGenPyramid;
    CPLString           sPyramidResampling;
    int                 nPyramidLevels;

    CPLString           sCompressionType;
    int                 nCompressQuality;
    CPLString           sWKText;
    CPLString           sAuthority;
    CPLList*            psNoDataList;

    int                 nRasterColumns;
    int                 nRasterRows;
    int                 nRasterBands;

    CPLString           sInterleaving;
    bool                bIsReferenced;

    bool                bBlocking;
    bool                bAutoBlocking;

    double              dfXCoefficient[3];
    double              dfYCoefficient[3];

    int                 nColumnBlockSize;
    int                 nRowBlockSize;
    int                 nBandBlockSize;

    int                 nTotalColumnBlocks;
    int                 nTotalRowBlocks;
    int                 nTotalBandBlocks;

    int                 iDefaultRedBand;
    int                 iDefaultGreenBand;
    int                 iDefaultBlueBand;

    int                 nPyramidMaxLevel;

    bool                bHasBitmapMask;
    bool                bUniqueFound;
    
    int                 eModelCoordLocation;
    unsigned int        anULTCoordinate[3];

    GDALRPCInfo*        phRPC;
};

#endif /* ifndef _GEORASTER_PRIV_H_INCLUDED */
=======
/******************************************************************************
 * $Id: $
 *
 * Name:     georaster_priv.h
 * Project:  Oracle Spatial GeoRaster Driver
 * Purpose:  Define C++/Private declarations
 * Author:   Ivan Lucena [ivan.lucena at oracle.com]
 *
 ******************************************************************************
 * Copyright (c) 2008, Ivan Lucena
 *
 * Permission is hereby granted, free of charge, to any person obtaining a
 * copy of this software and associated documentation files ( the "Software" ),
 * to deal in the Software without restriction, including without limitation
 * the rights to use, copy, modify, merge, publish, distribute, sublicense,
 * and/or sell copies of the Software, and to permit persons to whom the
 * Software is furnished to do so, subject to the following conditions:
 *
 * The above copyright notice and this permission notice shall be included
 * in all copies or substantial portions of the Software.
 *
 * THE SOFTWARE IS PROVIDED "AS IS", WITHOUT WARRANTY OF ANY KIND, EXPRESS
 * OR IMPLIED, INCLUDING BUT NOT LIMITED TO THE WARRANTIES OF MERCHANTABILITY,
 * FITNESS FOR A PARTICULAR PURPOSE AND NONINFRINGEMENT. IN NO EVENT SHALL
 * THE AUTHORS OR COPYRIGHT HOLDERS BE LIABLE FOR ANY CLAIM, DAMAGES OR OTHER
 * LIABILITY, WHETHER IN AN ACTION OF CONTRACT, TORT OR OTHERWISE, ARISING
 * FROM, OUT OF OR IN CONNECTION WITH THE SOFTWARE OR THE USE OR OTHER
 * DEALINGS IN THE SOFTWARE.
 *****************************************************************************/

#ifndef _GEORASTER_PRIV_H_INCLUDED
#define _GEORASTER_PRIV_H_INCLUDED

#include "gdal.h"
#include "gdal_priv.h"
#include "gdal_alg.h"
#include "gdal_rat.h"
#include "ogr_spatialref.h"
#include "cpl_minixml.h"
#include "cpl_list.h"

//  ---------------------------------------------------------------------------
//  DEFLATE compression support
//  ---------------------------------------------------------------------------

#include <zlib.h>

//  ---------------------------------------------------------------------------
//  JPEG compression support
//  ---------------------------------------------------------------------------

CPL_C_START
#include <jpeglib.h>
CPL_C_END

void jpeg_vsiio_src (j_decompress_ptr cinfo, VSILFILE * infile);
void jpeg_vsiio_dest (j_compress_ptr cinfo, VSILFILE * outfile);

//  ---------------------------------------------------------------------------
//  System constants
//  ---------------------------------------------------------------------------

//  VAT maximum string len

#define MAXLEN_VATSTR 128

//  Geographic system without EPSG parameters

#define UNKNOWN_CRS     999999
#define NO_CRS          0
#define DEFAULT_CRS     NO_CRS

//  Bitmap Mask for the whole dataset start with -99999

#define DEFAULT_BMP_MASK -99999

//  Default block size

#define DEFAULT_BLOCK_ROWS 256
#define DEFAULT_BLOCK_COLUMNS 256

//  Default Model Coordinate Location (internal pixel geo-reference)

#define MCL_CENTER      0
#define MCL_UPPERLEFT   1
#define MCL_DEFAULT     MCL_CENTER

// MAX double string representation

#define MAX_DOUBLE_STR_REP 20

struct hLevelDetails {
    int             nColumnBlockSize;
    int             nRowBlockSize;
    int             nTotalColumnBlocks;
    int             nTotalRowBlocks;
    unsigned long   nBlockCount;
    unsigned long   nBlockBytes;
    unsigned long   nGDALBlockBytes;
    unsigned long   nOffset;
};

//  ---------------------------------------------------------------------------
//  Support for multi-values NoData support
//  ---------------------------------------------------------------------------

struct hNoDataItem {
    int             nBand;
    double          dfLower;
    double          dfUpper;
};

//  ---------------------------------------------------------------------------
//  GeoRaster wrapper classe definitions
//  ---------------------------------------------------------------------------

#include "oci_wrapper.h"

class GeoRasterDataset;
class GeoRasterRasterBand;
class GeoRasterWrapper;

//  ---------------------------------------------------------------------------
//  GeoRasterDataset, extends GDALDataset to support GeoRaster Datasets
//  ---------------------------------------------------------------------------

class GeoRasterDataset : public GDALDataset
{
    friend class GeoRasterRasterBand;

public:
                        GeoRasterDataset();
    virtual            ~GeoRasterDataset();

private:

    GeoRasterWrapper*   poGeoRaster;
    bool                bGeoTransform;
    bool                bForcedSRID;
    char*               pszProjection;
    char**              papszSubdatasets;
    double              adfGeoTransform[6];
    int                 nGCPCount;
    GDAL_GCP*           pasGCPList;
    GeoRasterRasterBand*
                        poMaskBand;
    bool                bApplyNoDataArray;

public:

    void                SetSubdatasets( GeoRasterWrapper* poGRW );

    static int          Identify( GDALOpenInfo* poOpenInfo );
    static GDALDataset* Open( GDALOpenInfo* poOpenInfo );
    static CPLErr       Delete( const char *pszFilename );
    static GDALDataset* Create( const char* pszFilename,
                            int nXSize,
                            int nYSize,
                            int nBands,
                            GDALDataType eType,
                            char** papszOptions );
    static GDALDataset* CreateCopy( const char* pszFilename, 
                            GDALDataset* poSrcDS,
                            int bStrict,
                            char** papszOptions,
                            GDALProgressFunc pfnProgress, 
                            void* pProgressData );
    virtual CPLErr      GetGeoTransform( double* padfTransform );
    virtual CPLErr      SetGeoTransform( double* padfTransform );
    virtual const char* GetProjectionRef( void );
    virtual CPLErr      SetProjection( const char* pszProjString );
    virtual char      **GetMetadataDomainList();
    virtual char**      GetMetadata( const char* pszDomain );
    virtual void        FlushCache( void );
    virtual CPLErr      IRasterIO( GDALRWFlag eRWFlag, 
                            int nXOff, int nYOff, int nXSize, int nYSize,
                            void *pData, int nBufXSize, int nBufYSize, 
                            GDALDataType eBufType,
                            int nBandCount, int *panBandMap, 
                            int nPixelSpace, int nLineSpace, int nBandSpace );
    virtual int         GetGCPCount() { return nGCPCount; }
    virtual const char* GetGCPProjection();
    virtual const GDAL_GCP*
                        GetGCPs() { return pasGCPList; }
    virtual CPLErr      SetGCPs(
                            int nGCPCount,
                            const GDAL_GCP *pasGCPList,
                            const char *pszGCPProjection );
    virtual CPLErr      IBuildOverviews(
                            const char* pszResampling,
                            int nOverviews,
                            int* panOverviewList,
                            int nListBandsover,
                            int* panBandList,
                            GDALProgressFunc pfnProgress,
                            void* pProgresoversData );
    virtual CPLErr      CreateMaskBand( int nFlags );
    void                AssignGeoRaster( GeoRasterWrapper* poGRW );
};

//  ---------------------------------------------------------------------------
//  GeoRasterRasterBand, extends GDALRasterBand to support GeoRaster Band
//  ---------------------------------------------------------------------------

class GeoRasterRasterBand : public GDALRasterBand
{
    friend class GeoRasterDataset;

public:
                        GeoRasterRasterBand( GeoRasterDataset* poGDS, 
                            int nBand,
                            int nLevel );
    virtual            ~GeoRasterRasterBand();

private:

    GeoRasterWrapper*   poGeoRaster;
    GDALColorTable*     poColorTable;
    GDALRasterAttributeTable*
                        poDefaultRAT;
    double              dfMin;
    double              dfMax;
    double              dfMean;
    double              dfMedian;
    double              dfMode;
    double              dfStdDev;
    bool                bValidStats;
    double              dfNoData;
    char*               pszVATName;
    int                 nOverviewLevel;
    GeoRasterRasterBand** papoOverviews;
    int                 nOverviewCount;
    hNoDataItem*        pahNoDataArray;
    int                 nNoDataArraySz;
    bool                bHasNoDataArray;
    
    void                ApplyNoDataArry( void* pBuffer );

public:

    virtual double      GetNoDataValue( int *pbSuccess = NULL );
    virtual CPLErr      SetNoDataValue( double dfNoDataValue );
    virtual double      GetMinimum( int* pbSuccess = NULL );
    virtual double      GetMaximum( int* pbSuccess = NULL );
    virtual GDALColorTable* 
                        GetColorTable();
    virtual CPLErr      SetColorTable( GDALColorTable *poInColorTable ); 
    virtual GDALColorInterp   
                        GetColorInterpretation();
    virtual CPLErr      IReadBlock( int nBlockXOff, int nBlockYOff, 
                            void *pImage );
    virtual CPLErr      IWriteBlock( int nBlockXOff, int nBlockYOff, 
                            void *pImage );
    virtual CPLErr      SetStatistics( double dfMin, double dfMax, 
                            double dfMean, double dfStdDev );
    virtual CPLErr      GetStatistics( int bApproxOK, int bForce,
                            double* pdfMin, double* pdfMax, 
                            double* pdfMean, double* pdfStdDev );
    virtual             GDALRasterAttributeTable *GetDefaultRAT();
    virtual CPLErr      SetDefaultRAT( const GDALRasterAttributeTable *poRAT );
    virtual int         GetOverviewCount();
    virtual GDALRasterBand*
                        GetOverview( int );
    virtual CPLErr      CreateMaskBand( int nFlags );
    virtual GDALRasterBand*
                        GetMaskBand();
    virtual int         GetMaskFlags();
};

//  ---------------------------------------------------------------------------
//  GeoRasterWrapper, an interface for Oracle Spatial SDO_GEORASTER objects
//  ---------------------------------------------------------------------------

class GeoRasterWrapper
{

public:

                        GeoRasterWrapper();
    virtual            ~GeoRasterWrapper();

private:

    OCILobLocator**     pahLocator;
    unsigned long       nBlockCount;
    unsigned long       nBlockBytes;
    unsigned long       nGDALBlockBytes;
    GByte*              pabyBlockBuf;
    GByte*              pabyCompressBuf;
    OWStatement*        poBlockStmt;
    OWStatement*        poStmtWrite;

    int                 nCurrentLevel;
    long                nLevelOffset;

    long                nCacheBlockId;
    bool                bFlushBlock;
    unsigned long       nFlushBlockSize;

    bool                bWriteOnly;

    hLevelDetails*      pahLevels;

    int                 nCellSizeBits;
    int                 nGDALCellBytes;

    bool                bUpdate;
    bool                bInitializeIO;
    bool                bFlushMetadata;

    void                InitializeLayersNode( void );
    bool                InitializeIO( void );
    void                InitializeLevel( int nLevel );
    bool                FlushMetadata( void );

    void                LoadNoDataValues( void );

    void                UnpackNBits( GByte* pabyData );
    void                PackNBits( GByte* pabyData );
    unsigned long       CompressJpeg( void );
    unsigned long       CompressDeflate( void );
    void                UncompressJpeg( unsigned long nBufferSize );
    bool                UncompressDeflate( unsigned long nBufferSize );

    struct jpeg_decompress_struct sDInfo;
    struct jpeg_compress_struct sCInfo;
    struct jpeg_error_mgr sJErr;

public:

    static char**       ParseIdentificator( const char* pszStringID );
    static GeoRasterWrapper*
                        Open( 
                            const char* pszStringID,
                            bool bUpdate );
    bool                Create(
                            char* pszDescription,
                            char* pszInsert,
                            bool bUpdate );
    bool                Delete( void );
    void                GetRasterInfo( void );
    bool                GetStatistics( int nBand,
                                       char* pszMin,
                                       char* pszMax,
                                       char* pszMean,
                                       char* pszMedian,
                                       char* pszMode,
                                       char* pszStdDev,
                                       char* pszSampling );
    bool                SetStatistics( int nBand,
                                       const char* pszMin,
                                       const char* pszMax,
                                       const char* pszMean,
                                       const char* pszMedian,
                                       const char* pszMode,
                                       const char* pszStdDev,
                                       const char* pszSampling );
    bool                HasColorMap( int nBand );
    void                GetColorMap( int nBand, GDALColorTable* poCT );
    void                SetColorMap( int nBand, GDALColorTable* poCT );
    void                SetGeoReference( int nSRIDIn );
    bool                GetDataBlock(
                            int nBand,
                            int nLevel,
                            int nXOffset,
                            int nYOffset,
                            void* pData );
    bool                SetDataBlock(
                            int nBand,
                            int nLevel,
                            int nXOffset,
                            int nYOffset,
                            void* pData );
    long                GetBlockNumber( int nB, int nX, int nY )
                        {
                            return nLevelOffset +
                                   (long) ( ( ceil( (double)
                                   ( ( nB - 1 ) / nBandBlockSize ) ) *
                                   nTotalColumnBlocks * nTotalRowBlocks ) +
                                   ( nY * nTotalColumnBlocks ) + nX );
                        }

    bool                FlushBlock( long nCacheBlock );
    bool                GetNoData( int nLayer, double* pdfNoDataValue );
    bool                SetNoData( int nLayer, const char* pszValue );
    CPLXMLNode*         GetMetadata() { return phMetadata; };
    bool                SetVAT( int nBand, const char* pszName );
    char*               GetVAT( int nBand );
    bool                GeneratePyramid(
                            int nLevels,
                            const char* pszResampling,
                            bool bInternal = false );
    bool                DeletePyramid();
    void                PrepareToOverwrite( void );
    bool                InitializeMask( int nLevel,
                                                int nBlockColumns,
                                                int nBlockRows,
                                                int nColumnBlocks,
                                                int nRowBlocks,
                                                int nBandBlocks );
    void                SetWriteOnly( bool value ) { bWriteOnly = value; };
    void                SetRPC();
    void                GetRPC();

public:

    OWConnection*       poConnection;

    CPLString           sTable;
    CPLString           sSchema;
    CPLString           sOwner;
    CPLString           sColumn;
    CPLString           sDataTable;
    int                 nRasterId;
    CPLString           sWhere;
    CPLString           sValueAttributeTab;

    int                 nSRID;
    int                 nExtentSRID;
    bool                bGenSpatialIndex;
    bool                bCreateObjectTable;
    CPLXMLNode*         phMetadata;
    CPLString           sCellDepth;

    bool                bGenPyramid;
    CPLString           sPyramidResampling;
    int                 nPyramidLevels;

    CPLString           sCompressionType;
    int                 nCompressQuality;
    CPLString           sWKText;
    CPLString           sAuthority;
    CPLList*            psNoDataList;

    int                 nRasterColumns;
    int                 nRasterRows;
    int                 nRasterBands;

    CPLString           sInterleaving;
    bool                bIsReferenced;

    bool                bBlocking;
    bool                bAutoBlocking;

    double              dfXCoefficient[3];
    double              dfYCoefficient[3];

    int                 nColumnBlockSize;
    int                 nRowBlockSize;
    int                 nBandBlockSize;

    int                 nTotalColumnBlocks;
    int                 nTotalRowBlocks;
    int                 nTotalBandBlocks;

    int                 iDefaultRedBand;
    int                 iDefaultGreenBand;
    int                 iDefaultBlueBand;

    int                 nPyramidMaxLevel;

    bool                bHasBitmapMask;
    bool                bUniqueFound;
    
    int                 eModelCoordLocation;
    unsigned int        anULTCoordinate[3];

    GDALRPCInfo*        phRPC;
};

#endif /* ifndef _GEORASTER_PRIV_H_INCLUDED */
>>>>>>> 8d751a07
<|MERGE_RESOLUTION|>--- conflicted
+++ resolved
@@ -1,4 +1,3 @@
-<<<<<<< HEAD
 /******************************************************************************
  * $Id: $
  *
@@ -470,477 +469,4 @@
     GDALRPCInfo*        phRPC;
 };
 
-#endif /* ifndef _GEORASTER_PRIV_H_INCLUDED */
-=======
-/******************************************************************************
- * $Id: $
- *
- * Name:     georaster_priv.h
- * Project:  Oracle Spatial GeoRaster Driver
- * Purpose:  Define C++/Private declarations
- * Author:   Ivan Lucena [ivan.lucena at oracle.com]
- *
- ******************************************************************************
- * Copyright (c) 2008, Ivan Lucena
- *
- * Permission is hereby granted, free of charge, to any person obtaining a
- * copy of this software and associated documentation files ( the "Software" ),
- * to deal in the Software without restriction, including without limitation
- * the rights to use, copy, modify, merge, publish, distribute, sublicense,
- * and/or sell copies of the Software, and to permit persons to whom the
- * Software is furnished to do so, subject to the following conditions:
- *
- * The above copyright notice and this permission notice shall be included
- * in all copies or substantial portions of the Software.
- *
- * THE SOFTWARE IS PROVIDED "AS IS", WITHOUT WARRANTY OF ANY KIND, EXPRESS
- * OR IMPLIED, INCLUDING BUT NOT LIMITED TO THE WARRANTIES OF MERCHANTABILITY,
- * FITNESS FOR A PARTICULAR PURPOSE AND NONINFRINGEMENT. IN NO EVENT SHALL
- * THE AUTHORS OR COPYRIGHT HOLDERS BE LIABLE FOR ANY CLAIM, DAMAGES OR OTHER
- * LIABILITY, WHETHER IN AN ACTION OF CONTRACT, TORT OR OTHERWISE, ARISING
- * FROM, OUT OF OR IN CONNECTION WITH THE SOFTWARE OR THE USE OR OTHER
- * DEALINGS IN THE SOFTWARE.
- *****************************************************************************/
-
-#ifndef _GEORASTER_PRIV_H_INCLUDED
-#define _GEORASTER_PRIV_H_INCLUDED
-
-#include "gdal.h"
-#include "gdal_priv.h"
-#include "gdal_alg.h"
-#include "gdal_rat.h"
-#include "ogr_spatialref.h"
-#include "cpl_minixml.h"
-#include "cpl_list.h"
-
-//  ---------------------------------------------------------------------------
-//  DEFLATE compression support
-//  ---------------------------------------------------------------------------
-
-#include <zlib.h>
-
-//  ---------------------------------------------------------------------------
-//  JPEG compression support
-//  ---------------------------------------------------------------------------
-
-CPL_C_START
-#include <jpeglib.h>
-CPL_C_END
-
-void jpeg_vsiio_src (j_decompress_ptr cinfo, VSILFILE * infile);
-void jpeg_vsiio_dest (j_compress_ptr cinfo, VSILFILE * outfile);
-
-//  ---------------------------------------------------------------------------
-//  System constants
-//  ---------------------------------------------------------------------------
-
-//  VAT maximum string len
-
-#define MAXLEN_VATSTR 128
-
-//  Geographic system without EPSG parameters
-
-#define UNKNOWN_CRS     999999
-#define NO_CRS          0
-#define DEFAULT_CRS     NO_CRS
-
-//  Bitmap Mask for the whole dataset start with -99999
-
-#define DEFAULT_BMP_MASK -99999
-
-//  Default block size
-
-#define DEFAULT_BLOCK_ROWS 256
-#define DEFAULT_BLOCK_COLUMNS 256
-
-//  Default Model Coordinate Location (internal pixel geo-reference)
-
-#define MCL_CENTER      0
-#define MCL_UPPERLEFT   1
-#define MCL_DEFAULT     MCL_CENTER
-
-// MAX double string representation
-
-#define MAX_DOUBLE_STR_REP 20
-
-struct hLevelDetails {
-    int             nColumnBlockSize;
-    int             nRowBlockSize;
-    int             nTotalColumnBlocks;
-    int             nTotalRowBlocks;
-    unsigned long   nBlockCount;
-    unsigned long   nBlockBytes;
-    unsigned long   nGDALBlockBytes;
-    unsigned long   nOffset;
-};
-
-//  ---------------------------------------------------------------------------
-//  Support for multi-values NoData support
-//  ---------------------------------------------------------------------------
-
-struct hNoDataItem {
-    int             nBand;
-    double          dfLower;
-    double          dfUpper;
-};
-
-//  ---------------------------------------------------------------------------
-//  GeoRaster wrapper classe definitions
-//  ---------------------------------------------------------------------------
-
-#include "oci_wrapper.h"
-
-class GeoRasterDataset;
-class GeoRasterRasterBand;
-class GeoRasterWrapper;
-
-//  ---------------------------------------------------------------------------
-//  GeoRasterDataset, extends GDALDataset to support GeoRaster Datasets
-//  ---------------------------------------------------------------------------
-
-class GeoRasterDataset : public GDALDataset
-{
-    friend class GeoRasterRasterBand;
-
-public:
-                        GeoRasterDataset();
-    virtual            ~GeoRasterDataset();
-
-private:
-
-    GeoRasterWrapper*   poGeoRaster;
-    bool                bGeoTransform;
-    bool                bForcedSRID;
-    char*               pszProjection;
-    char**              papszSubdatasets;
-    double              adfGeoTransform[6];
-    int                 nGCPCount;
-    GDAL_GCP*           pasGCPList;
-    GeoRasterRasterBand*
-                        poMaskBand;
-    bool                bApplyNoDataArray;
-
-public:
-
-    void                SetSubdatasets( GeoRasterWrapper* poGRW );
-
-    static int          Identify( GDALOpenInfo* poOpenInfo );
-    static GDALDataset* Open( GDALOpenInfo* poOpenInfo );
-    static CPLErr       Delete( const char *pszFilename );
-    static GDALDataset* Create( const char* pszFilename,
-                            int nXSize,
-                            int nYSize,
-                            int nBands,
-                            GDALDataType eType,
-                            char** papszOptions );
-    static GDALDataset* CreateCopy( const char* pszFilename, 
-                            GDALDataset* poSrcDS,
-                            int bStrict,
-                            char** papszOptions,
-                            GDALProgressFunc pfnProgress, 
-                            void* pProgressData );
-    virtual CPLErr      GetGeoTransform( double* padfTransform );
-    virtual CPLErr      SetGeoTransform( double* padfTransform );
-    virtual const char* GetProjectionRef( void );
-    virtual CPLErr      SetProjection( const char* pszProjString );
-    virtual char      **GetMetadataDomainList();
-    virtual char**      GetMetadata( const char* pszDomain );
-    virtual void        FlushCache( void );
-    virtual CPLErr      IRasterIO( GDALRWFlag eRWFlag, 
-                            int nXOff, int nYOff, int nXSize, int nYSize,
-                            void *pData, int nBufXSize, int nBufYSize, 
-                            GDALDataType eBufType,
-                            int nBandCount, int *panBandMap, 
-                            int nPixelSpace, int nLineSpace, int nBandSpace );
-    virtual int         GetGCPCount() { return nGCPCount; }
-    virtual const char* GetGCPProjection();
-    virtual const GDAL_GCP*
-                        GetGCPs() { return pasGCPList; }
-    virtual CPLErr      SetGCPs(
-                            int nGCPCount,
-                            const GDAL_GCP *pasGCPList,
-                            const char *pszGCPProjection );
-    virtual CPLErr      IBuildOverviews(
-                            const char* pszResampling,
-                            int nOverviews,
-                            int* panOverviewList,
-                            int nListBandsover,
-                            int* panBandList,
-                            GDALProgressFunc pfnProgress,
-                            void* pProgresoversData );
-    virtual CPLErr      CreateMaskBand( int nFlags );
-    void                AssignGeoRaster( GeoRasterWrapper* poGRW );
-};
-
-//  ---------------------------------------------------------------------------
-//  GeoRasterRasterBand, extends GDALRasterBand to support GeoRaster Band
-//  ---------------------------------------------------------------------------
-
-class GeoRasterRasterBand : public GDALRasterBand
-{
-    friend class GeoRasterDataset;
-
-public:
-                        GeoRasterRasterBand( GeoRasterDataset* poGDS, 
-                            int nBand,
-                            int nLevel );
-    virtual            ~GeoRasterRasterBand();
-
-private:
-
-    GeoRasterWrapper*   poGeoRaster;
-    GDALColorTable*     poColorTable;
-    GDALRasterAttributeTable*
-                        poDefaultRAT;
-    double              dfMin;
-    double              dfMax;
-    double              dfMean;
-    double              dfMedian;
-    double              dfMode;
-    double              dfStdDev;
-    bool                bValidStats;
-    double              dfNoData;
-    char*               pszVATName;
-    int                 nOverviewLevel;
-    GeoRasterRasterBand** papoOverviews;
-    int                 nOverviewCount;
-    hNoDataItem*        pahNoDataArray;
-    int                 nNoDataArraySz;
-    bool                bHasNoDataArray;
-    
-    void                ApplyNoDataArry( void* pBuffer );
-
-public:
-
-    virtual double      GetNoDataValue( int *pbSuccess = NULL );
-    virtual CPLErr      SetNoDataValue( double dfNoDataValue );
-    virtual double      GetMinimum( int* pbSuccess = NULL );
-    virtual double      GetMaximum( int* pbSuccess = NULL );
-    virtual GDALColorTable* 
-                        GetColorTable();
-    virtual CPLErr      SetColorTable( GDALColorTable *poInColorTable ); 
-    virtual GDALColorInterp   
-                        GetColorInterpretation();
-    virtual CPLErr      IReadBlock( int nBlockXOff, int nBlockYOff, 
-                            void *pImage );
-    virtual CPLErr      IWriteBlock( int nBlockXOff, int nBlockYOff, 
-                            void *pImage );
-    virtual CPLErr      SetStatistics( double dfMin, double dfMax, 
-                            double dfMean, double dfStdDev );
-    virtual CPLErr      GetStatistics( int bApproxOK, int bForce,
-                            double* pdfMin, double* pdfMax, 
-                            double* pdfMean, double* pdfStdDev );
-    virtual             GDALRasterAttributeTable *GetDefaultRAT();
-    virtual CPLErr      SetDefaultRAT( const GDALRasterAttributeTable *poRAT );
-    virtual int         GetOverviewCount();
-    virtual GDALRasterBand*
-                        GetOverview( int );
-    virtual CPLErr      CreateMaskBand( int nFlags );
-    virtual GDALRasterBand*
-                        GetMaskBand();
-    virtual int         GetMaskFlags();
-};
-
-//  ---------------------------------------------------------------------------
-//  GeoRasterWrapper, an interface for Oracle Spatial SDO_GEORASTER objects
-//  ---------------------------------------------------------------------------
-
-class GeoRasterWrapper
-{
-
-public:
-
-                        GeoRasterWrapper();
-    virtual            ~GeoRasterWrapper();
-
-private:
-
-    OCILobLocator**     pahLocator;
-    unsigned long       nBlockCount;
-    unsigned long       nBlockBytes;
-    unsigned long       nGDALBlockBytes;
-    GByte*              pabyBlockBuf;
-    GByte*              pabyCompressBuf;
-    OWStatement*        poBlockStmt;
-    OWStatement*        poStmtWrite;
-
-    int                 nCurrentLevel;
-    long                nLevelOffset;
-
-    long                nCacheBlockId;
-    bool                bFlushBlock;
-    unsigned long       nFlushBlockSize;
-
-    bool                bWriteOnly;
-
-    hLevelDetails*      pahLevels;
-
-    int                 nCellSizeBits;
-    int                 nGDALCellBytes;
-
-    bool                bUpdate;
-    bool                bInitializeIO;
-    bool                bFlushMetadata;
-
-    void                InitializeLayersNode( void );
-    bool                InitializeIO( void );
-    void                InitializeLevel( int nLevel );
-    bool                FlushMetadata( void );
-
-    void                LoadNoDataValues( void );
-
-    void                UnpackNBits( GByte* pabyData );
-    void                PackNBits( GByte* pabyData );
-    unsigned long       CompressJpeg( void );
-    unsigned long       CompressDeflate( void );
-    void                UncompressJpeg( unsigned long nBufferSize );
-    bool                UncompressDeflate( unsigned long nBufferSize );
-
-    struct jpeg_decompress_struct sDInfo;
-    struct jpeg_compress_struct sCInfo;
-    struct jpeg_error_mgr sJErr;
-
-public:
-
-    static char**       ParseIdentificator( const char* pszStringID );
-    static GeoRasterWrapper*
-                        Open( 
-                            const char* pszStringID,
-                            bool bUpdate );
-    bool                Create(
-                            char* pszDescription,
-                            char* pszInsert,
-                            bool bUpdate );
-    bool                Delete( void );
-    void                GetRasterInfo( void );
-    bool                GetStatistics( int nBand,
-                                       char* pszMin,
-                                       char* pszMax,
-                                       char* pszMean,
-                                       char* pszMedian,
-                                       char* pszMode,
-                                       char* pszStdDev,
-                                       char* pszSampling );
-    bool                SetStatistics( int nBand,
-                                       const char* pszMin,
-                                       const char* pszMax,
-                                       const char* pszMean,
-                                       const char* pszMedian,
-                                       const char* pszMode,
-                                       const char* pszStdDev,
-                                       const char* pszSampling );
-    bool                HasColorMap( int nBand );
-    void                GetColorMap( int nBand, GDALColorTable* poCT );
-    void                SetColorMap( int nBand, GDALColorTable* poCT );
-    void                SetGeoReference( int nSRIDIn );
-    bool                GetDataBlock(
-                            int nBand,
-                            int nLevel,
-                            int nXOffset,
-                            int nYOffset,
-                            void* pData );
-    bool                SetDataBlock(
-                            int nBand,
-                            int nLevel,
-                            int nXOffset,
-                            int nYOffset,
-                            void* pData );
-    long                GetBlockNumber( int nB, int nX, int nY )
-                        {
-                            return nLevelOffset +
-                                   (long) ( ( ceil( (double)
-                                   ( ( nB - 1 ) / nBandBlockSize ) ) *
-                                   nTotalColumnBlocks * nTotalRowBlocks ) +
-                                   ( nY * nTotalColumnBlocks ) + nX );
-                        }
-
-    bool                FlushBlock( long nCacheBlock );
-    bool                GetNoData( int nLayer, double* pdfNoDataValue );
-    bool                SetNoData( int nLayer, const char* pszValue );
-    CPLXMLNode*         GetMetadata() { return phMetadata; };
-    bool                SetVAT( int nBand, const char* pszName );
-    char*               GetVAT( int nBand );
-    bool                GeneratePyramid(
-                            int nLevels,
-                            const char* pszResampling,
-                            bool bInternal = false );
-    bool                DeletePyramid();
-    void                PrepareToOverwrite( void );
-    bool                InitializeMask( int nLevel,
-                                                int nBlockColumns,
-                                                int nBlockRows,
-                                                int nColumnBlocks,
-                                                int nRowBlocks,
-                                                int nBandBlocks );
-    void                SetWriteOnly( bool value ) { bWriteOnly = value; };
-    void                SetRPC();
-    void                GetRPC();
-
-public:
-
-    OWConnection*       poConnection;
-
-    CPLString           sTable;
-    CPLString           sSchema;
-    CPLString           sOwner;
-    CPLString           sColumn;
-    CPLString           sDataTable;
-    int                 nRasterId;
-    CPLString           sWhere;
-    CPLString           sValueAttributeTab;
-
-    int                 nSRID;
-    int                 nExtentSRID;
-    bool                bGenSpatialIndex;
-    bool                bCreateObjectTable;
-    CPLXMLNode*         phMetadata;
-    CPLString           sCellDepth;
-
-    bool                bGenPyramid;
-    CPLString           sPyramidResampling;
-    int                 nPyramidLevels;
-
-    CPLString           sCompressionType;
-    int                 nCompressQuality;
-    CPLString           sWKText;
-    CPLString           sAuthority;
-    CPLList*            psNoDataList;
-
-    int                 nRasterColumns;
-    int                 nRasterRows;
-    int                 nRasterBands;
-
-    CPLString           sInterleaving;
-    bool                bIsReferenced;
-
-    bool                bBlocking;
-    bool                bAutoBlocking;
-
-    double              dfXCoefficient[3];
-    double              dfYCoefficient[3];
-
-    int                 nColumnBlockSize;
-    int                 nRowBlockSize;
-    int                 nBandBlockSize;
-
-    int                 nTotalColumnBlocks;
-    int                 nTotalRowBlocks;
-    int                 nTotalBandBlocks;
-
-    int                 iDefaultRedBand;
-    int                 iDefaultGreenBand;
-    int                 iDefaultBlueBand;
-
-    int                 nPyramidMaxLevel;
-
-    bool                bHasBitmapMask;
-    bool                bUniqueFound;
-    
-    int                 eModelCoordLocation;
-    unsigned int        anULTCoordinate[3];
-
-    GDALRPCInfo*        phRPC;
-};
-
-#endif /* ifndef _GEORASTER_PRIV_H_INCLUDED */
->>>>>>> 8d751a07
+#endif /* ifndef _GEORASTER_PRIV_H_INCLUDED */