<<<<<<< HEAD
/******************************************************************************
 * $Id: $
 *
 * Name:     georaster_dataset.cpp
 * Project:  Oracle Spatial GeoRaster Driver
 * Purpose:  Implement GeoRasterDataset Methods
 * Author:   Ivan Lucena [ivan.lucena at oracle.com]
 *
 ******************************************************************************
 * Copyright (c) 2008, Ivan Lucena
 * Copyright (c) 2013, Even Rouault <even dot rouault at mines-paris dot org>
 *
 * Permission is hereby granted, free of charge, to any person obtaining a
 * copy of this software and associated documentation files ( the "Software" ),
 * to deal in the Software without restriction, including without limitation
 * the rights to use, copy, modify, merge, publish, distribute, sublicense,
 * and/or sell copies of the Software, and to permit persons to whom the
 * Software is furnished to do so, subject to the following conditions:
 *
 * The above copyright notice and this permission notice shall be included
 * in all copies or substantial portions of the Software.
 *
 * THE SOFTWARE IS PROVIDED "AS IS", WITHOUT WARRANTY OF ANY KIND, EXPRESS
 * OR IMPLIED, INCLUDING BUT NOT LIMITED TO THE WARRANTIES OF MERCHANTABILITY,
 * FITNESS FOR A PARTICULAR PURPOSE AND NONINFRINGEMENT. IN NO EVENT SHALL
 * THE AUTHORS OR COPYRIGHT HOLDERS BE LIABLE FOR ANY CLAIM, DAMAGES OR OTHER
 * LIABILITY, WHETHER IN AN ACTION OF CONTRACT, TORT OR OTHERWISE, ARISING
 * FROM, OUT OF OR IN CONNECTION WITH THE SOFTWARE OR THE USE OR OTHER
 * DEALINGS IN THE SOFTWARE.
 *****************************************************************************/

#include "cpl_error.h"

#include "ogr_spatialref.h"

#include "gdal.h"
#include "gdal_priv.h"
#include "georaster_priv.h"

CPL_C_START
void CPL_DLL GDALRegister_GEOR(void);
CPL_C_END

//  ---------------------------------------------------------------------------
//                                                           GeoRasterDataset()
//  ---------------------------------------------------------------------------

GeoRasterDataset::GeoRasterDataset()
{
    bGeoTransform       = false;
    bForcedSRID         = false;
    poGeoRaster         = NULL;
    papszSubdatasets    = NULL;
    adfGeoTransform[0]  = 0.0;
    adfGeoTransform[1]  = 1.0;
    adfGeoTransform[2]  = 0.0;
    adfGeoTransform[3]  = 0.0;
    adfGeoTransform[4]  = 0.0;
    adfGeoTransform[5]  = 1.0;
    pszProjection       = NULL;
    nGCPCount           = 0;
    pasGCPList          = NULL;
    poMaskBand          = NULL;
    bApplyNoDataArray   = false;
}

//  ---------------------------------------------------------------------------
//                                                          ~GeoRasterDataset()
//  ---------------------------------------------------------------------------

GeoRasterDataset::~GeoRasterDataset()
{
    FlushCache();

    if( nGCPCount > 0 )
    {
        GDALDeinitGCPs( nGCPCount, pasGCPList );
        CPLFree( pasGCPList );
    }

    delete poGeoRaster;

    if( poMaskBand )
    {
        delete poMaskBand;
    }
    
    CPLFree( pszProjection );
    CSLDestroy( papszSubdatasets );
}

//  ---------------------------------------------------------------------------
//                                                                   Identify()
//  ---------------------------------------------------------------------------

int GeoRasterDataset::Identify( GDALOpenInfo* poOpenInfo )
{
    //  -------------------------------------------------------------------
    //  Verify georaster prefix
    //  -------------------------------------------------------------------

    char* pszFilename = poOpenInfo->pszFilename;

    if( EQUALN( pszFilename, "georaster:", 10 ) == false &&
        EQUALN( pszFilename, "geor:", 5 )       == false )
    {
        return false;
    }

    return true;
}

//  ---------------------------------------------------------------------------
//                                                                       Open()
//  ---------------------------------------------------------------------------

GDALDataset* GeoRasterDataset::Open( GDALOpenInfo* poOpenInfo )
{
    //  -------------------------------------------------------------------
    //  It shouldn't have an open file pointer
    //  -------------------------------------------------------------------

    if( poOpenInfo->fpL != NULL )
    {
        return NULL;
    }

    //  -------------------------------------------------------------------
    //  Check identification string and usage
    //  -------------------------------------------------------------------

    if( ! Identify( poOpenInfo ) )
    {
        return NULL;
    }

    //  -------------------------------------------------------------------
    //  Create a GeoRaster wrapper object
    //  -------------------------------------------------------------------

    GeoRasterWrapper* poGRW = GeoRasterWrapper::Open(
            poOpenInfo->pszFilename,
            poOpenInfo->eAccess == GA_Update );

    if( ! poGRW )
    {
        return NULL;
    }

    //  -------------------------------------------------------------------
    //  Create a corresponding GDALDataset
    //  -------------------------------------------------------------------

    GeoRasterDataset *poGRD;

    poGRD = new GeoRasterDataset();

    if( ! poGRD )
    {
        return NULL;
    }

    poGRD->eAccess     = poOpenInfo->eAccess;
    poGRD->poGeoRaster = poGRW;

    //  -------------------------------------------------------------------
    //  List Subdatasets
    //  -------------------------------------------------------------------

    if( ! poGRW->bUniqueFound )
    {
        if( poGRD->eAccess == GA_ReadOnly )
        {
            poGRD->SetSubdatasets( poGRW );

            if( CSLCount( poGRD->papszSubdatasets ) == 0 )
            {
                delete poGRD;
                poGRD = NULL;
            }
        }
        return (GDALDataset*) poGRD;
    }

    //  -------------------------------------------------------------------
    //  Assign GeoRaster information
    //  -------------------------------------------------------------------

    poGRD->poGeoRaster   = poGRW;
    poGRD->nRasterXSize  = poGRW->nRasterColumns;
    poGRD->nRasterYSize  = poGRW->nRasterRows;
    poGRD->nBands        = poGRW->nRasterBands;

    if( poGRW->bIsReferenced )
    {
        poGRD->adfGeoTransform[1] = poGRW->dfXCoefficient[0];
        poGRD->adfGeoTransform[2] = poGRW->dfXCoefficient[1];
        poGRD->adfGeoTransform[0] = poGRW->dfXCoefficient[2];
        poGRD->adfGeoTransform[4] = poGRW->dfYCoefficient[0];
        poGRD->adfGeoTransform[5] = poGRW->dfYCoefficient[1];
        poGRD->adfGeoTransform[3] = poGRW->dfYCoefficient[2];
    }

    //  -------------------------------------------------------------------
    //  Copy RPC values to RPC metadata domain
    //  -------------------------------------------------------------------

    if( poGRW->phRPC )
    {
        char **papszRPC_MD = RPCInfoToMD( poGRW->phRPC );
        char **papszSanitazed = NULL;

        int i = 0;
        int n = CSLCount( papszRPC_MD );

        for( i = 0; i < n; i++ )
        {
            if ( EQUALN( papszRPC_MD[i], "MIN_LAT", 7 )  ||
                 EQUALN( papszRPC_MD[i], "MIN_LONG", 8 ) ||
                 EQUALN( papszRPC_MD[i], "MAX_LAT", 7 )  ||
                 EQUALN( papszRPC_MD[i], "MAX_LONG", 8 ) )
            {
                continue;
            }
            papszSanitazed = CSLAddString( papszSanitazed, papszRPC_MD[i] );
        }

        poGRD->SetMetadata( papszSanitazed, "RPC" );

        CSLDestroy( papszRPC_MD );
        CSLDestroy( papszSanitazed );
    }

    //  -------------------------------------------------------------------
    //  Load mask band
    //  -------------------------------------------------------------------

    poGRW->bHasBitmapMask = EQUAL( "TRUE", CPLGetXMLValue( poGRW->phMetadata,
                          "layerInfo.objectLayer.bitmapMask", "FALSE" ) );

    if( poGRW->bHasBitmapMask )
    {
        poGRD->poMaskBand = new GeoRasterRasterBand( poGRD, 0, DEFAULT_BMP_MASK );
    }
    
    //  -------------------------------------------------------------------
    //  Check for filter Nodata environment variable, default is YES
    //  -------------------------------------------------------------------

    const char *pszGEOR_FILTER_NODATA =
        CPLGetConfigOption( "GEOR_FILTER_NODATA_VALUES", "NO" );

    if( ! EQUAL(pszGEOR_FILTER_NODATA, "NO") )
    {
        poGRD->bApplyNoDataArray = true;
    }
    //  -------------------------------------------------------------------
    //  Create bands
    //  -------------------------------------------------------------------

    int i = 0;
    int nBand = 0;

    for( i = 0; i < poGRD->nBands; i++ )
    {
        nBand = i + 1;
        poGRD->SetBand( nBand, new GeoRasterRasterBand( poGRD, nBand, 0 ) );
    }

    //  -------------------------------------------------------------------
    //  Set IMAGE_STRUCTURE metadata information
    //  -------------------------------------------------------------------

    if( poGRW->nBandBlockSize == 1 )
    {
        poGRD->SetMetadataItem( "INTERLEAVE", "BAND", "IMAGE_STRUCTURE" );
    }
    else
    {
        if( EQUAL( poGRW->sInterleaving.c_str(), "BSQ" ) )
        {
            poGRD->SetMetadataItem( "INTERLEAVE", "BAND", "IMAGE_STRUCTURE" );
        }
        else if( EQUAL( poGRW->sInterleaving.c_str(), "BIP" ) )
        {
            poGRD->SetMetadataItem( "INTERLEAVE", "PIXEL", "IMAGE_STRUCTURE" );
        }
        else if( EQUAL( poGRW->sInterleaving.c_str(), "BIL" ) )
        {
            poGRD->SetMetadataItem( "INTERLEAVE", "LINE", "IMAGE_STRUCTURE" );
        }
    }

    poGRD->SetMetadataItem( "COMPRESSION", CPLGetXMLValue( poGRW->phMetadata,
        "rasterInfo.compression.type", "NONE" ), "IMAGE_STRUCTURE" );

    if( EQUALN( poGRW->sCompressionType.c_str(), "JPEG", 4 ) )
    {
        poGRD->SetMetadataItem( "COMPRESS_QUALITY",
            CPLGetXMLValue( poGRW->phMetadata,
            "rasterInfo.compression.quality", "0" ), "IMAGE_STRUCTURE" );
    }

    if( EQUAL( poGRW->sCellDepth.c_str(), "1BIT" ) )
    {
        poGRD->SetMetadataItem( "NBITS", "1", "IMAGE_STRUCTURE" );
    }

    if( EQUAL( poGRW->sCellDepth.c_str(), "2BIT" ) )
    {
        poGRD->SetMetadataItem( "NBITS", "2", "IMAGE_STRUCTURE" );
    }

    if( EQUAL( poGRW->sCellDepth.c_str(), "4BIT" ) )
    {
        poGRD->SetMetadataItem( "NBITS", "4", "IMAGE_STRUCTURE" );
    }

    //  -------------------------------------------------------------------
    //  Set Metadata on "ORACLE" domain
    //  -------------------------------------------------------------------

    char* pszDoc = CPLSerializeXMLTree( poGRW->phMetadata );

    poGRD->SetMetadataItem( "TABLE_NAME", CPLSPrintf( "%s%s",
        poGRW->sSchema.c_str(),
        poGRW->sTable.c_str()), "ORACLE" );

    poGRD->SetMetadataItem( "COLUMN_NAME",
        poGRW->sColumn.c_str(), "ORACLE" );

    poGRD->SetMetadataItem( "RDT_TABLE_NAME",
        poGRW->sDataTable.c_str(), "ORACLE" );

    poGRD->SetMetadataItem( "RASTER_ID", CPLSPrintf( "%d",
        poGRW->nRasterId ), "ORACLE" );

    poGRD->SetMetadataItem( "SRID", CPLSPrintf( "%d",
        poGRW->nSRID ), "ORACLE" );

    poGRD->SetMetadataItem( "WKT", poGRW->sWKText.c_str(), "ORACLE" );

    poGRD->SetMetadataItem( "METADATA", pszDoc, "ORACLE" );

    CPLFree( pszDoc );

    //  -------------------------------------------------------------------
    //  Return a GDALDataset
    //  -------------------------------------------------------------------

    return (GDALDataset*) poGRD;
}

//  ---------------------------------------------------------------------------
//                                                                     Create()
//  ---------------------------------------------------------------------------

GDALDataset *GeoRasterDataset::Create( const char *pszFilename,
                                       int nXSize,
                                       int nYSize,
                                       int nBands, 
                                       GDALDataType eType,
                                       char **papszOptions )
{
    //  -------------------------------------------------------------------
    //  Check for supported Data types
    //  -------------------------------------------------------------------

    const char* pszCellDepth = OWSetDataType( eType );

    if( EQUAL( pszCellDepth, "Unknown" ) )
    {
        CPLError( CE_Failure, CPLE_AppDefined,
            "Attempt to create GeoRaster with unsupported data type (%s)",
            GDALGetDataTypeName( eType ) );
        return NULL;
    }

    //  -------------------------------------------------------------------
    //  Open the Dataset
    //  -------------------------------------------------------------------

    GeoRasterDataset* poGRD = NULL;

    poGRD = (GeoRasterDataset*) GDALOpen( pszFilename, GA_Update );

    if( ! poGRD )
    {
        return NULL;
    }

    //  -------------------------------------------------------------------
    //  Get the GeoRaster
    //  -------------------------------------------------------------------

    GeoRasterWrapper* poGRW = poGRD->poGeoRaster;

    if( ! poGRW )
    {
        delete poGRD;
        return NULL;
    }

    //  -------------------------------------------------------------------
    //  Set basic information and default values
    //  -------------------------------------------------------------------

    poGRW->nRasterColumns   = nXSize;
    poGRW->nRasterRows      = nYSize;
    poGRW->nRasterBands     = nBands;
    poGRW->sCellDepth       = pszCellDepth;
    poGRW->nRowBlockSize    = DEFAULT_BLOCK_ROWS;
    poGRW->nColumnBlockSize = DEFAULT_BLOCK_COLUMNS;
    poGRW->nBandBlockSize   = 1;

    if( poGRW->bUniqueFound )
    {
        poGRW->PrepareToOverwrite();
    }

    //  -------------------------------------------------------------------
    //  Check the create options to use in initialization
    //  -------------------------------------------------------------------

    const char* pszFetched  = "";
    char* pszDescription    = NULL;
    char* pszInsert         = NULL;
    int   nQuality          = -1;

    if( ! poGRW->sTable.empty() )
    {
        pszFetched = CSLFetchNameValue( papszOptions, "DESCRIPTION" );

        if( pszFetched )
        {
            pszDescription  = CPLStrdup( pszFetched );
        }
    }

    if( poGRW->sTable.empty() )
    {
        poGRW->sTable = "GDAL_IMPORT";
        poGRW->sDataTable = "GDAL_RDT";
    }

    if( poGRW->sColumn.empty() )
    {
        poGRW->sColumn = "RASTER";
    }

    pszFetched = CSLFetchNameValue( papszOptions, "INSERT" );

    if( pszFetched )
    {
        pszInsert = CPLStrdup( pszFetched );
    }

    pszFetched = CSLFetchNameValue( papszOptions, "BLOCKXSIZE" );

    if( pszFetched )
    {
        poGRW->nColumnBlockSize = atoi( pszFetched );
    }

    pszFetched = CSLFetchNameValue( papszOptions, "BLOCKYSIZE" );

    if( pszFetched )
    {
        poGRW->nRowBlockSize = atoi( pszFetched );
    }

    pszFetched = CSLFetchNameValue( papszOptions, "NBITS" );

    if( pszFetched != NULL )
    {
        poGRW->sCellDepth = CPLSPrintf( "%dBIT", atoi( pszFetched ) );
    }

    pszFetched = CSLFetchNameValue( papszOptions, "COMPRESS" );

    if( pszFetched != NULL &&
        ( EQUALN( pszFetched, "JPEG", 4 ) ||
          EQUAL( pszFetched, "DEFLATE" ) ) )
    {
        poGRW->sCompressionType = pszFetched;
    }
    else
    {
        poGRW->sCompressionType = "NONE";
    }

    pszFetched = CSLFetchNameValue( papszOptions, "QUALITY" );

    if( pszFetched )
    {
        poGRW->nCompressQuality = atoi( pszFetched );
        nQuality = poGRW->nCompressQuality;
    }

    pszFetched = CSLFetchNameValue( papszOptions, "INTERLEAVE" );

    bool bInterleve_ind = false;

    if( pszFetched )
    {
        bInterleve_ind = true;

        if( EQUAL( pszFetched, "BAND" ) ||  EQUAL( pszFetched, "BSQ" ) )
        {
            poGRW->sInterleaving = "BSQ";
        }
        if( EQUAL( pszFetched, "LINE" ) ||  EQUAL( pszFetched, "BIL" ) )
        {
            poGRW->sInterleaving = "BIL";
        }
        if( EQUAL( pszFetched, "PIXEL" ) ||  EQUAL( pszFetched, "BIP" ) )
        {
            poGRW->sInterleaving = "BIP";
        }
    }
    else
    {
        if( EQUAL( poGRW->sCompressionType.c_str(), "NONE" ) == false )
        {
            poGRW->sInterleaving = "BIP";
        }
    }

    pszFetched = CSLFetchNameValue( papszOptions, "BLOCKBSIZE" );

    if( pszFetched )
    {
        poGRW->nBandBlockSize = atoi( pszFetched );
    }
    else
    {
        if( ! EQUAL( poGRW->sCompressionType.c_str(), "NONE" ) &&
          ( nBands == 3 || nBands == 4 ) )
        {
            poGRW->nBandBlockSize = nBands;
        }
    }

    if( bInterleve_ind == false && 
      ( poGRW->nBandBlockSize == 3 || poGRW->nBandBlockSize == 4 ) ) 
    {
      poGRW->sInterleaving = "BIP";
    }

    if( EQUALN( poGRW->sCompressionType.c_str(), "JPEG", 4 ) )
    {
        if( ! EQUAL( poGRW->sInterleaving.c_str(), "BIP" ) )
        {
            CPLError( CE_Warning, CPLE_IllegalArg, 
                "compress=JPEG assumes interleave=BIP" );
            poGRW->sInterleaving = "BIP";
        }
    }

    pszFetched = CSLFetchNameValue( papszOptions, "BLOCKING" );

    if( pszFetched )
    {
        if( EQUAL( pszFetched, "NO" ) )
        {
            poGRW->bBlocking = false;
        }

        if( EQUAL( pszFetched, "OPTIMALPADDING" ) )
        {
            if( poGRW->poConnection->GetVersion() < 11 )
            {
                CPLError( CE_Warning, CPLE_IllegalArg, 
                    "BLOCKING=OPTIMALPADDING not supported on Oracle older than 11g" );
            }
            else
            {
                poGRW->bAutoBlocking = true;
                poGRW->bBlocking = true;
            }
        }
    }

    //  -------------------------------------------------------------------
    //  Validate options
    //  -------------------------------------------------------------------

    if( pszDescription && poGRW->bUniqueFound )
    {
        CPLError( CE_Failure, CPLE_IllegalArg, 
            "Option (DESCRIPTION) cannot be used on a existing GeoRaster." );
        delete poGRD;
        return NULL;
    }

    if( pszInsert && poGRW->bUniqueFound )
    {
        CPLError( CE_Failure, CPLE_IllegalArg, 
            "Option (INSERT) cannot be used on a existing GeoRaster." );
        delete poGRD;
        return NULL;
    }

    /* Compression JPEG-B is deprecated. It should be able to read but to
     * to create new GeoRaster on databases with that compression option.
     *
     * TODO: Remove that options on next release.
     */
    if( EQUAL( poGRW->sCompressionType.c_str(), "JPEG-B" ) )
    {
        CPLError( CE_Failure, CPLE_IllegalArg,
            "Option (COMPRESS=%s) is deprecated and cannot be used.",
            poGRW->sCompressionType.c_str() );
        delete poGRD;
        return NULL;
    }

    if( EQUAL( poGRW->sCompressionType.c_str(), "JPEG-F" ) )
    {
        /* JPEG-F can only compress byte data type
         */
        if( eType != GDT_Byte )
        {
            CPLError( CE_Failure, CPLE_IllegalArg, 
                "Option (COMPRESS=%s) can only be used with Byte data type.",
                poGRW->sCompressionType.c_str() );
            delete poGRD;
            return NULL;
        }

        /* JPEG-F can compress one band per block or 3 for RGB
         * or 4 for RGBA.
         */
        if( ( poGRW->nBandBlockSize != 1 &&
              poGRW->nBandBlockSize != 3 &&
              poGRW->nBandBlockSize != 4 ) ||
          ( ( poGRW->nBandBlockSize != 1 &&
            ( poGRW->nBandBlockSize != poGRW->nRasterBands ) ) ) )
        {
            CPLError( CE_Failure, CPLE_IllegalArg,
                "Option (COMPRESS=%s) requires BLOCKBSIZE to be 1 (for any "
                "number of bands), 3 (for 3 bands RGB) and 4 (for 4 bands RGBA).",
                poGRW->sCompressionType.c_str() );
            delete poGRD;
            return NULL;
        }

        /* There is a limite on how big a compressed block can be.
         */
        if( ( poGRW->nColumnBlockSize * 
              poGRW->nRowBlockSize *
              poGRW->nBandBlockSize *
              ( GDALGetDataTypeSize( eType ) / 8 ) ) > ( 50 * 1024 * 1024 ) )
        {
            CPLError( CE_Failure, CPLE_IllegalArg, 
                "Option (COMPRESS=%s) each data block must not exceed 50Mb. "
                "Consider reducing BLOCK{X,Y,B}XSIZE.",
                poGRW->sCompressionType.c_str() );
            delete poGRD;
            return NULL;
        }
    }

    if( EQUAL( poGRW->sCompressionType.c_str(), "DEFLATE" ) )
    {
        if( ( poGRW->nColumnBlockSize * 
              poGRW->nRowBlockSize *
              poGRW->nBandBlockSize *
              ( GDALGetDataTypeSize( eType ) / 8 ) ) > ( 1024 * 1024 * 1024 ) )
        {
            CPLError( CE_Failure, CPLE_IllegalArg, 
                "For (COMPRESS=%s) each data block must not exceed 1Gb. "
                "Consider reducing BLOCK{X,Y,B}XSIZE.",
                poGRW->sCompressionType.c_str() );
            delete poGRD;
            return NULL;
        }
    }

    pszFetched = CSLFetchNameValue( papszOptions, "OBJECTTABLE" );

    if( pszFetched )
    {
        int nVersion = poGRW->poConnection->GetVersion();
        if( nVersion <= 11 )
        {
            CPLError( CE_Failure, CPLE_IllegalArg, 
                "Driver create-option OBJECTTABLE not "
                "supported on Oracle %d", nVersion );
            delete poGRD;
            return NULL;
        }
    }

    poGRD->poGeoRaster->bCreateObjectTable = (bool)
        CSLFetchBoolean( papszOptions, "OBJECTTABLE", FALSE );

    //  -------------------------------------------------------------------
    //  Create a SDO_GEORASTER object on the server
    //  -------------------------------------------------------------------

    bool bSucced = poGRW->Create( pszDescription, pszInsert, poGRW->bUniqueFound );

    CPLFree( pszInsert );
    CPLFree( pszDescription );

    if( ! bSucced )
    {
        delete poGRD;
        return NULL;
    }
    
    //  -------------------------------------------------------------------
    //  Prepare an identification string
    //  -------------------------------------------------------------------

    char szStringId[OWTEXT];

    strcpy( szStringId, CPLSPrintf( "georaster:%s,%s,%s,%s,%d",
        poGRW->poConnection->GetUser(),
        poGRW->poConnection->GetPassword(),
        poGRW->poConnection->GetServer(),
        poGRW->sDataTable.c_str(),
        poGRW->nRasterId ) );

    delete poGRD;

    poGRD = (GeoRasterDataset*) GDALOpen( szStringId, GA_Update );

    if( ! poGRD )
    {
        return NULL;
    }

    //  -------------------------------------------------------------------
    //  Load aditional options
    //  -------------------------------------------------------------------

    pszFetched = CSLFetchNameValue( papszOptions, "VATNAME" );

    if( pszFetched )
    {
        poGRW->sValueAttributeTab = pszFetched;
    }

    pszFetched = CSLFetchNameValue( papszOptions, "SRID" );

    if( pszFetched )
    {
        poGRD->bForcedSRID = true;
        poGRD->poGeoRaster->SetGeoReference( atoi( pszFetched ) );
    }

    poGRD->poGeoRaster->bGenSpatialIndex = (bool)
        CSLFetchBoolean( papszOptions, "SPATIALEXTENT", TRUE );

    pszFetched = CSLFetchNameValue( papszOptions, "EXTENTSRID" );

    if( pszFetched )
    {
        poGRD->poGeoRaster->nExtentSRID = atoi( pszFetched );
    }

    pszFetched = CSLFetchNameValue( papszOptions, "COORDLOCATION" );

    if( pszFetched )
    {
        if( EQUAL( pszFetched, "CENTER" ) )
        {
            poGRD->poGeoRaster->eModelCoordLocation = MCL_CENTER;
        }
        else if( EQUAL( pszFetched, "UPPERLEFT" ) )
        {
            poGRD->poGeoRaster->eModelCoordLocation = MCL_UPPERLEFT;
        }
        else 
        {
            CPLError( CE_Warning, CPLE_IllegalArg, 
                "Incorrect COORDLOCATION (%s)", pszFetched );
        }
    }

    if ( nQuality > 0 )
    {
        poGRD->poGeoRaster->nCompressQuality = nQuality;
    }


    pszFetched = CSLFetchNameValue( papszOptions, "GENPYRAMID" );

    if( pszFetched != NULL )
    {
        if (!(EQUAL(pszFetched, "NN") ||
              EQUAL(pszFetched, "BILINEAR") ||
              EQUAL(pszFetched, "BIQUADRATIC") ||
              EQUAL(pszFetched, "CUBIC") ||
              EQUAL(pszFetched, "AVERAGE4") ||
              EQUAL(pszFetched, "AVERAGE16")))
        {
            CPLError( CE_Warning, CPLE_IllegalArg, "Wrong resample method for pyramid (%s)", pszFetched);
        }

        poGRD->poGeoRaster->bGenPyramid = true;
        poGRD->poGeoRaster->sPyramidResampling = pszFetched;
    }

    pszFetched = CSLFetchNameValue( papszOptions, "GENPYRLEVELS" );

    if( pszFetched != NULL )
    {
        poGRD->poGeoRaster->bGenPyramid = true;
        poGRD->poGeoRaster->nPyramidLevels = atoi(pszFetched);
    }

    //  -------------------------------------------------------------------
    //  Return a new Dataset
    //  -------------------------------------------------------------------

    return (GDALDataset*) poGRD;
}

//  ---------------------------------------------------------------------------
//                                                                 CreateCopy()
//  ---------------------------------------------------------------------------

GDALDataset *GeoRasterDataset::CreateCopy( const char* pszFilename,
                                           GDALDataset* poSrcDS,
                                           int bStrict,
                                           char** papszOptions,
                                           GDALProgressFunc pfnProgress,
                                           void* pProgressData )
{
    (void) bStrict;

    int nBands = poSrcDS->GetRasterCount();
    if (nBands == 0)
    {
        CPLError( CE_Failure, CPLE_NotSupported, 
        "GeoRaster driver does not support source dataset with zero band.\n");
        return NULL;
    }

    GDALRasterBand* poBand = poSrcDS->GetRasterBand( 1 );
    GDALDataType    eType  = poBand->GetRasterDataType();

    //  -----------------------------------------------------------
    //  Create a GeoRaster on the server or select one to overwrite
    //  -----------------------------------------------------------

    GeoRasterDataset *poDstDS;

    poDstDS = (GeoRasterDataset *) GeoRasterDataset::Create( pszFilename,
        poSrcDS->GetRasterXSize(),
        poSrcDS->GetRasterYSize(),
        poSrcDS->GetRasterCount(),
        eType, papszOptions );

    if( poDstDS == NULL )
    {
        return NULL;
    }

    //  -----------------------------------------------------------
    //  Copy information to the dataset
    //  -----------------------------------------------------------

    double adfTransform[6];

    if ( poSrcDS->GetGeoTransform( adfTransform ) == CE_None )
    {
        if ( ! ( adfTransform[0] == 0.0 && 
                 adfTransform[1] == 1.0 &&
                 adfTransform[2] == 0.0 &&
                 adfTransform[3] == 0.0 &&
                 adfTransform[4] == 0.0 &&
                 adfTransform[5] == 1.0 ) ) 
        {
            poDstDS->SetGeoTransform( adfTransform );
        }
    }

    if( ! poDstDS->bForcedSRID ) /* forced by create option SRID */
    {
        poDstDS->SetProjection( poSrcDS->GetProjectionRef() );
    }

    // --------------------------------------------------------------------
    //      Copy RPC 
    // --------------------------------------------------------------------

    char **papszRPCMetadata = GDALGetMetadata( poSrcDS, "RPC" );

    if ( papszRPCMetadata != NULL )
    {
        poDstDS->poGeoRaster->phRPC = (GDALRPCInfo*) VSIMalloc( sizeof(GDALRPCInfo) );
        GDALExtractRPCInfo( papszRPCMetadata, poDstDS->poGeoRaster->phRPC );
    }

    // --------------------------------------------------------------------
    //      Copy information to the raster bands
    // --------------------------------------------------------------------

    int    bHasNoDataValue = FALSE;
    double dfNoDataValue = 0.0;
    double dfMin = 0.0, dfMax = 0.0, dfStdDev = 0.0, dfMean = 0.0;
    double dfMedian = 0.0, dfMode = 0.0;
    int    iBand = 0;

    for( iBand = 1; iBand <= poSrcDS->GetRasterCount(); iBand++ )
    {
        GDALRasterBand*      poSrcBand = poSrcDS->GetRasterBand( iBand );
        GeoRasterRasterBand* poDstBand = (GeoRasterRasterBand*) 
                                         poDstDS->GetRasterBand( iBand );

        // ----------------------------------------------------------------
        //  Copy Color Table
        // ----------------------------------------------------------------

        GDALColorTable* poColorTable = poSrcBand->GetColorTable(); 

        if( poColorTable )
        {
            poDstBand->SetColorTable( poColorTable );
        }

        // ----------------------------------------------------------------
        //  Copy statitics information, without median and mode
        // ----------------------------------------------------------------

        if( poSrcBand->GetStatistics( false, false, &dfMin, &dfMax,
            &dfMean, &dfStdDev ) == CE_None )
        {
            poDstBand->SetStatistics( dfMin, dfMax, dfMean, dfStdDev );

            /* That will not be recorded in the GeoRaster metadata since it
             * doesn't have median and mode, so those values are only useful
             * at runtime.
             */
        }

        // ----------------------------------------------------------------
        //  Copy statitics metadata information, including median and mode
        // ----------------------------------------------------------------

        const char *pszMin     = poSrcBand->GetMetadataItem( "STATISTICS_MINIMUM" );
        const char *pszMax     = poSrcBand->GetMetadataItem( "STATISTICS_MAXIMUM" );
        const char *pszMean    = poSrcBand->GetMetadataItem( "STATISTICS_MEAN" );
        const char *pszMedian  = poSrcBand->GetMetadataItem( "STATISTICS_MEDIAN" );
        const char *pszMode    = poSrcBand->GetMetadataItem( "STATISTICS_MODE" );
        const char *pszStdDev  = poSrcBand->GetMetadataItem( "STATISTICS_STDDEV" );
        const char *pszSkipFX  = poSrcBand->GetMetadataItem( "STATISTICS_SKIPFACTORX" );
        const char *pszSkipFY  = poSrcBand->GetMetadataItem( "STATISTICS_SKIPFACTORY" );

        if ( pszMin    != NULL && pszMax  != NULL && pszMean   != NULL &&
             pszMedian != NULL && pszMode != NULL && pszStdDev != NULL )
        {
            dfMin        = CPLScanDouble( pszMin, MAX_DOUBLE_STR_REP );
            dfMax        = CPLScanDouble( pszMax, MAX_DOUBLE_STR_REP );
            dfMean       = CPLScanDouble( pszMean, MAX_DOUBLE_STR_REP );
            dfMedian     = CPLScanDouble( pszMedian, MAX_DOUBLE_STR_REP );
            dfMode       = CPLScanDouble( pszMode, MAX_DOUBLE_STR_REP );

            if ( ! ( ( dfMin    > dfMax ) ||
                     ( dfMean   > dfMax ) || ( dfMean   < dfMin ) ||
                     ( dfMedian > dfMax ) || ( dfMedian < dfMin ) ||
                     ( dfMode   > dfMax ) || ( dfMode   < dfMin ) ) )
            {
                if ( ! pszSkipFX )
                {
                    pszSkipFX = pszSkipFY != NULL ? pszSkipFY : "1";
                }

                poDstBand->poGeoRaster->SetStatistics( iBand,
                                                       pszMin, pszMax, pszMean, 
                                                       pszMedian, pszMode,
                                                       pszStdDev, pszSkipFX );
            }
        }

        // ----------------------------------------------------------------
        //  Copy Raster Attribute Table (RAT)
        // ----------------------------------------------------------------

        GDALRasterAttributeTableH poRAT = GDALGetDefaultRAT( poSrcBand );

        if( poRAT != NULL )
        {
            poDstBand->SetDefaultRAT( (GDALRasterAttributeTable*) poRAT );
        }

        // ----------------------------------------------------------------
        //  Copy NoData Value
        // ----------------------------------------------------------------

        dfNoDataValue = poSrcBand->GetNoDataValue( &bHasNoDataValue );

        if( bHasNoDataValue )
        {
            poDstBand->SetNoDataValue( dfNoDataValue );
        }
    }

    // --------------------------------------------------------------------
    //  Copy actual imagery.
    // --------------------------------------------------------------------

    int nXSize = poDstDS->GetRasterXSize();
    int nYSize = poDstDS->GetRasterYSize();

    int nBlockXSize = 0;
    int nBlockYSize = 0;

    poDstDS->GetRasterBand( 1 )->GetBlockSize( &nBlockXSize, &nBlockYSize );

    void *pData = VSIMalloc( nBlockXSize * nBlockYSize *
        GDALGetDataTypeSize( eType ) / 8 );

    if( pData == NULL )
    {
        CPLError( CE_Failure, CPLE_OutOfMemory,
            "GeoRaster::CreateCopy : Out of memory " );
        delete poDstDS;
        return NULL;
    }

    int iYOffset = 0;
    int iXOffset = 0;
    int iXBlock  = 0;
    int iYBlock  = 0;
    int nBlockCols = 0;
    int nBlockRows = 0;
    CPLErr eErr = CE_None;

    int nPixelSize = GDALGetDataTypeSize( 
        poSrcDS->GetRasterBand(1)->GetRasterDataType() ) / 8;

    if( poDstDS->poGeoRaster->nBandBlockSize == 1)
    {
        // ----------------------------------------------------------------
        //  Band order
        // ----------------------------------------------------------------

        int nBandCount = poSrcDS->GetRasterCount();

        for( iBand = 1; iBand <= nBandCount; iBand++ )
        {
            GDALRasterBand *poSrcBand = poSrcDS->GetRasterBand( iBand );
            GDALRasterBand *poDstBand = poDstDS->GetRasterBand( iBand );

            for( iYOffset = 0, iYBlock = 0;
                 iYOffset < nYSize;
                 iYOffset += nBlockYSize, iYBlock++ )
            {

                for( iXOffset = 0, iXBlock = 0;
                     iXOffset < nXSize;
                     iXOffset += nBlockXSize, iXBlock++ )
                {

                    nBlockCols = MIN( nBlockXSize, nXSize - iXOffset );
                    nBlockRows = MIN( nBlockYSize, nYSize - iYOffset );

                    eErr = poSrcBand->RasterIO( GF_Read,
                        iXOffset, iYOffset,
                        nBlockCols, nBlockRows, pData,
                        nBlockCols, nBlockRows, eType,
                        nPixelSize,
                        nPixelSize * nBlockXSize );

                    if( eErr != CE_None )
                    {
                        return NULL;
                    }

                    eErr = poDstBand->WriteBlock( iXBlock, iYBlock, pData );

                    if( eErr != CE_None )
                    {
                        return NULL;
                    }
                }

                if( ( eErr == CE_None ) && ( ! pfnProgress(
                      ( ( iBand - 1) / (float) nBandCount ) +
                      ( iYOffset + nBlockRows ) / (float) (nYSize * nBandCount),
                      NULL, pProgressData ) ) )
                {
                    eErr = CE_Failure;
                    CPLError( CE_Failure, CPLE_UserInterrupt,
                        "User terminated CreateCopy()" );
                }
            }
        }
    }
    else
    {
        // ----------------------------------------------------------------
        //  Block order
        // ----------------------------------------------------------------

        poDstDS->poGeoRaster->SetWriteOnly( true );

        for( iYOffset = 0, iYBlock = 0;
             iYOffset < nYSize;
             iYOffset += nBlockYSize, iYBlock++ )
        {
            for( iXOffset = 0, iXBlock = 0;
                 iXOffset < nXSize;
                 iXOffset += nBlockXSize, iXBlock++ )
            {
                nBlockCols = MIN( nBlockXSize, nXSize - iXOffset );
                nBlockRows = MIN( nBlockYSize, nYSize - iYOffset );

                for( iBand = 1;
                     iBand <= poSrcDS->GetRasterCount();
                     iBand++ )
                {
                    GDALRasterBand *poSrcBand = poSrcDS->GetRasterBand( iBand );
                    GDALRasterBand *poDstBand = poDstDS->GetRasterBand( iBand );

                    eErr = poSrcBand->RasterIO( GF_Read,
                        iXOffset, iYOffset,
                        nBlockCols, nBlockRows, pData,
                        nBlockCols, nBlockRows, eType,
                        nPixelSize,
                        nPixelSize * nBlockXSize );

                    if( eErr != CE_None )
                    {
                        return NULL;
                    }

                    eErr = poDstBand->WriteBlock( iXBlock, iYBlock, pData );

                    if( eErr != CE_None )
                    {
                        return NULL;
                    }
                }

            }

            if( ( eErr == CE_None ) && ( ! pfnProgress(
                ( iYOffset + nBlockRows ) / (double) nYSize, NULL,
                    pProgressData ) ) )
            {
                eErr = CE_Failure;
                CPLError( CE_Failure, CPLE_UserInterrupt,
                    "User terminated CreateCopy()" );
            }
        }
    }

    CPLFree( pData );

    // --------------------------------------------------------------------
    //      Finalize
    // --------------------------------------------------------------------

    poDstDS->FlushCache();

    if( pfnProgress )
    {
        printf( "Ouput dataset: (georaster:%s/%s@%s,%s,%d) on %s%s,%s\n",
            poDstDS->poGeoRaster->poConnection->GetUser(),
            poDstDS->poGeoRaster->poConnection->GetPassword(),
            poDstDS->poGeoRaster->poConnection->GetServer(),
            poDstDS->poGeoRaster->sDataTable.c_str(),
            poDstDS->poGeoRaster->nRasterId,
            poDstDS->poGeoRaster->sSchema.c_str(),
            poDstDS->poGeoRaster->sTable.c_str(),
            poDstDS->poGeoRaster->sColumn.c_str() );
    }

    return poDstDS;
}

//  ---------------------------------------------------------------------------
//                                                                  IRasterIO()
//  ---------------------------------------------------------------------------

CPLErr GeoRasterDataset::IRasterIO( GDALRWFlag eRWFlag,
                                    int nXOff, int nYOff, int nXSize, int nYSize,
                                    void *pData, int nBufXSize, int nBufYSize,
                                    GDALDataType eBufType,
                                    int nBandCount, int *panBandMap,
                                    int nPixelSpace, int nLineSpace, int nBandSpace,
                                    void ** phMutex )

{
    if( poGeoRaster->nBandBlockSize > 1 )
    {
        return GDALDataset::BlockBasedRasterIO( eRWFlag,
            nXOff, nYOff, nXSize, nYSize,
            pData, nBufXSize, nBufYSize, eBufType,
            nBandCount, panBandMap, nPixelSpace,
            nLineSpace, nBandSpace, phMutex );
    }
    else
    {
        return GDALDataset::IRasterIO( eRWFlag,
            nXOff, nYOff, nXSize, nYSize,
            pData, nBufXSize, nBufYSize, eBufType,
            nBandCount, panBandMap,
            nPixelSpace, nLineSpace, nBandSpace, phMutex );
    }
}

//  ---------------------------------------------------------------------------
//                                                                 FlushCache()
//  ---------------------------------------------------------------------------

void GeoRasterDataset::FlushCache()
{
    GDALDataset::FlushCache();
}

//  ---------------------------------------------------------------------------
//                                                            GetGeoTransform()
//  ---------------------------------------------------------------------------

CPLErr GeoRasterDataset::GetGeoTransform( double *padfTransform )
{
    if( poGeoRaster->phRPC )
    {
        return CE_Failure;
    }

    if( poGeoRaster->nSRID == 0 )
    {
        return CE_Failure;
    }
    
    memcpy( padfTransform, adfGeoTransform, sizeof(double) * 6 );

    bGeoTransform = true;

    return CE_None;
}

//  ---------------------------------------------------------------------------
//                                                           GetProjectionRef()
//  ---------------------------------------------------------------------------

const char* GeoRasterDataset::GetProjectionRef( void )
{
    if( poGeoRaster->phRPC )
    {
        return "";
    }

    if( ! poGeoRaster->bIsReferenced )
    {
        return "";
    }

    if( poGeoRaster->nSRID == UNKNOWN_CRS || poGeoRaster->nSRID == 0 )
    {
        return "";
    }

    if( pszProjection )
    {
        return pszProjection;
    }

    OGRSpatialReference oSRS;

    // --------------------------------------------------------------------
    // Check if the SRID is a valid EPSG code
    // --------------------------------------------------------------------

    if( oSRS.importFromEPSG( poGeoRaster->nSRID ) == OGRERR_NONE )
    {
        /*
         * Ignores the WKT from Oracle and use the one from GDAL's
         * EPSG tables. That would ensure that other drivers/software
         * will recognizize the parameters.
         */

        if( oSRS.exportToWkt( &pszProjection ) == OGRERR_NONE )
        {
            return pszProjection;
        }
    }

    // --------------------------------------------------------------------
    // Try to interpreter the WKT text
    // --------------------------------------------------------------------

    char* pszWKText = CPLStrdup( poGeoRaster->sWKText );

    if( ! ( oSRS.importFromWkt( &pszWKText ) == OGRERR_NONE && oSRS.GetRoot() ) )
    {
        return "";
    }

    // ----------------------------------------------------------------
    // Decorate with EPSG Authority codes
    // ----------------------------------------------------------------

    oSRS.SetAuthority( oSRS.GetRoot()->GetValue(), "EPSG", poGeoRaster->nSRID );

    int nSpher = OWParseEPSG( oSRS.GetAttrValue("GEOGCS|DATUM|SPHEROID") );

    if( nSpher > 0 )
    {
        oSRS.SetAuthority( "GEOGCS|DATUM|SPHEROID", "EPSG", nSpher );
    }

    int nDatum = OWParseEPSG( oSRS.GetAttrValue("GEOGCS|DATUM") );

    if( nDatum > 0 )
    {
        oSRS.SetAuthority( "GEOGCS|DATUM", "EPSG", nDatum );
    }

    // ----------------------------------------------------------------
    // Checks for Projection info
    // ----------------------------------------------------------------

    const char *pszProjName = oSRS.GetAttrValue( "PROJECTION" );

    if( pszProjName )
    {
        int nProj = OWParseEPSG( pszProjName );

        // ----------------------------------------------------------------
        // Decorate with EPSG Authority
        // ----------------------------------------------------------------

        if( nProj > 0 )
        {
            oSRS.SetAuthority( "PROJECTION", "EPSG", nProj );
        }

        // ----------------------------------------------------------------
        // Translate projection names to GDAL's standards
        // ----------------------------------------------------------------

        if ( EQUAL( pszProjName, "Transverse Mercator" ) )
        {
            oSRS.SetProjection( SRS_PT_TRANSVERSE_MERCATOR );
        }
        else if ( EQUAL( pszProjName, "Albers Conical Equal Area" ) )
        {
            oSRS.SetProjection( SRS_PT_ALBERS_CONIC_EQUAL_AREA );
        }
        else if ( EQUAL( pszProjName, "Azimuthal Equidistant" ) )
        {
            oSRS.SetProjection( SRS_PT_AZIMUTHAL_EQUIDISTANT );
        }
        else if ( EQUAL( pszProjName, "Miller Cylindrical" ) )
        {
            oSRS.SetProjection( SRS_PT_MILLER_CYLINDRICAL );
        }
        else if ( EQUAL( pszProjName, "Hotine Oblique Mercator" ) )
        {
            oSRS.SetProjection( SRS_PT_HOTINE_OBLIQUE_MERCATOR );
        }
        else if ( EQUAL( pszProjName, "Wagner IV" ) )
        {
            oSRS.SetProjection( SRS_PT_WAGNER_IV );
        }
        else if ( EQUAL( pszProjName, "Wagner VII" ) )
        {
            oSRS.SetProjection( SRS_PT_WAGNER_VII );
        }
        else if ( EQUAL( pszProjName, "Eckert IV" ) )
        {
            oSRS.SetProjection( SRS_PT_ECKERT_IV );
        }
        else if ( EQUAL( pszProjName, "Eckert VI" ) )
        {
            oSRS.SetProjection( SRS_PT_ECKERT_VI );
        }
        else if ( EQUAL( pszProjName, "New Zealand Map Grid" ) )
        {
            oSRS.SetProjection( SRS_PT_NEW_ZEALAND_MAP_GRID );
        }
        else if ( EQUAL( pszProjName, "Lambert Conformal Conic" ) )
        {
            oSRS.SetProjection( SRS_PT_LAMBERT_CONFORMAL_CONIC_1SP );
            //?? One ot two parameters?
        }
        else if ( EQUAL( pszProjName, "Lambert Azimuthal Equal Area" ) )
        {
            oSRS.SetProjection( SRS_PT_LAMBERT_AZIMUTHAL_EQUAL_AREA );
        }
        else if ( EQUAL( pszProjName, "Van der Grinten" ) )
        {
            oSRS.SetProjection( SRS_PT_VANDERGRINTEN );
        }
        else if ( EQUAL(
            pszProjName, "Lambert Conformal Conic (Belgium 1972)" ) )
        {
            oSRS.SetProjection( SRS_PT_LAMBERT_CONFORMAL_CONIC_2SP_BELGIUM );
        }
        else if ( EQUAL( pszProjName, "Cylindrical Equal Area" ) )
        {
            oSRS.SetProjection( SRS_PT_CYLINDRICAL_EQUAL_AREA );
        }
        else if ( EQUAL( pszProjName, "Interrupted Goode Homolosine" ) )
        {
            oSRS.SetProjection( SRS_PT_GOODE_HOMOLOSINE );
        }
    }

    oSRS.exportToWkt( &pszProjection );

    return pszProjection;
}

//  ---------------------------------------------------------------------------
//                                                            SetGeoTransform()
//  ---------------------------------------------------------------------------

CPLErr GeoRasterDataset::SetGeoTransform( double *padfTransform )
{
    memcpy( adfGeoTransform, padfTransform, sizeof( double ) * 6 );

    poGeoRaster->dfXCoefficient[0] = adfGeoTransform[1];
    poGeoRaster->dfXCoefficient[1] = adfGeoTransform[2];
    poGeoRaster->dfXCoefficient[2] = adfGeoTransform[0];
    poGeoRaster->dfYCoefficient[0] = adfGeoTransform[4];
    poGeoRaster->dfYCoefficient[1] = adfGeoTransform[5];
    poGeoRaster->dfYCoefficient[2] = adfGeoTransform[3];

    bGeoTransform = true;
    
    return CE_None;
}

//  ---------------------------------------------------------------------------
//                                                              SetProjection()
//  ---------------------------------------------------------------------------

CPLErr GeoRasterDataset::SetProjection( const char *pszProjString )
{
    OGRSpatialReference oSRS;

    char* pszWKT = CPLStrdup( pszProjString );

    OGRErr eOGRErr = oSRS.importFromWkt( &pszWKT );

    if( eOGRErr != OGRERR_NONE )
    {
        poGeoRaster->SetGeoReference( DEFAULT_CRS );

        return CE_Failure;
    }

    // --------------------------------------------------------------------
    // Try to extract EPGS authority code
    // --------------------------------------------------------------------

    const char *pszAuthName = NULL, *pszAuthCode = NULL;

    if( oSRS.IsGeographic() )
    {
        pszAuthName = oSRS.GetAuthorityName( "GEOGCS" );
        pszAuthCode = oSRS.GetAuthorityCode( "GEOGCS" );
    }
    else if( oSRS.IsProjected() )
    {
        pszAuthName = oSRS.GetAuthorityName( "PROJCS" );
        pszAuthCode = oSRS.GetAuthorityCode( "PROJCS" );
    }

    if( pszAuthName != NULL && pszAuthCode != NULL )
    {
        if( EQUAL( pszAuthName, "Oracle" ) || 
            EQUAL( pszAuthName, "EPSG" ) )
        {
            poGeoRaster->SetGeoReference( atoi( pszAuthCode ) );
            return CE_None;
        }
    }

    // ----------------------------------------------------------------
    // Convert SRS into old style format (SF-SQL 1.0)
    // ----------------------------------------------------------------

    OGRSpatialReference *poSRS2 = oSRS.Clone();
    
    poSRS2->StripCTParms();

    double dfAngularUnits = poSRS2->GetAngularUnits( NULL );
    
    if( fabs(dfAngularUnits - 0.0174532925199433) < 0.0000000000000010 )
    {
        /* match the precision used on Oracle for that particular value */

        poSRS2->SetAngularUnits( "Decimal Degree", 0.0174532925199433 );
    }

    char* pszCloneWKT = NULL;

    if( poSRS2->exportToWkt( &pszCloneWKT ) != OGRERR_NONE )
    {
        delete poSRS2;
        return CE_Failure;
    }
    
    // --------------------------------------------------------------------
    // Search by simplified WKT or insert it as a user defined
    // --------------------------------------------------------------------

    OWConnection* poConnection  = poGeoRaster->poConnection;
    OWStatement* poStmt = NULL;
    int nMaxSRID = 0;

    poStmt = poConnection->CreateStatement( CPLSPrintf(
        "DECLARE\n"
        "  MAX_SRID NUMBER := 0;\n"
        "BEGIN\n"
        "  SELECT SRID INTO MAX_SRID FROM MDSYS.CS_SRS WHERE WKTEXT = '%s';\n"
        "  EXCEPTION\n"
        "    WHEN no_data_found THEN\n"
        "      SELECT MAX(SRID) INTO MAX_SRID FROM MDSYS.CS_SRS;\n"
        "      MAX_SRID := MAX_SRID + 1;\n"
        "      INSERT INTO MDSYS.CS_SRS (SRID, WKTEXT, CS_NAME)\n"
        "        VALUES (MAX_SRID, '%s', '%s');\n"
        "END;",
            pszCloneWKT,
            pszCloneWKT,
            oSRS.GetRoot()->GetChild(0)->GetValue() ) );

    poStmt->Define( &nMaxSRID );

    CPLErr eError = CE_None;

    if( poStmt->Execute() )
    {
        poGeoRaster->SetGeoReference( nMaxSRID ); //TODO change that method
        poGeoRaster->sWKText = pszCloneWKT;
    }
    else
    {
        poGeoRaster->SetGeoReference( UNKNOWN_CRS );
        poGeoRaster->sWKText = "";

        CPLError( CE_Warning, CPLE_UserInterrupt,
            "Insufficient privileges to insert reference system to "
            "MDSYS.CS_SRS table." );
        eError = CE_Warning;
    }

    CPLFree( pszCloneWKT );
    
    return eError;
}

/************************************************************************/
/*                      GetMetadataDomainList()                         */
/************************************************************************/

char **GeoRasterDataset::GetMetadataDomainList()
{
    return BuildMetadataDomainList(GDALDataset::GetMetadataDomainList(),
                                   TRUE,
                                   "SUBDATASETS", NULL);
}

//  ---------------------------------------------------------------------------
//                                                                GetMetadata()
//  ---------------------------------------------------------------------------

char **GeoRasterDataset::GetMetadata( const char *pszDomain )
{
    if( pszDomain != NULL && EQUALN( pszDomain, "SUBDATASETS", 11 ) )
        return papszSubdatasets;
    else
        return GDALDataset::GetMetadata( pszDomain );
}

//  ---------------------------------------------------------------------------
//                                                                     Delete()
//  ---------------------------------------------------------------------------

CPLErr GeoRasterDataset::Delete( const char* pszFilename )
{
    (void) pszFilename;
/***
    GeoRasterDataset* poGRD = NULL;

    poGRD = (GeoRasterDataset*) GDALOpen( pszFilename, GA_Update );

    if( ! poGRD )
    {
        return CE_Failure;
    }

    if( ! poGRD->poGeoRaster->Delete() )
    {
        return CE_Failure;
    }
***/
    return CE_None;
}

//  ---------------------------------------------------------------------------
//                                                             SetSubdatasets()
//  ---------------------------------------------------------------------------

void GeoRasterDataset::SetSubdatasets( GeoRasterWrapper* poGRW )
{
    OWConnection* poConnection  = poGRW->poConnection;
    OWStatement* poStmt = NULL;

    //  -----------------------------------------------------------
    //  List all the GeoRaster Tables of that User/Database
    //  -----------------------------------------------------------

    if( poGRW->sTable.empty() &&
        poGRW->sColumn.empty() )
    {
        poStmt = poConnection->CreateStatement( 
            "SELECT   DISTINCT TABLE_NAME, OWNER FROM ALL_SDO_GEOR_SYSDATA\n"
            "  ORDER  BY TABLE_NAME ASC" );
        
        char szTable[OWNAME];
        char szOwner[OWNAME];

        poStmt->Define( szTable );
        poStmt->Define( szOwner );

        if( poStmt->Execute() )
        {
            int nCount = 1;

            do
            {
                papszSubdatasets = CSLSetNameValue( papszSubdatasets,
                    CPLSPrintf( "SUBDATASET_%d_NAME", nCount ),
                    CPLSPrintf( "geor:%s/%s@%s,%s.%s",
                        poConnection->GetUser(), poConnection->GetPassword(),
                        poConnection->GetServer(), szOwner, szTable ) );

                papszSubdatasets = CSLSetNameValue( papszSubdatasets,
                    CPLSPrintf( "SUBDATASET_%d_DESC", nCount ),
                    CPLSPrintf( "%s.Table=%s", szOwner, szTable ) );

                nCount++;
            }
            while( poStmt->Fetch() );
        }

        return;
    }

    //  -----------------------------------------------------------
    //  List all the GeoRaster Columns of that Table
    //  -----------------------------------------------------------

    if( ! poGRW->sTable.empty() &&
          poGRW->sColumn.empty() )
    {
        poStmt = poConnection->CreateStatement( CPLSPrintf(
            "SELECT   DISTINCT COLUMN_NAME, OWNER FROM ALL_SDO_GEOR_SYSDATA\n"
            "  WHERE  TABLE_NAME = UPPER('%s')\n"
            "  ORDER  BY COLUMN_NAME ASC",
                poGRW->sTable.c_str() ) );

        char szColumn[OWNAME];
        char szOwner[OWNAME];

        poStmt->Define( szColumn );
        poStmt->Define( szOwner );
        
        if( poStmt->Execute() )
        {
            int nCount = 1;

            do
            {
                papszSubdatasets = CSLSetNameValue( papszSubdatasets,
                    CPLSPrintf( "SUBDATASET_%d_NAME", nCount ),
                    CPLSPrintf( "geor:%s/%s@%s,%s.%s,%s",
                        poConnection->GetUser(), poConnection->GetPassword(),
                        poConnection->GetServer(), szOwner,
                        poGRW->sTable.c_str(), szColumn ) );

                papszSubdatasets = CSLSetNameValue( papszSubdatasets,
                    CPLSPrintf( "SUBDATASET_%d_DESC", nCount ),
                    CPLSPrintf( "Table=%s.%s Column=%s", szOwner,
                        poGRW->sTable.c_str(), szColumn ) );

                nCount++;
            }
            while( poStmt->Fetch() );
        }
        
        return;
    }

    //  -----------------------------------------------------------
    //  List all the rows that contains GeoRaster on Table/Column/Where
    //  -----------------------------------------------------------

    CPLString osAndWhere = "";

    if( ! poGRW->sWhere.empty() )
    {
        osAndWhere = CPLSPrintf( "AND %s", poGRW->sWhere.c_str() );
    }

    poStmt = poConnection->CreateStatement( CPLSPrintf(
        "SELECT T.%s.RASTERDATATABLE, T.%s.RASTERID, \n"
        "  extractValue(t.%s.metadata, "
"'/georasterMetadata/rasterInfo/dimensionSize[@type=\"ROW\"]/size','%s'),\n"
        "  extractValue(t.%s.metadata, "
"'/georasterMetadata/rasterInfo/dimensionSize[@type=\"COLUMN\"]/size','%s'),\n"
        "  extractValue(t.%s.metadata, "
"'/georasterMetadata/rasterInfo/dimensionSize[@type=\"BAND\"]/size','%s'),\n"
        "  extractValue(t.%s.metadata, "
"'/georasterMetadata/rasterInfo/cellDepth','%s'),\n"
        "  extractValue(t.%s.metadata, "
"'/georasterMetadata/spatialReferenceInfo/SRID','%s')\n"
        "  FROM   %s%s T\n"
        "  WHERE  %s IS NOT NULL %s\n"
        "  ORDER  BY T.%s.RASTERDATATABLE ASC,\n"
        "            T.%s.RASTERID ASC",
        poGRW->sColumn.c_str(), poGRW->sColumn.c_str(),
        poGRW->sColumn.c_str(), OW_XMLNS,
        poGRW->sColumn.c_str(), OW_XMLNS,
        poGRW->sColumn.c_str(), OW_XMLNS,
        poGRW->sColumn.c_str(), OW_XMLNS,
        poGRW->sColumn.c_str(), OW_XMLNS,
        poGRW->sSchema.c_str(), poGRW->sTable.c_str(),
        poGRW->sColumn.c_str(), osAndWhere.c_str(),
        poGRW->sColumn.c_str(), poGRW->sColumn.c_str() ) );

    char szDataTable[OWNAME];
    char szRasterId[OWNAME];
    char szRows[OWNAME];
    char szColumns[OWNAME];
    char szBands[OWNAME];
    char szCellDepth[OWNAME];
    char szSRID[OWNAME];

    poStmt->Define( szDataTable );
    poStmt->Define( szRasterId );
    poStmt->Define( szRows );
    poStmt->Define( szColumns );
    poStmt->Define( szBands );
    poStmt->Define( szCellDepth );
    poStmt->Define( szSRID );

    if( poStmt->Execute() )
    {
        int nCount = 1;

        do
        {
            papszSubdatasets = CSLSetNameValue( papszSubdatasets,
                CPLSPrintf( "SUBDATASET_%d_NAME", nCount ),
                CPLSPrintf( "geor:%s/%s@%s,%s,%s",
                    poConnection->GetUser(), poConnection->GetPassword(),
                    poConnection->GetServer(), szDataTable, szRasterId ) );

            const char* pszXBands = "";

            if( ! EQUAL( szBands, "" ) )
            {
                pszXBands = CPLSPrintf( "x%s", szBands );
            }

            papszSubdatasets = CSLSetNameValue( papszSubdatasets,
                CPLSPrintf( "SUBDATASET_%d_DESC", nCount ),
                CPLSPrintf( "[%sx%s%s] CellDepth=%s SRID=%s",
                    szRows, szColumns, pszXBands,
                    szCellDepth, szSRID ) );

            nCount++;
        }
        while( poStmt->Fetch() );
    }
}

//  ---------------------------------------------------------------------------
//                                                                    SetGCPs()
//  ---------------------------------------------------------------------------

CPLErr GeoRasterDataset::SetGCPs( int, const GDAL_GCP *, const char * )
{
    return CE_None;
}

//  ---------------------------------------------------------------------------
//                                                           GetGCPProjection()
//  ---------------------------------------------------------------------------

const char* GeoRasterDataset::GetGCPProjection()

{
    if( nGCPCount > 0 )
        return pszProjection;
    else
        return "";
}

//  ---------------------------------------------------------------------------
//                                                            IBuildOverviews()
//  ---------------------------------------------------------------------------

CPLErr GeoRasterDataset::IBuildOverviews( const char* pszResampling,
                                          int nOverviews,
                                          int* panOverviewList,
                                          int nListBands,
                                          int* panBandList,
                                          GDALProgressFunc pfnProgress,
                                          void* pProgressData )
{
    (void) panBandList;
    (void) nListBands;

    //  ---------------------------------------------------------------
    //  Can't update on read-only access mode
    //  ---------------------------------------------------------------

    if( GetAccess() != GA_Update )
    {
        CPLError( CE_Failure, CPLE_AppDefined,
            "Can't build overviews/pyramids on read-only access." );
        return CE_Failure;
    }

    //  ---------------------------------------------------------------
    //  Uses internal sdo_generatePyramid at PL/SQL?
    //  ---------------------------------------------------------------

    bool bInternal = true;

    const char *pszGEOR_INTERNAL_PYR = CPLGetConfigOption( "GEOR_INTERNAL_PYR",
        "YES" );

    if( EQUAL(pszGEOR_INTERNAL_PYR, "NO") )
    {
        bInternal = false;
    }
        
    //  -----------------------------------------------------------
    //  Pyramids applies to the whole dataset not to a specific band
    //  -----------------------------------------------------------

    if( nBands < GetRasterCount())
    {
        CPLError( CE_Failure, CPLE_AppDefined,
            "Invalid GeoRaster Pyramids band selection" );
        return CE_Failure;
    }

    //  ---------------------------------------------------------------
    //  Initialize progress reporting
    //  ---------------------------------------------------------------

    if( ! pfnProgress( 0.1, NULL, pProgressData ) )
    {
        CPLError( CE_Failure, CPLE_UserInterrupt, "User terminated" );
        return CE_Failure;
    }

    //  ---------------------------------------------------------------
    //  Clear existing overviews
    //  ---------------------------------------------------------------

    if( nOverviews == 0 )
    {
        poGeoRaster->DeletePyramid();
        return CE_None;
    }

    //  -----------------------------------------------------------
    //  Pyramids levels can not be treated individually
    //  -----------------------------------------------------------

    if( nOverviews > 0 )
    {
        int i;
        for( i = 1; i < nOverviews; i++ )
        {
            //  -----------------------------------------------------------
            //  Power of 2, starting on 2, e.g. 2, 4, 8, 16, 32, 64, 128
            //  -----------------------------------------------------------

            if( panOverviewList[0] != 2 ||
              ( panOverviewList[i] != panOverviewList[i-1] * 2 ) )
            {
                CPLError( CE_Failure, CPLE_AppDefined,
                    "Invalid GeoRaster Pyramids levels." );        
                return CE_Failure;
            }
        }
    }

    //  -----------------------------------------------------------
    //  Re-sampling method: 
    //    NN, BILINEAR, AVERAGE4, AVERAGE16 and CUBIC
    //  -----------------------------------------------------------

    char szMethod[OWNAME];

    if( EQUAL( pszResampling, "NEAREST" ) )
    {
        strcpy( szMethod, "NN" );
    }
    else if( EQUALN( pszResampling, "AVERAGE", 7 ) )
    {
        strcpy( szMethod, "AVERAGE4" );
    }
    else
    {
        CPLError( CE_Failure, CPLE_AppDefined, "Invalid resampling method" );
        return CE_Failure;
    }

    //  -----------------------------------------------------------
    //  Generate pyramids on poGeoRaster
    //  -----------------------------------------------------------

    if( ! poGeoRaster->GeneratePyramid( nOverviews, szMethod, bInternal ) )
    {
        CPLError( CE_Failure, CPLE_AppDefined, "Error generating pyramid" );
        return CE_Failure;
    }

    //  -----------------------------------------------------------
    //  If Pyramid was done internally on the server exit here
    //  -----------------------------------------------------------
    
    if( bInternal )
    {
        pfnProgress( 1 , NULL, pProgressData );
        return CE_None;
    }

    //  -----------------------------------------------------------
    //  Load the pyramids data using GDAL methods
    //  -----------------------------------------------------------

    CPLErr eErr = CE_None;

    int i = 0;

    for( i = 0; i < nBands; i++ )
    {
        GeoRasterRasterBand* poBand = (GeoRasterRasterBand*) papoBands[i];

        //  -------------------------------------------------------
        //  Clean up previous overviews
        //  -------------------------------------------------------

        int j = 0;

        if( poBand->nOverviewCount && poBand->papoOverviews )
        {
            for( j = 0; j < poBand->nOverviewCount; j++ )
            {
                delete poBand->papoOverviews[j];
            }
            CPLFree( poBand->papoOverviews );
        }

        //  -------------------------------------------------------
        //  Create new band's overviews list
        //  -------------------------------------------------------

        poBand->nOverviewCount = poGeoRaster->nPyramidMaxLevel;
        poBand->papoOverviews  = (GeoRasterRasterBand**) VSIMalloc(
                sizeof(GeoRasterRasterBand*) * poBand->nOverviewCount );

        for( j = 0; j < poBand->nOverviewCount; j++ )
        {
          poBand->papoOverviews[j] = new GeoRasterRasterBand(
                (GeoRasterDataset*) this, ( i + 1 ), ( j + 1 ) );
        }
    }

    //  -----------------------------------------------------------
    //  Load band's overviews
    //  -----------------------------------------------------------

    for( i = 0; i < nBands; i++ )
    {
        GeoRasterRasterBand* poBand = (GeoRasterRasterBand*) papoBands[i];

        void *pScaledProgressData = GDALCreateScaledProgress( 
            i / (double) nBands, ( i + 1) / (double) nBands, 
            pfnProgress, pProgressData );

        eErr = GDALRegenerateOverviews(
            (GDALRasterBandH) poBand,
            poBand->nOverviewCount,
            (GDALRasterBandH*) poBand->papoOverviews,
            pszResampling,
            GDALScaledProgress,
            pScaledProgressData );

        GDALDestroyScaledProgress( pScaledProgressData );
    }

    return eErr;
}

//  ---------------------------------------------------------------------------
//                                                             CreateMaskBand()
//  ---------------------------------------------------------------------------

CPLErr GeoRasterDataset::CreateMaskBand( int nFlags )
{
    (void) nFlags;

    if( ! poGeoRaster->InitializeMask( DEFAULT_BMP_MASK,
            poGeoRaster->nRowBlockSize,
            poGeoRaster->nColumnBlockSize,
            poGeoRaster->nTotalRowBlocks,
            poGeoRaster->nTotalColumnBlocks,
            poGeoRaster->nTotalBandBlocks ) )
    {
        return CE_Failure;
    }
    
    poGeoRaster->bHasBitmapMask = true;

    return CE_None;
}

/*****************************************************************************/
/*                          GDALRegister_GEOR                                */
/*****************************************************************************/

void CPL_DLL GDALRegister_GEOR()
{
    GDALDriver* poDriver;

    if (! GDAL_CHECK_VERSION("GeoRaster driver"))
        return;

    if( GDALGetDriverByName( "GeoRaster" ) == NULL )
    {
        poDriver = new GDALDriver();

        poDriver->SetDescription(  "GeoRaster" );
        poDriver->SetMetadataItem( GDAL_DCAP_RASTER, "YES" );
        poDriver->SetMetadataItem( GDAL_DMD_LONGNAME,
                                   "Oracle Spatial GeoRaster" );
        poDriver->SetMetadataItem( GDAL_DMD_HELPTOPIC, "frmt_georaster.html" );
        poDriver->SetMetadataItem( GDAL_DMD_SUBDATASETS, "YES" );
        poDriver->SetMetadataItem( GDAL_DMD_CREATIONDATATYPES,
                                   "Byte UInt16 Int16 UInt32 Int32 Float32 "
                                   "Float64 CFloat32 CFloat64" );
        poDriver->SetMetadataItem( GDAL_DMD_CREATIONOPTIONLIST,
"<CreationOptionList>"
"  <Option name='DESCRIPTION' type='string' description='Table Description'/>"
"  <Option name='INSERT'      type='string' description='Column Values'/>"
"  <Option name='BLOCKXSIZE'  type='int'    description='Column Block Size' "
                                           "default='512'/>"
"  <Option name='BLOCKYSIZE'  type='int'    description='Row Block Size' "
                                           "default='512'/>"
"  <Option name='BLOCKBSIZE'  type='int'    description='Band Block Size'/>"
"  <Option name='BLOCKING'    type='string-select' default='YES'>"
"       <Value>YES</Value>"
"       <Value>NO</Value>"
"       <Value>OPTIMALPADDING</Value>"
"  </Option>"
"  <Option name='SRID'        type='int'    description='Overwrite EPSG code'/>"
"  <Option name='GENPYRAMID'  type='string-select' "
" description='Generate Pyramid, inform resampling method'>"
"       <Value>NN</Value>"
"       <Value>BILINEAR</Value>"
"       <Value>BIQUADRATIC</Value>"
"       <Value>CUBIC</Value>"
"       <Value>AVERAGE4</Value>"
"       <Value>AVERAGE16</Value>"
"  </Option>"
"  <Option name='GENPYRLEVELS'  type='int'  description='Number of pyramid level to generate'/>"
"  <Option name='OBJECTTABLE' type='boolean' "
                                           "description='Create RDT as object table'/>"
"  <Option name='SPATIALEXTENT' type='boolean' "
                                           "description='Generate Spatial Extent' "
                                           "default='TRUE'/>"
"  <Option name='EXTENTSRID'  type='int'    description='Spatial ExtentSRID code'/>"
"  <Option name='COORDLOCATION'    type='string-select' default='CENTER'>"
"       <Value>CENTER</Value>"
"       <Value>UPPERLEFT</Value>"
"  </Option>"
"  <Option name='VATNAME'     type='string' description='Value Attribute Table Name'/>"
"  <Option name='NBITS'       type='int'    description='BITS for sub-byte "
                                           "data types (1,2,4) bits'/>"
"  <Option name='INTERLEAVE'  type='string-select'>"
"       <Value>BSQ</Value>"
"       <Value>BIP</Value>"
"       <Value>BIL</Value>"
"   </Option>"
"  <Option name='COMPRESS'    type='string-select'>"
"       <Value>NONE</Value>"
"       <Value>JPEG-B</Value>"
"       <Value>JPEG-F</Value>"
"       <Value>DEFLATE</Value>"
"  </Option>"
"  <Option name='QUALITY'     type='int'    description='JPEG quality 0..100' "
                                           "default='75'/>"
"</CreationOptionList>" );

        poDriver->pfnOpen       = GeoRasterDataset::Open;
        poDriver->pfnCreate     = GeoRasterDataset::Create;
        poDriver->pfnCreateCopy = GeoRasterDataset::CreateCopy;
        poDriver->pfnIdentify   = GeoRasterDataset::Identify;
        poDriver->pfnDelete     = GeoRasterDataset::Delete;

        GetGDALDriverManager()->RegisterDriver( poDriver );
    }
}
=======
/******************************************************************************
 * $Id: $
 *
 * Name:     georaster_dataset.cpp
 * Project:  Oracle Spatial GeoRaster Driver
 * Purpose:  Implement GeoRasterDataset Methods
 * Author:   Ivan Lucena [ivan.lucena at oracle.com]
 *
 ******************************************************************************
 * Copyright (c) 2008, Ivan Lucena <ivan dot lucena at oracle dot com>
 * Copyright (c) 2013, Even Rouault <even dot rouault at mines-paris dot org>
 *
 * Permission is hereby granted, free of charge, to any person obtaining a
 * copy of this software and associated documentation files ( the "Software" ),
 * to deal in the Software without restriction, including without limitation
 * the rights to use, copy, modify, merge, publish, distribute, sublicense,
 * and/or sell copies of the Software, and to permit persons to whom the
 * Software is furnished to do so, subject to the following conditions:
 *
 * The above copyright notice and this permission notice shall be included
 * in all copies or substantial portions of the Software.
 *
 * THE SOFTWARE IS PROVIDED "AS IS", WITHOUT WARRANTY OF ANY KIND, EXPRESS
 * OR IMPLIED, INCLUDING BUT NOT LIMITED TO THE WARRANTIES OF MERCHANTABILITY,
 * FITNESS FOR A PARTICULAR PURPOSE AND NONINFRINGEMENT. IN NO EVENT SHALL
 * THE AUTHORS OR COPYRIGHT HOLDERS BE LIABLE FOR ANY CLAIM, DAMAGES OR OTHER
 * LIABILITY, WHETHER IN AN ACTION OF CONTRACT, TORT OR OTHERWISE, ARISING
 * FROM, OUT OF OR IN CONNECTION WITH THE SOFTWARE OR THE USE OR OTHER
 * DEALINGS IN THE SOFTWARE.
 *****************************************************************************/

#include "cpl_error.h"

#include "ogr_spatialref.h"

#include "gdal.h"
#include "gdal_priv.h"
#include "georaster_priv.h"

CPL_C_START
void CPL_DLL GDALRegister_GEOR(void);
CPL_C_END

//  ---------------------------------------------------------------------------
//                                                           GeoRasterDataset()
//  ---------------------------------------------------------------------------

GeoRasterDataset::GeoRasterDataset()
{
    bGeoTransform       = false;
    bForcedSRID         = false;
    poGeoRaster         = NULL;
    papszSubdatasets    = NULL;
    adfGeoTransform[0]  = 0.0;
    adfGeoTransform[1]  = 1.0;
    adfGeoTransform[2]  = 0.0;
    adfGeoTransform[3]  = 0.0;
    adfGeoTransform[4]  = 0.0;
    adfGeoTransform[5]  = 1.0;
    pszProjection       = NULL;
    nGCPCount           = 0;
    pasGCPList          = NULL;
    poMaskBand          = NULL;
    bApplyNoDataArray   = false;
}

//  ---------------------------------------------------------------------------
//                                                          ~GeoRasterDataset()
//  ---------------------------------------------------------------------------

GeoRasterDataset::~GeoRasterDataset()
{
    FlushCache();

    if( nGCPCount > 0 )
    {
        GDALDeinitGCPs( nGCPCount, pasGCPList );
        CPLFree( pasGCPList );
    }

    delete poGeoRaster;

    if( poMaskBand )
    {
        delete poMaskBand;
    }
    
    CPLFree( pszProjection );
    CSLDestroy( papszSubdatasets );
}

//  ---------------------------------------------------------------------------
//                                                                   Identify()
//  ---------------------------------------------------------------------------

int GeoRasterDataset::Identify( GDALOpenInfo* poOpenInfo )
{
    //  -------------------------------------------------------------------
    //  Verify georaster prefix
    //  -------------------------------------------------------------------

    char* pszFilename = poOpenInfo->pszFilename;

    if( EQUALN( pszFilename, "georaster:", 10 ) == false &&
        EQUALN( pszFilename, "geor:", 5 )       == false )
    {
        return false;
    }

    return true;
}

//  ---------------------------------------------------------------------------
//                                                                       Open()
//  ---------------------------------------------------------------------------

GDALDataset* GeoRasterDataset::Open( GDALOpenInfo* poOpenInfo )
{
    //  -------------------------------------------------------------------
    //  It shouldn't have an open file pointer
    //  -------------------------------------------------------------------

    if( poOpenInfo->fpL != NULL )
    {
        return NULL;
    }

    //  -------------------------------------------------------------------
    //  Check identification string and usage
    //  -------------------------------------------------------------------

    if( ! Identify( poOpenInfo ) )
    {
        return NULL;
    }

    //  -------------------------------------------------------------------
    //  Create a GeoRaster wrapper object
    //  -------------------------------------------------------------------

    GeoRasterWrapper* poGRW = GeoRasterWrapper::Open(
            poOpenInfo->pszFilename,
            poOpenInfo->eAccess == GA_Update );

    if( ! poGRW )
    {
        return NULL;
    }

    //  -------------------------------------------------------------------
    //  Create a corresponding GDALDataset
    //  -------------------------------------------------------------------

    GeoRasterDataset *poGRD;

    poGRD = new GeoRasterDataset();

    if( ! poGRD )
    {
        return NULL;
    }

    poGRD->eAccess     = poOpenInfo->eAccess;
    poGRD->poGeoRaster = poGRW;

    //  -------------------------------------------------------------------
    //  List Subdatasets
    //  -------------------------------------------------------------------

    if( ! poGRW->bUniqueFound )
    {
        if( poGRD->eAccess == GA_ReadOnly )
        {
            poGRD->SetSubdatasets( poGRW );

            if( CSLCount( poGRD->papszSubdatasets ) == 0 )
            {
                delete poGRD;
                poGRD = NULL;
            }
        }
        return (GDALDataset*) poGRD;
    }

    //  -------------------------------------------------------------------
    //  Assign GeoRaster information
    //  -------------------------------------------------------------------

    poGRD->poGeoRaster   = poGRW;
    poGRD->nRasterXSize  = poGRW->nRasterColumns;
    poGRD->nRasterYSize  = poGRW->nRasterRows;
    poGRD->nBands        = poGRW->nRasterBands;

    if( poGRW->bIsReferenced )
    {
        poGRD->adfGeoTransform[1] = poGRW->dfXCoefficient[0];
        poGRD->adfGeoTransform[2] = poGRW->dfXCoefficient[1];
        poGRD->adfGeoTransform[0] = poGRW->dfXCoefficient[2];
        poGRD->adfGeoTransform[4] = poGRW->dfYCoefficient[0];
        poGRD->adfGeoTransform[5] = poGRW->dfYCoefficient[1];
        poGRD->adfGeoTransform[3] = poGRW->dfYCoefficient[2];
    }

    //  -------------------------------------------------------------------
    //  Copy RPC values to RPC metadata domain
    //  -------------------------------------------------------------------

    if( poGRW->phRPC )
    {
        char **papszRPC_MD = RPCInfoToMD( poGRW->phRPC );
        char **papszSanitazed = NULL;

        int i = 0;
        int n = CSLCount( papszRPC_MD );

        for( i = 0; i < n; i++ )
        {
            if ( EQUALN( papszRPC_MD[i], "MIN_LAT", 7 )  ||
                 EQUALN( papszRPC_MD[i], "MIN_LONG", 8 ) ||
                 EQUALN( papszRPC_MD[i], "MAX_LAT", 7 )  ||
                 EQUALN( papszRPC_MD[i], "MAX_LONG", 8 ) )
            {
                continue;
            }
            papszSanitazed = CSLAddString( papszSanitazed, papszRPC_MD[i] );
        }

        poGRD->SetMetadata( papszSanitazed, "RPC" );

        CSLDestroy( papszRPC_MD );
        CSLDestroy( papszSanitazed );
    }

    //  -------------------------------------------------------------------
    //  Load mask band
    //  -------------------------------------------------------------------

    poGRW->bHasBitmapMask = EQUAL( "TRUE", CPLGetXMLValue( poGRW->phMetadata,
                          "layerInfo.objectLayer.bitmapMask", "FALSE" ) );

    if( poGRW->bHasBitmapMask )
    {
        poGRD->poMaskBand = new GeoRasterRasterBand( poGRD, 0, DEFAULT_BMP_MASK );
    }
    
    //  -------------------------------------------------------------------
    //  Check for filter Nodata environment variable, default is YES
    //  -------------------------------------------------------------------

    const char *pszGEOR_FILTER_NODATA =
        CPLGetConfigOption( "GEOR_FILTER_NODATA_VALUES", "NO" );

    if( ! EQUAL(pszGEOR_FILTER_NODATA, "NO") )
    {
        poGRD->bApplyNoDataArray = true;
    }
    //  -------------------------------------------------------------------
    //  Create bands
    //  -------------------------------------------------------------------

    int i = 0;
    int nBand = 0;

    for( i = 0; i < poGRD->nBands; i++ )
    {
        nBand = i + 1;
        poGRD->SetBand( nBand, new GeoRasterRasterBand( poGRD, nBand, 0 ) );
    }

    //  -------------------------------------------------------------------
    //  Set IMAGE_STRUCTURE metadata information
    //  -------------------------------------------------------------------

    if( poGRW->nBandBlockSize == 1 )
    {
        poGRD->SetMetadataItem( "INTERLEAVE", "BAND", "IMAGE_STRUCTURE" );
    }
    else
    {
        if( EQUAL( poGRW->sInterleaving.c_str(), "BSQ" ) )
        {
            poGRD->SetMetadataItem( "INTERLEAVE", "BAND", "IMAGE_STRUCTURE" );
        }
        else if( EQUAL( poGRW->sInterleaving.c_str(), "BIP" ) )
        {
            poGRD->SetMetadataItem( "INTERLEAVE", "PIXEL", "IMAGE_STRUCTURE" );
        }
        else if( EQUAL( poGRW->sInterleaving.c_str(), "BIL" ) )
        {
            poGRD->SetMetadataItem( "INTERLEAVE", "LINE", "IMAGE_STRUCTURE" );
        }
    }

    poGRD->SetMetadataItem( "COMPRESSION", CPLGetXMLValue( poGRW->phMetadata,
        "rasterInfo.compression.type", "NONE" ), "IMAGE_STRUCTURE" );

    if( EQUALN( poGRW->sCompressionType.c_str(), "JPEG", 4 ) )
    {
        poGRD->SetMetadataItem( "COMPRESS_QUALITY",
            CPLGetXMLValue( poGRW->phMetadata,
            "rasterInfo.compression.quality", "0" ), "IMAGE_STRUCTURE" );
    }

    if( EQUAL( poGRW->sCellDepth.c_str(), "1BIT" ) )
    {
        poGRD->SetMetadataItem( "NBITS", "1", "IMAGE_STRUCTURE" );
    }

    if( EQUAL( poGRW->sCellDepth.c_str(), "2BIT" ) )
    {
        poGRD->SetMetadataItem( "NBITS", "2", "IMAGE_STRUCTURE" );
    }

    if( EQUAL( poGRW->sCellDepth.c_str(), "4BIT" ) )
    {
        poGRD->SetMetadataItem( "NBITS", "4", "IMAGE_STRUCTURE" );
    }

    //  -------------------------------------------------------------------
    //  Set Metadata on "ORACLE" domain
    //  -------------------------------------------------------------------

    char* pszDoc = CPLSerializeXMLTree( poGRW->phMetadata );

    poGRD->SetMetadataItem( "TABLE_NAME", CPLSPrintf( "%s%s",
        poGRW->sSchema.c_str(),
        poGRW->sTable.c_str()), "ORACLE" );

    poGRD->SetMetadataItem( "COLUMN_NAME",
        poGRW->sColumn.c_str(), "ORACLE" );

    poGRD->SetMetadataItem( "RDT_TABLE_NAME",
        poGRW->sDataTable.c_str(), "ORACLE" );

    poGRD->SetMetadataItem( "RASTER_ID", CPLSPrintf( "%d",
        poGRW->nRasterId ), "ORACLE" );

    poGRD->SetMetadataItem( "SRID", CPLSPrintf( "%d",
        poGRW->nSRID ), "ORACLE" );

    poGRD->SetMetadataItem( "WKT", poGRW->sWKText.c_str(), "ORACLE" );

    poGRD->SetMetadataItem( "METADATA", pszDoc, "ORACLE" );

    CPLFree( pszDoc );

    //  -------------------------------------------------------------------
    //  Return a GDALDataset
    //  -------------------------------------------------------------------

    return (GDALDataset*) poGRD;
}

//  ---------------------------------------------------------------------------
//                                                                     Create()
//  ---------------------------------------------------------------------------

GDALDataset *GeoRasterDataset::Create( const char *pszFilename,
                                       int nXSize,
                                       int nYSize,
                                       int nBands, 
                                       GDALDataType eType,
                                       char **papszOptions )
{
    //  -------------------------------------------------------------------
    //  Check for supported Data types
    //  -------------------------------------------------------------------

    const char* pszCellDepth = OWSetDataType( eType );

    if( EQUAL( pszCellDepth, "Unknown" ) )
    {
        CPLError( CE_Failure, CPLE_AppDefined,
            "Attempt to create GeoRaster with unsupported data type (%s)",
            GDALGetDataTypeName( eType ) );
        return NULL;
    }

    //  -------------------------------------------------------------------
    //  Open the Dataset
    //  -------------------------------------------------------------------

    GeoRasterDataset* poGRD = NULL;

    poGRD = (GeoRasterDataset*) GDALOpen( pszFilename, GA_Update );

    if( ! poGRD )
    {
        return NULL;
    }

    //  -------------------------------------------------------------------
    //  Get the GeoRaster
    //  -------------------------------------------------------------------

    GeoRasterWrapper* poGRW = poGRD->poGeoRaster;

    if( ! poGRW )
    {
        delete poGRD;
        return NULL;
    }

    //  -------------------------------------------------------------------
    //  Set basic information and default values
    //  -------------------------------------------------------------------

    poGRW->nRasterColumns   = nXSize;
    poGRW->nRasterRows      = nYSize;
    poGRW->nRasterBands     = nBands;
    poGRW->sCellDepth       = pszCellDepth;
    poGRW->nRowBlockSize    = DEFAULT_BLOCK_ROWS;
    poGRW->nColumnBlockSize = DEFAULT_BLOCK_COLUMNS;
    poGRW->nBandBlockSize   = 1;

    if( poGRW->bUniqueFound )
    {
        poGRW->PrepareToOverwrite();
    }

    //  -------------------------------------------------------------------
    //  Check the create options to use in initialization
    //  -------------------------------------------------------------------

    const char* pszFetched  = "";
    char* pszDescription    = NULL;
    char* pszInsert         = NULL;
    int   nQuality          = -1;

    if( ! poGRW->sTable.empty() )
    {
        pszFetched = CSLFetchNameValue( papszOptions, "DESCRIPTION" );

        if( pszFetched )
        {
            pszDescription  = CPLStrdup( pszFetched );
        }
    }

    if( poGRW->sTable.empty() )
    {
        poGRW->sTable = "GDAL_IMPORT";
        poGRW->sDataTable = "GDAL_RDT";
    }

    if( poGRW->sColumn.empty() )
    {
        poGRW->sColumn = "RASTER";
    }

    pszFetched = CSLFetchNameValue( papszOptions, "INSERT" );

    if( pszFetched )
    {
        pszInsert = CPLStrdup( pszFetched );
    }

    pszFetched = CSLFetchNameValue( papszOptions, "BLOCKXSIZE" );

    if( pszFetched )
    {
        poGRW->nColumnBlockSize = atoi( pszFetched );
    }

    pszFetched = CSLFetchNameValue( papszOptions, "BLOCKYSIZE" );

    if( pszFetched )
    {
        poGRW->nRowBlockSize = atoi( pszFetched );
    }

    pszFetched = CSLFetchNameValue( papszOptions, "NBITS" );

    if( pszFetched != NULL )
    {
        poGRW->sCellDepth = CPLSPrintf( "%dBIT", atoi( pszFetched ) );
    }

    pszFetched = CSLFetchNameValue( papszOptions, "COMPRESS" );

    if( pszFetched != NULL &&
        ( EQUALN( pszFetched, "JPEG", 4 ) ||
          EQUAL( pszFetched, "DEFLATE" ) ) )
    {
        poGRW->sCompressionType = pszFetched;
    }
    else
    {
        poGRW->sCompressionType = "NONE";
    }

    pszFetched = CSLFetchNameValue( papszOptions, "QUALITY" );

    if( pszFetched )
    {
        poGRW->nCompressQuality = atoi( pszFetched );
        nQuality = poGRW->nCompressQuality;
    }

    pszFetched = CSLFetchNameValue( papszOptions, "INTERLEAVE" );

    bool bInterleve_ind = false;

    if( pszFetched )
    {
        bInterleve_ind = true;

        if( EQUAL( pszFetched, "BAND" ) ||  EQUAL( pszFetched, "BSQ" ) )
        {
            poGRW->sInterleaving = "BSQ";
        }
        if( EQUAL( pszFetched, "LINE" ) ||  EQUAL( pszFetched, "BIL" ) )
        {
            poGRW->sInterleaving = "BIL";
        }
        if( EQUAL( pszFetched, "PIXEL" ) ||  EQUAL( pszFetched, "BIP" ) )
        {
            poGRW->sInterleaving = "BIP";
        }
    }
    else
    {
        if( EQUAL( poGRW->sCompressionType.c_str(), "NONE" ) == false )
        {
            poGRW->sInterleaving = "BIP";
        }
    }

    pszFetched = CSLFetchNameValue( papszOptions, "BLOCKBSIZE" );

    if( pszFetched )
    {
        poGRW->nBandBlockSize = atoi( pszFetched );
    }
    else
    {
        if( ! EQUAL( poGRW->sCompressionType.c_str(), "NONE" ) &&
          ( nBands == 3 || nBands == 4 ) )
        {
            poGRW->nBandBlockSize = nBands;
        }
    }

    if( bInterleve_ind == false && 
      ( poGRW->nBandBlockSize == 3 || poGRW->nBandBlockSize == 4 ) ) 
    {
      poGRW->sInterleaving = "BIP";
    }

    if( EQUALN( poGRW->sCompressionType.c_str(), "JPEG", 4 ) )
    {
        if( ! EQUAL( poGRW->sInterleaving.c_str(), "BIP" ) )
        {
            CPLError( CE_Warning, CPLE_IllegalArg, 
                "compress=JPEG assumes interleave=BIP" );
            poGRW->sInterleaving = "BIP";
        }
    }

    pszFetched = CSLFetchNameValue( papszOptions, "BLOCKING" );

    if( pszFetched )
    {
        if( EQUAL( pszFetched, "NO" ) )
        {
            poGRW->bBlocking = false;
        }

        if( EQUAL( pszFetched, "OPTIMALPADDING" ) )
        {
            if( poGRW->poConnection->GetVersion() < 11 )
            {
                CPLError( CE_Warning, CPLE_IllegalArg, 
                    "BLOCKING=OPTIMALPADDING not supported on Oracle older than 11g" );
            }
            else
            {
                poGRW->bAutoBlocking = true;
                poGRW->bBlocking = true;
            }
        }
    }

    //  -------------------------------------------------------------------
    //  Validate options
    //  -------------------------------------------------------------------

    if( pszDescription && poGRW->bUniqueFound )
    {
        CPLError( CE_Failure, CPLE_IllegalArg, 
            "Option (DESCRIPTION) cannot be used on a existing GeoRaster." );
        delete poGRD;
        return NULL;
    }

    if( pszInsert && poGRW->bUniqueFound )
    {
        CPLError( CE_Failure, CPLE_IllegalArg, 
            "Option (INSERT) cannot be used on a existing GeoRaster." );
        delete poGRD;
        return NULL;
    }

    /* Compression JPEG-B is deprecated. It should be able to read but to
     * to create new GeoRaster on databases with that compression option.
     *
     * TODO: Remove that options on next release.
     */
    if( EQUAL( poGRW->sCompressionType.c_str(), "JPEG-B" ) )
    {
        CPLError( CE_Failure, CPLE_IllegalArg,
            "Option (COMPRESS=%s) is deprecated and cannot be used.",
            poGRW->sCompressionType.c_str() );
        delete poGRD;
        return NULL;
    }

    if( EQUAL( poGRW->sCompressionType.c_str(), "JPEG-F" ) )
    {
        /* JPEG-F can only compress byte data type
         */
        if( eType != GDT_Byte )
        {
            CPLError( CE_Failure, CPLE_IllegalArg, 
                "Option (COMPRESS=%s) can only be used with Byte data type.",
                poGRW->sCompressionType.c_str() );
            delete poGRD;
            return NULL;
        }

        /* JPEG-F can compress one band per block or 3 for RGB
         * or 4 for RGBA.
         */
        if( ( poGRW->nBandBlockSize != 1 &&
              poGRW->nBandBlockSize != 3 &&
              poGRW->nBandBlockSize != 4 ) ||
          ( ( poGRW->nBandBlockSize != 1 &&
            ( poGRW->nBandBlockSize != poGRW->nRasterBands ) ) ) )
        {
            CPLError( CE_Failure, CPLE_IllegalArg,
                "Option (COMPRESS=%s) requires BLOCKBSIZE to be 1 (for any "
                "number of bands), 3 (for 3 bands RGB) and 4 (for 4 bands RGBA).",
                poGRW->sCompressionType.c_str() );
            delete poGRD;
            return NULL;
        }

        /* There is a limite on how big a compressed block can be.
         */
        if( ( poGRW->nColumnBlockSize * 
              poGRW->nRowBlockSize *
              poGRW->nBandBlockSize *
              ( GDALGetDataTypeSize( eType ) / 8 ) ) > ( 50 * 1024 * 1024 ) )
        {
            CPLError( CE_Failure, CPLE_IllegalArg, 
                "Option (COMPRESS=%s) each data block must not exceed 50Mb. "
                "Consider reducing BLOCK{X,Y,B}XSIZE.",
                poGRW->sCompressionType.c_str() );
            delete poGRD;
            return NULL;
        }
    }

    if( EQUAL( poGRW->sCompressionType.c_str(), "DEFLATE" ) )
    {
        if( ( poGRW->nColumnBlockSize * 
              poGRW->nRowBlockSize *
              poGRW->nBandBlockSize *
              ( GDALGetDataTypeSize( eType ) / 8 ) ) > ( 1024 * 1024 * 1024 ) )
        {
            CPLError( CE_Failure, CPLE_IllegalArg, 
                "For (COMPRESS=%s) each data block must not exceed 1Gb. "
                "Consider reducing BLOCK{X,Y,B}XSIZE.",
                poGRW->sCompressionType.c_str() );
            delete poGRD;
            return NULL;
        }
    }

    pszFetched = CSLFetchNameValue( papszOptions, "OBJECTTABLE" );

    if( pszFetched )
    {
        int nVersion = poGRW->poConnection->GetVersion();
        if( nVersion <= 11 )
        {
            CPLError( CE_Failure, CPLE_IllegalArg, 
                "Driver create-option OBJECTTABLE not "
                "supported on Oracle %d", nVersion );
            delete poGRD;
            return NULL;
        }
    }

    poGRD->poGeoRaster->bCreateObjectTable = (bool)
        CSLFetchBoolean( papszOptions, "OBJECTTABLE", FALSE );

    //  -------------------------------------------------------------------
    //  Create a SDO_GEORASTER object on the server
    //  -------------------------------------------------------------------

    bool bSucced = poGRW->Create( pszDescription, pszInsert, poGRW->bUniqueFound );

    CPLFree( pszInsert );
    CPLFree( pszDescription );

    if( ! bSucced )
    {
        delete poGRD;
        return NULL;
    }
    
    //  -------------------------------------------------------------------
    //  Prepare an identification string
    //  -------------------------------------------------------------------

    char szStringId[OWTEXT];

    strcpy( szStringId, CPLSPrintf( "georaster:%s,%s,%s,%s,%d",
        poGRW->poConnection->GetUser(),
        poGRW->poConnection->GetPassword(),
        poGRW->poConnection->GetServer(),
        poGRW->sDataTable.c_str(),
        poGRW->nRasterId ) );

    delete poGRD;

    poGRD = (GeoRasterDataset*) GDALOpen( szStringId, GA_Update );

    if( ! poGRD )
    {
        return NULL;
    }

    //  -------------------------------------------------------------------
    //  Load aditional options
    //  -------------------------------------------------------------------

    pszFetched = CSLFetchNameValue( papszOptions, "VATNAME" );

    if( pszFetched )
    {
        poGRW->sValueAttributeTab = pszFetched;
    }

    pszFetched = CSLFetchNameValue( papszOptions, "SRID" );

    if( pszFetched )
    {
        poGRD->bForcedSRID = true;
        poGRD->poGeoRaster->SetGeoReference( atoi( pszFetched ) );
    }

    poGRD->poGeoRaster->bGenSpatialIndex = (bool)
        CSLFetchBoolean( papszOptions, "SPATIALEXTENT", TRUE );

    pszFetched = CSLFetchNameValue( papszOptions, "EXTENTSRID" );

    if( pszFetched )
    {
        poGRD->poGeoRaster->nExtentSRID = atoi( pszFetched );
    }

    pszFetched = CSLFetchNameValue( papszOptions, "COORDLOCATION" );

    if( pszFetched )
    {
        if( EQUAL( pszFetched, "CENTER" ) )
        {
            poGRD->poGeoRaster->eModelCoordLocation = MCL_CENTER;
        }
        else if( EQUAL( pszFetched, "UPPERLEFT" ) )
        {
            poGRD->poGeoRaster->eModelCoordLocation = MCL_UPPERLEFT;
        }
        else 
        {
            CPLError( CE_Warning, CPLE_IllegalArg, 
                "Incorrect COORDLOCATION (%s)", pszFetched );
        }
    }

    if ( nQuality > 0 )
    {
        poGRD->poGeoRaster->nCompressQuality = nQuality;
    }

    pszFetched = CSLFetchNameValue( papszOptions, "GENPYRAMID" );

    if( pszFetched != NULL )
    {
        if (!(EQUAL(pszFetched, "NN") ||
              EQUAL(pszFetched, "BILINEAR") ||
              EQUAL(pszFetched, "BIQUADRATIC") ||
              EQUAL(pszFetched, "CUBIC") ||
              EQUAL(pszFetched, "AVERAGE4") ||
              EQUAL(pszFetched, "AVERAGE16")))
        {
            CPLError( CE_Warning, CPLE_IllegalArg, "Wrong resample method for pyramid (%s)", pszFetched);
        }

        poGRD->poGeoRaster->bGenPyramid = true;
        poGRD->poGeoRaster->sPyramidResampling = pszFetched;
    }

    pszFetched = CSLFetchNameValue( papszOptions, "GENPYRLEVELS" );

    if( pszFetched != NULL )
    {
        poGRD->poGeoRaster->bGenPyramid = true;
        poGRD->poGeoRaster->nPyramidLevels = atoi(pszFetched);
    }

    //  -------------------------------------------------------------------
    //  Return a new Dataset
    //  -------------------------------------------------------------------

    return (GDALDataset*) poGRD;
}

//  ---------------------------------------------------------------------------
//                                                                 CreateCopy()
//  ---------------------------------------------------------------------------

GDALDataset *GeoRasterDataset::CreateCopy( const char* pszFilename,
                                           GDALDataset* poSrcDS,
                                           int bStrict,
                                           char** papszOptions,
                                           GDALProgressFunc pfnProgress,
                                           void* pProgressData )
{
    (void) bStrict;

    int nBands = poSrcDS->GetRasterCount();
    if (nBands == 0)
    {
        CPLError( CE_Failure, CPLE_NotSupported, 
        "GeoRaster driver does not support source dataset with zero band.\n");
        return NULL;
    }

    GDALRasterBand* poBand = poSrcDS->GetRasterBand( 1 );
    GDALDataType    eType  = poBand->GetRasterDataType();

    //  -----------------------------------------------------------
    //  Create a GeoRaster on the server or select one to overwrite
    //  -----------------------------------------------------------

    GeoRasterDataset *poDstDS;

    poDstDS = (GeoRasterDataset *) GeoRasterDataset::Create( pszFilename,
        poSrcDS->GetRasterXSize(),
        poSrcDS->GetRasterYSize(),
        poSrcDS->GetRasterCount(),
        eType, papszOptions );

    if( poDstDS == NULL )
    {
        return NULL;
    }

    //  -----------------------------------------------------------
    //  Copy information to the dataset
    //  -----------------------------------------------------------

    double adfTransform[6];

    if ( poSrcDS->GetGeoTransform( adfTransform ) == CE_None )
    {
        if ( ! ( adfTransform[0] == 0.0 && 
                 adfTransform[1] == 1.0 &&
                 adfTransform[2] == 0.0 &&
                 adfTransform[3] == 0.0 &&
                 adfTransform[4] == 0.0 &&
                 adfTransform[5] == 1.0 ) ) 
        {
            poDstDS->SetGeoTransform( adfTransform );
        }
    }

    if( ! poDstDS->bForcedSRID ) /* forced by create option SRID */
    {
        poDstDS->SetProjection( poSrcDS->GetProjectionRef() );
    }

    // --------------------------------------------------------------------
    //      Copy RPC 
    // --------------------------------------------------------------------

    char **papszRPCMetadata = GDALGetMetadata( poSrcDS, "RPC" );

    if ( papszRPCMetadata != NULL )
    {
        poDstDS->poGeoRaster->phRPC = (GDALRPCInfo*) VSIMalloc( sizeof(GDALRPCInfo) );
        GDALExtractRPCInfo( papszRPCMetadata, poDstDS->poGeoRaster->phRPC );
    }

    // --------------------------------------------------------------------
    //      Copy information to the raster bands
    // --------------------------------------------------------------------

    int    bHasNoDataValue = FALSE;
    double dfNoDataValue = 0.0;
    double dfMin = 0.0, dfMax = 0.0, dfStdDev = 0.0, dfMean = 0.0;
    double dfMedian = 0.0, dfMode = 0.0;
    int    iBand = 0;

    for( iBand = 1; iBand <= poSrcDS->GetRasterCount(); iBand++ )
    {
        GDALRasterBand*      poSrcBand = poSrcDS->GetRasterBand( iBand );
        GeoRasterRasterBand* poDstBand = (GeoRasterRasterBand*) 
                                         poDstDS->GetRasterBand( iBand );

        // ----------------------------------------------------------------
        //  Copy Color Table
        // ----------------------------------------------------------------

        GDALColorTable* poColorTable = poSrcBand->GetColorTable(); 

        if( poColorTable )
        {
            poDstBand->SetColorTable( poColorTable );
        }

        // ----------------------------------------------------------------
        //  Copy statitics information, without median and mode
        // ----------------------------------------------------------------

        if( poSrcBand->GetStatistics( false, false, &dfMin, &dfMax,
            &dfMean, &dfStdDev ) == CE_None )
        {
            poDstBand->SetStatistics( dfMin, dfMax, dfMean, dfStdDev );

            /* That will not be recorded in the GeoRaster metadata since it
             * doesn't have median and mode, so those values are only useful
             * at runtime.
             */
        }

        // ----------------------------------------------------------------
        //  Copy statitics metadata information, including median and mode
        // ----------------------------------------------------------------

        const char *pszMin     = poSrcBand->GetMetadataItem( "STATISTICS_MINIMUM" );
        const char *pszMax     = poSrcBand->GetMetadataItem( "STATISTICS_MAXIMUM" );
        const char *pszMean    = poSrcBand->GetMetadataItem( "STATISTICS_MEAN" );
        const char *pszMedian  = poSrcBand->GetMetadataItem( "STATISTICS_MEDIAN" );
        const char *pszMode    = poSrcBand->GetMetadataItem( "STATISTICS_MODE" );
        const char *pszStdDev  = poSrcBand->GetMetadataItem( "STATISTICS_STDDEV" );
        const char *pszSkipFX  = poSrcBand->GetMetadataItem( "STATISTICS_SKIPFACTORX" );
        const char *pszSkipFY  = poSrcBand->GetMetadataItem( "STATISTICS_SKIPFACTORY" );

        if ( pszMin    != NULL && pszMax  != NULL && pszMean   != NULL &&
             pszMedian != NULL && pszMode != NULL && pszStdDev != NULL )
        {
            dfMin        = CPLScanDouble( pszMin, MAX_DOUBLE_STR_REP );
            dfMax        = CPLScanDouble( pszMax, MAX_DOUBLE_STR_REP );
            dfMean       = CPLScanDouble( pszMean, MAX_DOUBLE_STR_REP );
            dfMedian     = CPLScanDouble( pszMedian, MAX_DOUBLE_STR_REP );
            dfMode       = CPLScanDouble( pszMode, MAX_DOUBLE_STR_REP );

            if ( ! ( ( dfMin    > dfMax ) ||
                     ( dfMean   > dfMax ) || ( dfMean   < dfMin ) ||
                     ( dfMedian > dfMax ) || ( dfMedian < dfMin ) ||
                     ( dfMode   > dfMax ) || ( dfMode   < dfMin ) ) )
            {
                if ( ! pszSkipFX )
                {
                    pszSkipFX = pszSkipFY != NULL ? pszSkipFY : "1";
                }

                poDstBand->poGeoRaster->SetStatistics( iBand,
                                                       pszMin, pszMax, pszMean, 
                                                       pszMedian, pszMode,
                                                       pszStdDev, pszSkipFX );
            }
        }

        // ----------------------------------------------------------------
        //  Copy Raster Attribute Table (RAT)
        // ----------------------------------------------------------------

        GDALRasterAttributeTableH poRAT = GDALGetDefaultRAT( poSrcBand );

        if( poRAT != NULL )
        {
            poDstBand->SetDefaultRAT( (GDALRasterAttributeTable*) poRAT );
        }

        // ----------------------------------------------------------------
        //  Copy NoData Value
        // ----------------------------------------------------------------

        dfNoDataValue = poSrcBand->GetNoDataValue( &bHasNoDataValue );

        if( bHasNoDataValue )
        {
            poDstBand->SetNoDataValue( dfNoDataValue );
        }
    }

    // --------------------------------------------------------------------
    //  Copy actual imagery.
    // --------------------------------------------------------------------

    int nXSize = poDstDS->GetRasterXSize();
    int nYSize = poDstDS->GetRasterYSize();

    int nBlockXSize = 0;
    int nBlockYSize = 0;

    poDstDS->GetRasterBand( 1 )->GetBlockSize( &nBlockXSize, &nBlockYSize );

    void *pData = VSIMalloc( nBlockXSize * nBlockYSize *
        GDALGetDataTypeSize( eType ) / 8 );

    if( pData == NULL )
    {
        CPLError( CE_Failure, CPLE_OutOfMemory,
            "GeoRaster::CreateCopy : Out of memory " );
        delete poDstDS;
        return NULL;
    }

    int iYOffset = 0;
    int iXOffset = 0;
    int iXBlock  = 0;
    int iYBlock  = 0;
    int nBlockCols = 0;
    int nBlockRows = 0;
    CPLErr eErr = CE_None;

    int nPixelSize = GDALGetDataTypeSize( 
        poSrcDS->GetRasterBand(1)->GetRasterDataType() ) / 8;

    if( poDstDS->poGeoRaster->nBandBlockSize == 1)
    {
        // ----------------------------------------------------------------
        //  Band order
        // ----------------------------------------------------------------

        int nBandCount = poSrcDS->GetRasterCount();

        for( iBand = 1; iBand <= nBandCount; iBand++ )
        {
            GDALRasterBand *poSrcBand = poSrcDS->GetRasterBand( iBand );
            GDALRasterBand *poDstBand = poDstDS->GetRasterBand( iBand );

            for( iYOffset = 0, iYBlock = 0;
                 iYOffset < nYSize;
                 iYOffset += nBlockYSize, iYBlock++ )
            {

                for( iXOffset = 0, iXBlock = 0;
                     iXOffset < nXSize;
                     iXOffset += nBlockXSize, iXBlock++ )
                {

                    nBlockCols = MIN( nBlockXSize, nXSize - iXOffset );
                    nBlockRows = MIN( nBlockYSize, nYSize - iYOffset );

                    eErr = poSrcBand->RasterIO( GF_Read,
                        iXOffset, iYOffset,
                        nBlockCols, nBlockRows, pData,
                        nBlockCols, nBlockRows, eType,
                        nPixelSize,
                        nPixelSize * nBlockXSize );

                    if( eErr != CE_None )
                    {
                        return NULL;
                    }

                    eErr = poDstBand->WriteBlock( iXBlock, iYBlock, pData );

                    if( eErr != CE_None )
                    {
                        return NULL;
                    }
                }

                if( ( eErr == CE_None ) && ( ! pfnProgress(
                      ( ( iBand - 1) / (float) nBandCount ) +
                      ( iYOffset + nBlockRows ) / (float) (nYSize * nBandCount),
                      NULL, pProgressData ) ) )
                {
                    eErr = CE_Failure;
                    CPLError( CE_Failure, CPLE_UserInterrupt,
                        "User terminated CreateCopy()" );
                }
            }
        }
    }
    else
    {
        // ----------------------------------------------------------------
        //  Block order
        // ----------------------------------------------------------------

        poDstDS->poGeoRaster->SetWriteOnly( true );

        for( iYOffset = 0, iYBlock = 0;
             iYOffset < nYSize;
             iYOffset += nBlockYSize, iYBlock++ )
        {
            for( iXOffset = 0, iXBlock = 0;
                 iXOffset < nXSize;
                 iXOffset += nBlockXSize, iXBlock++ )
            {
                nBlockCols = MIN( nBlockXSize, nXSize - iXOffset );
                nBlockRows = MIN( nBlockYSize, nYSize - iYOffset );

                for( iBand = 1;
                     iBand <= poSrcDS->GetRasterCount();
                     iBand++ )
                {
                    GDALRasterBand *poSrcBand = poSrcDS->GetRasterBand( iBand );
                    GDALRasterBand *poDstBand = poDstDS->GetRasterBand( iBand );

                    eErr = poSrcBand->RasterIO( GF_Read,
                        iXOffset, iYOffset,
                        nBlockCols, nBlockRows, pData,
                        nBlockCols, nBlockRows, eType,
                        nPixelSize,
                        nPixelSize * nBlockXSize );

                    if( eErr != CE_None )
                    {
                        return NULL;
                    }

                    eErr = poDstBand->WriteBlock( iXBlock, iYBlock, pData );

                    if( eErr != CE_None )
                    {
                        return NULL;
                    }
                }

            }

            if( ( eErr == CE_None ) && ( ! pfnProgress(
                ( iYOffset + nBlockRows ) / (double) nYSize, NULL,
                    pProgressData ) ) )
            {
                eErr = CE_Failure;
                CPLError( CE_Failure, CPLE_UserInterrupt,
                    "User terminated CreateCopy()" );
            }
        }
    }

    CPLFree( pData );

    // --------------------------------------------------------------------
    //      Finalize
    // --------------------------------------------------------------------

    poDstDS->FlushCache();

    if( pfnProgress )
    {
        printf( "Ouput dataset: (georaster:%s/%s@%s,%s,%d) on %s%s,%s\n",
            poDstDS->poGeoRaster->poConnection->GetUser(),
            poDstDS->poGeoRaster->poConnection->GetPassword(),
            poDstDS->poGeoRaster->poConnection->GetServer(),
            poDstDS->poGeoRaster->sDataTable.c_str(),
            poDstDS->poGeoRaster->nRasterId,
            poDstDS->poGeoRaster->sSchema.c_str(),
            poDstDS->poGeoRaster->sTable.c_str(),
            poDstDS->poGeoRaster->sColumn.c_str() );
    }

    return poDstDS;
}

//  ---------------------------------------------------------------------------
//                                                                  IRasterIO()
//  ---------------------------------------------------------------------------

CPLErr GeoRasterDataset::IRasterIO( GDALRWFlag eRWFlag,
                                    int nXOff, int nYOff, int nXSize, int nYSize,
                                    void *pData, int nBufXSize, int nBufYSize,
                                    GDALDataType eBufType,
                                    int nBandCount, int *panBandMap,
                                    int nPixelSpace, int nLineSpace, int nBandSpace )

{
    if( poGeoRaster->nBandBlockSize > 1 )
    {
        return GDALDataset::BlockBasedRasterIO( eRWFlag,
            nXOff, nYOff, nXSize, nYSize,
            pData, nBufXSize, nBufYSize, eBufType,
            nBandCount, panBandMap, nPixelSpace,
            nLineSpace, nBandSpace );
    }
    else
    {
        return GDALDataset::IRasterIO( eRWFlag,
            nXOff, nYOff, nXSize, nYSize,
            pData, nBufXSize, nBufYSize, eBufType,
            nBandCount, panBandMap,
            nPixelSpace, nLineSpace, nBandSpace );
    }
}

//  ---------------------------------------------------------------------------
//                                                                 FlushCache()
//  ---------------------------------------------------------------------------

void GeoRasterDataset::FlushCache()
{
    GDALDataset::FlushCache();
}

//  ---------------------------------------------------------------------------
//                                                            GetGeoTransform()
//  ---------------------------------------------------------------------------

CPLErr GeoRasterDataset::GetGeoTransform( double *padfTransform )
{
    if( poGeoRaster->phRPC )
    {
        return CE_Failure;
    }

    if( poGeoRaster->nSRID == 0 )
    {
        return CE_Failure;
    }
    
    memcpy( padfTransform, adfGeoTransform, sizeof(double) * 6 );

    bGeoTransform = true;

    return CE_None;
}

//  ---------------------------------------------------------------------------
//                                                           GetProjectionRef()
//  ---------------------------------------------------------------------------

const char* GeoRasterDataset::GetProjectionRef( void )
{
    if( poGeoRaster->phRPC )
    {
        return "";
    }

    if( ! poGeoRaster->bIsReferenced )
    {
        return "";
    }

    if( poGeoRaster->nSRID == UNKNOWN_CRS || poGeoRaster->nSRID == 0 )
    {
        return "";
    }

    if( pszProjection )
    {
        return pszProjection;
    }

    OGRSpatialReference oSRS;

    // --------------------------------------------------------------------
    // Check if the SRID is a valid EPSG code
    // --------------------------------------------------------------------

    CPLPushErrorHandler( CPLQuietErrorHandler );

    if( oSRS.importFromEPSG( poGeoRaster->nSRID ) == OGRERR_NONE )
    {
        /*
         * Ignores the WKT from Oracle and use the one from GDAL's
         * EPSG tables. That would ensure that other drivers/software
         * will recognizize the parameters.
         */

        if( oSRS.exportToWkt( &pszProjection ) == OGRERR_NONE )
        {
            CPLPopErrorHandler();

            return pszProjection;
        }
    }

    CPLPopErrorHandler();

    // --------------------------------------------------------------------
    // Try to interpreter the WKT text
    // --------------------------------------------------------------------

    char* pszWKText = CPLStrdup( poGeoRaster->sWKText );

    if( ! ( oSRS.importFromWkt( &pszWKText ) == OGRERR_NONE && oSRS.GetRoot() ) )
    {
        return "";
    }

    // ----------------------------------------------------------------
    // Decorate with ORACLE Authority codes
    // ----------------------------------------------------------------

    oSRS.SetAuthority(oSRS.GetRoot()->GetValue(), "ORACLE", poGeoRaster->nSRID);

    int nSpher = OWParseEPSG( oSRS.GetAttrValue("GEOGCS|DATUM|SPHEROID") );

    if( nSpher > 0 )
    {
        oSRS.SetAuthority( "GEOGCS|DATUM|SPHEROID", "EPSG", nSpher );
    }

    int nDatum = OWParseEPSG( oSRS.GetAttrValue("GEOGCS|DATUM") );

    if( nDatum > 0 )
    {
        oSRS.SetAuthority( "GEOGCS|DATUM", "EPSG", nDatum );
    }

    // ----------------------------------------------------------------
    // Checks for Projection info
    // ----------------------------------------------------------------

    const char *pszProjName = oSRS.GetAttrValue( "PROJECTION" );

    if( pszProjName )
    {
        int nProj = OWParseEPSG( pszProjName );

        // ----------------------------------------------------------------
        // Decorate with EPSG Authority
        // ----------------------------------------------------------------

        if( nProj > 0 )
        {
            oSRS.SetAuthority( "PROJECTION", "EPSG", nProj );
        }

        // ----------------------------------------------------------------
        // Translate projection names to GDAL's standards
        // ----------------------------------------------------------------

        if ( EQUAL( pszProjName, "Transverse Mercator" ) )
        {
            oSRS.SetProjection( SRS_PT_TRANSVERSE_MERCATOR );
        }
        else if ( EQUAL( pszProjName, "Albers Conical Equal Area" ) )
        {
            oSRS.SetProjection( SRS_PT_ALBERS_CONIC_EQUAL_AREA );
        }
        else if ( EQUAL( pszProjName, "Azimuthal Equidistant" ) )
        {
            oSRS.SetProjection( SRS_PT_AZIMUTHAL_EQUIDISTANT );
        }
        else if ( EQUAL( pszProjName, "Miller Cylindrical" ) )
        {
            oSRS.SetProjection( SRS_PT_MILLER_CYLINDRICAL );
        }
        else if ( EQUAL( pszProjName, "Hotine Oblique Mercator" ) )
        {
            oSRS.SetProjection( SRS_PT_HOTINE_OBLIQUE_MERCATOR );
        }
        else if ( EQUAL( pszProjName, "Wagner IV" ) )
        {
            oSRS.SetProjection( SRS_PT_WAGNER_IV );
        }
        else if ( EQUAL( pszProjName, "Wagner VII" ) )
        {
            oSRS.SetProjection( SRS_PT_WAGNER_VII );
        }
        else if ( EQUAL( pszProjName, "Eckert IV" ) )
        {
            oSRS.SetProjection( SRS_PT_ECKERT_IV );
        }
        else if ( EQUAL( pszProjName, "Eckert VI" ) )
        {
            oSRS.SetProjection( SRS_PT_ECKERT_VI );
        }
        else if ( EQUAL( pszProjName, "New Zealand Map Grid" ) )
        {
            oSRS.SetProjection( SRS_PT_NEW_ZEALAND_MAP_GRID );
        }
        else if ( EQUAL( pszProjName, "Lambert Conformal Conic" ) )
        {
            oSRS.SetProjection( SRS_PT_LAMBERT_CONFORMAL_CONIC_1SP );
            //?? One ot two parameters?
        }
        else if ( EQUAL( pszProjName, "Lambert Azimuthal Equal Area" ) )
        {
            oSRS.SetProjection( SRS_PT_LAMBERT_AZIMUTHAL_EQUAL_AREA );
        }
        else if ( EQUAL( pszProjName, "Van der Grinten" ) )
        {
            oSRS.SetProjection( SRS_PT_VANDERGRINTEN );
        }
        else if ( EQUAL(
            pszProjName, "Lambert Conformal Conic (Belgium 1972)" ) )
        {
            oSRS.SetProjection( SRS_PT_LAMBERT_CONFORMAL_CONIC_2SP_BELGIUM );
        }
        else if ( EQUAL( pszProjName, "Cylindrical Equal Area" ) )
        {
            oSRS.SetProjection( SRS_PT_CYLINDRICAL_EQUAL_AREA );
        }
        else if ( EQUAL( pszProjName, "Interrupted Goode Homolosine" ) )
        {
            oSRS.SetProjection( SRS_PT_GOODE_HOMOLOSINE );
        }
    }

    oSRS.exportToWkt( &pszProjection );

    return pszProjection;
}

//  ---------------------------------------------------------------------------
//                                                            SetGeoTransform()
//  ---------------------------------------------------------------------------

CPLErr GeoRasterDataset::SetGeoTransform( double *padfTransform )
{
    memcpy( adfGeoTransform, padfTransform, sizeof( double ) * 6 );

    poGeoRaster->dfXCoefficient[0] = adfGeoTransform[1];
    poGeoRaster->dfXCoefficient[1] = adfGeoTransform[2];
    poGeoRaster->dfXCoefficient[2] = adfGeoTransform[0];
    poGeoRaster->dfYCoefficient[0] = adfGeoTransform[4];
    poGeoRaster->dfYCoefficient[1] = adfGeoTransform[5];
    poGeoRaster->dfYCoefficient[2] = adfGeoTransform[3];

    bGeoTransform = true;

    return CE_None;
}

//  ---------------------------------------------------------------------------
//                                                              SetProjection()
//  ---------------------------------------------------------------------------

CPLErr GeoRasterDataset::SetProjection( const char *pszProjString )
{
    OGRSpatialReference oSRS;

    char* pszWKT = CPLStrdup( pszProjString );

    OGRErr eOGRErr = oSRS.importFromWkt( &pszWKT );

    if( eOGRErr != OGRERR_NONE )
    {
        poGeoRaster->SetGeoReference( DEFAULT_CRS );

        return CE_Failure;
    }

    // --------------------------------------------------------------------
    // Try to extract EPGS authority code
    // --------------------------------------------------------------------

    const char *pszAuthName = NULL, *pszAuthCode = NULL;

    if( oSRS.IsGeographic() )
    {
        pszAuthName = oSRS.GetAuthorityName( "GEOGCS" );
        pszAuthCode = oSRS.GetAuthorityCode( "GEOGCS" );
    }
    else if( oSRS.IsProjected() )
    {
        pszAuthName = oSRS.GetAuthorityName( "PROJCS" );
        pszAuthCode = oSRS.GetAuthorityCode( "PROJCS" );
    }

    if( pszAuthName != NULL && pszAuthCode != NULL )
    {
        if( EQUAL( pszAuthName, "ORACLE" ) || 
            EQUAL( pszAuthName, "EPSG" ) )
        {
            poGeoRaster->SetGeoReference( atoi( pszAuthCode ) );
            return CE_None;
        }
    }

    // ----------------------------------------------------------------
    // Convert SRS into old style format (SF-SQL 1.0)
    // ----------------------------------------------------------------

    OGRSpatialReference *poSRS2 = oSRS.Clone();
    
    poSRS2->StripCTParms();

    double dfAngularUnits = poSRS2->GetAngularUnits( NULL );
    
    if( fabs(dfAngularUnits - 0.0174532925199433) < 0.0000000000000010 )
    {
        /* match the precision used on Oracle for that particular value */

        poSRS2->SetAngularUnits( "Decimal Degree", 0.0174532925199433 );
    }

    char* pszCloneWKT = NULL;

    if( poSRS2->exportToWkt( &pszCloneWKT ) != OGRERR_NONE )
    {
        delete poSRS2;
        return CE_Failure;
    }
    
    // --------------------------------------------------------------------
    // Search by simplified WKT or insert it as a user defined
    // --------------------------------------------------------------------

    OWConnection* poConnection  = poGeoRaster->poConnection;
    OWStatement* poStmt = NULL;
    int nMaxSRID = 0;

    poStmt = poConnection->CreateStatement( CPLSPrintf(
        "DECLARE\n"
        "  MAX_SRID NUMBER := 0;\n"
        "BEGIN\n"
        "  SELECT SRID INTO MAX_SRID FROM MDSYS.CS_SRS WHERE WKTEXT = '%s';\n"
        "  EXCEPTION\n"
        "    WHEN no_data_found THEN\n"
        "      SELECT MAX(SRID) INTO MAX_SRID FROM MDSYS.CS_SRS;\n"
        "      MAX_SRID := MAX_SRID + 1;\n"
        "      INSERT INTO MDSYS.CS_SRS (SRID, WKTEXT, CS_NAME)\n"
        "        VALUES (MAX_SRID, '%s', '%s');\n"
        "END;",
            pszCloneWKT,
            pszCloneWKT,
            oSRS.GetRoot()->GetChild(0)->GetValue() ) );

    poStmt->Define( &nMaxSRID );

    CPLErr eError = CE_None;

    if( poStmt->Execute() )
    {
        poGeoRaster->SetGeoReference( nMaxSRID ); //TODO change that method
        poGeoRaster->sWKText = pszCloneWKT;
    }
    else
    {
        poGeoRaster->SetGeoReference( UNKNOWN_CRS );
        poGeoRaster->sWKText = "";

        CPLError( CE_Warning, CPLE_UserInterrupt,
            "Insufficient privileges to insert reference system to "
            "MDSYS.CS_SRS table." );
        eError = CE_Warning;
    }

    CPLFree( pszCloneWKT );
    
    return eError;
}

/************************************************************************/
/*                      GetMetadataDomainList()                         */
/************************************************************************/

char **GeoRasterDataset::GetMetadataDomainList()
{
    return BuildMetadataDomainList(GDALDataset::GetMetadataDomainList(),
                                   TRUE,
                                   "SUBDATASETS", NULL);
}

//  ---------------------------------------------------------------------------
//                                                                GetMetadata()
//  ---------------------------------------------------------------------------

char **GeoRasterDataset::GetMetadata( const char *pszDomain )
{
    if( pszDomain != NULL && EQUALN( pszDomain, "SUBDATASETS", 11 ) )
        return papszSubdatasets;
    else
        return GDALDataset::GetMetadata( pszDomain );
}

//  ---------------------------------------------------------------------------
//                                                                     Delete()
//  ---------------------------------------------------------------------------

CPLErr GeoRasterDataset::Delete( const char* pszFilename )
{
    (void) pszFilename;
/***
    GeoRasterDataset* poGRD = NULL;

    poGRD = (GeoRasterDataset*) GDALOpen( pszFilename, GA_Update );

    if( ! poGRD )
    {
        return CE_Failure;
    }

    if( ! poGRD->poGeoRaster->Delete() )
    {
        return CE_Failure;
    }
***/
    return CE_None;
}

//  ---------------------------------------------------------------------------
//                                                             SetSubdatasets()
//  ---------------------------------------------------------------------------

void GeoRasterDataset::SetSubdatasets( GeoRasterWrapper* poGRW )
{
    OWConnection* poConnection  = poGRW->poConnection;
    OWStatement* poStmt = NULL;

    //  -----------------------------------------------------------
    //  List all the GeoRaster Tables of that User/Database
    //  -----------------------------------------------------------

    if( poGRW->sTable.empty() &&
        poGRW->sColumn.empty() )
    {
        poStmt = poConnection->CreateStatement( 
            "SELECT   DISTINCT TABLE_NAME, OWNER FROM ALL_SDO_GEOR_SYSDATA\n"
            "  ORDER  BY TABLE_NAME ASC" );
        
        char szTable[OWNAME];
        char szOwner[OWNAME];

        poStmt->Define( szTable );
        poStmt->Define( szOwner );

        if( poStmt->Execute() )
        {
            int nCount = 1;

            do
            {
                papszSubdatasets = CSLSetNameValue( papszSubdatasets,
                    CPLSPrintf( "SUBDATASET_%d_NAME", nCount ),
                    CPLSPrintf( "geor:%s/%s@%s,%s.%s",
                        poConnection->GetUser(), poConnection->GetPassword(),
                        poConnection->GetServer(), szOwner, szTable ) );

                papszSubdatasets = CSLSetNameValue( papszSubdatasets,
                    CPLSPrintf( "SUBDATASET_%d_DESC", nCount ),
                    CPLSPrintf( "%s.Table=%s", szOwner, szTable ) );

                nCount++;
            }
            while( poStmt->Fetch() );
        }

        return;
    }

    //  -----------------------------------------------------------
    //  List all the GeoRaster Columns of that Table
    //  -----------------------------------------------------------

    if( ! poGRW->sTable.empty() &&
          poGRW->sColumn.empty() )
    {
        poStmt = poConnection->CreateStatement( CPLSPrintf(
            "SELECT   DISTINCT COLUMN_NAME, OWNER FROM ALL_SDO_GEOR_SYSDATA\n"
            "  WHERE  TABLE_NAME = UPPER('%s')\n"
            "  ORDER  BY COLUMN_NAME ASC",
                poGRW->sTable.c_str() ) );

        char szColumn[OWNAME];
        char szOwner[OWNAME];

        poStmt->Define( szColumn );
        poStmt->Define( szOwner );
        
        if( poStmt->Execute() )
        {
            int nCount = 1;

            do
            {
                papszSubdatasets = CSLSetNameValue( papszSubdatasets,
                    CPLSPrintf( "SUBDATASET_%d_NAME", nCount ),
                    CPLSPrintf( "geor:%s/%s@%s,%s.%s,%s",
                        poConnection->GetUser(), poConnection->GetPassword(),
                        poConnection->GetServer(), szOwner,
                        poGRW->sTable.c_str(), szColumn ) );

                papszSubdatasets = CSLSetNameValue( papszSubdatasets,
                    CPLSPrintf( "SUBDATASET_%d_DESC", nCount ),
                    CPLSPrintf( "Table=%s.%s Column=%s", szOwner,
                        poGRW->sTable.c_str(), szColumn ) );

                nCount++;
            }
            while( poStmt->Fetch() );
        }
        
        return;
    }

    //  -----------------------------------------------------------
    //  List all the rows that contains GeoRaster on Table/Column/Where
    //  -----------------------------------------------------------

    CPLString osAndWhere = "";

    if( ! poGRW->sWhere.empty() )
    {
        osAndWhere = CPLSPrintf( "AND %s", poGRW->sWhere.c_str() );
    }

    poStmt = poConnection->CreateStatement( CPLSPrintf(
        "SELECT T.%s.RASTERDATATABLE, T.%s.RASTERID, \n"
        "  extractValue(t.%s.metadata, "
"'/georasterMetadata/rasterInfo/dimensionSize[@type=\"ROW\"]/size','%s'),\n"
        "  extractValue(t.%s.metadata, "
"'/georasterMetadata/rasterInfo/dimensionSize[@type=\"COLUMN\"]/size','%s'),\n"
        "  extractValue(t.%s.metadata, "
"'/georasterMetadata/rasterInfo/dimensionSize[@type=\"BAND\"]/size','%s'),\n"
        "  extractValue(t.%s.metadata, "
"'/georasterMetadata/rasterInfo/cellDepth','%s'),\n"
        "  extractValue(t.%s.metadata, "
"'/georasterMetadata/spatialReferenceInfo/SRID','%s')\n"
        "  FROM   %s%s T\n"
        "  WHERE  %s IS NOT NULL %s\n"
        "  ORDER  BY T.%s.RASTERDATATABLE ASC,\n"
        "            T.%s.RASTERID ASC",
        poGRW->sColumn.c_str(), poGRW->sColumn.c_str(),
        poGRW->sColumn.c_str(), OW_XMLNS,
        poGRW->sColumn.c_str(), OW_XMLNS,
        poGRW->sColumn.c_str(), OW_XMLNS,
        poGRW->sColumn.c_str(), OW_XMLNS,
        poGRW->sColumn.c_str(), OW_XMLNS,
        poGRW->sSchema.c_str(), poGRW->sTable.c_str(),
        poGRW->sColumn.c_str(), osAndWhere.c_str(),
        poGRW->sColumn.c_str(), poGRW->sColumn.c_str() ) );

    char szDataTable[OWNAME];
    char szRasterId[OWNAME];
    char szRows[OWNAME];
    char szColumns[OWNAME];
    char szBands[OWNAME];
    char szCellDepth[OWNAME];
    char szSRID[OWNAME];

    poStmt->Define( szDataTable );
    poStmt->Define( szRasterId );
    poStmt->Define( szRows );
    poStmt->Define( szColumns );
    poStmt->Define( szBands );
    poStmt->Define( szCellDepth );
    poStmt->Define( szSRID );

    if( poStmt->Execute() )
    {
        int nCount = 1;

        do
        {
            papszSubdatasets = CSLSetNameValue( papszSubdatasets,
                CPLSPrintf( "SUBDATASET_%d_NAME", nCount ),
                CPLSPrintf( "geor:%s/%s@%s,%s,%s",
                    poConnection->GetUser(), poConnection->GetPassword(),
                    poConnection->GetServer(), szDataTable, szRasterId ) );

            const char* pszXBands = "";

            if( ! EQUAL( szBands, "" ) )
            {
                pszXBands = CPLSPrintf( "x%s", szBands );
            }

            papszSubdatasets = CSLSetNameValue( papszSubdatasets,
                CPLSPrintf( "SUBDATASET_%d_DESC", nCount ),
                CPLSPrintf( "[%sx%s%s] CellDepth=%s SRID=%s",
                    szRows, szColumns, pszXBands,
                    szCellDepth, szSRID ) );

            nCount++;
        }
        while( poStmt->Fetch() );
    }
}

//  ---------------------------------------------------------------------------
//                                                                    SetGCPs()
//  ---------------------------------------------------------------------------

CPLErr GeoRasterDataset::SetGCPs( int, const GDAL_GCP *, const char * )
{
    return CE_None;
}

//  ---------------------------------------------------------------------------
//                                                           GetGCPProjection()
//  ---------------------------------------------------------------------------

const char* GeoRasterDataset::GetGCPProjection()

{
    if( nGCPCount > 0 )
        return pszProjection;
    else
        return "";
}

//  ---------------------------------------------------------------------------
//                                                            IBuildOverviews()
//  ---------------------------------------------------------------------------

CPLErr GeoRasterDataset::IBuildOverviews( const char* pszResampling,
                                          int nOverviews,
                                          int* panOverviewList,
                                          int nListBands,
                                          int* panBandList,
                                          GDALProgressFunc pfnProgress,
                                          void* pProgressData )
{
    (void) panBandList;
    (void) nListBands;

    //  ---------------------------------------------------------------
    //  Can't update on read-only access mode
    //  ---------------------------------------------------------------

    if( GetAccess() != GA_Update )
    {
        CPLError( CE_Failure, CPLE_AppDefined,
            "Can't build overviews/pyramids on read-only access." );
        return CE_Failure;
    }

    //  ---------------------------------------------------------------
    //  Uses internal sdo_generatePyramid at PL/SQL?
    //  ---------------------------------------------------------------

    bool bInternal = true;

    const char *pszGEOR_INTERNAL_PYR = CPLGetConfigOption( "GEOR_INTERNAL_PYR",
        "YES" );

    if( EQUAL(pszGEOR_INTERNAL_PYR, "NO") )
    {
        bInternal = false;
    }
        
    //  -----------------------------------------------------------
    //  Pyramids applies to the whole dataset not to a specific band
    //  -----------------------------------------------------------

    if( nBands < GetRasterCount())
    {
        CPLError( CE_Failure, CPLE_AppDefined,
            "Invalid GeoRaster Pyramids band selection" );
        return CE_Failure;
    }

    //  ---------------------------------------------------------------
    //  Initialize progress reporting
    //  ---------------------------------------------------------------

    if( ! pfnProgress( 0.1, NULL, pProgressData ) )
    {
        CPLError( CE_Failure, CPLE_UserInterrupt, "User terminated" );
        return CE_Failure;
    }

    //  ---------------------------------------------------------------
    //  Clear existing overviews
    //  ---------------------------------------------------------------

    if( nOverviews == 0 )
    {
        poGeoRaster->DeletePyramid();
        return CE_None;
    }

    //  -----------------------------------------------------------
    //  Pyramids levels can not be treated individually
    //  -----------------------------------------------------------

    if( nOverviews > 0 )
    {
        int i;
        for( i = 1; i < nOverviews; i++ )
        {
            //  -----------------------------------------------------------
            //  Power of 2, starting on 2, e.g. 2, 4, 8, 16, 32, 64, 128
            //  -----------------------------------------------------------

            if( panOverviewList[0] != 2 ||
              ( panOverviewList[i] != panOverviewList[i-1] * 2 ) )
            {
                CPLError( CE_Failure, CPLE_AppDefined,
                    "Invalid GeoRaster Pyramids levels." );        
                return CE_Failure;
            }
        }
    }

    //  -----------------------------------------------------------
    //  Re-sampling method: 
    //    NN, BILINEAR, AVERAGE4, AVERAGE16 and CUBIC
    //  -----------------------------------------------------------

    char szMethod[OWNAME];

    if( EQUAL( pszResampling, "NEAREST" ) )
    {
        strcpy( szMethod, "NN" );
    }
    else if( EQUALN( pszResampling, "AVERAGE", 7 ) )
    {
        strcpy( szMethod, "AVERAGE4" );
    }
    else
    {
        CPLError( CE_Failure, CPLE_AppDefined, "Invalid resampling method" );
        return CE_Failure;
    }

    //  -----------------------------------------------------------
    //  Generate pyramids on poGeoRaster
    //  -----------------------------------------------------------

    if( ! poGeoRaster->GeneratePyramid( nOverviews, szMethod, bInternal ) )
    {
        CPLError( CE_Failure, CPLE_AppDefined, "Error generating pyramid" );
        return CE_Failure;
    }

    //  -----------------------------------------------------------
    //  If Pyramid was done internally on the server exit here
    //  -----------------------------------------------------------
    
    if( bInternal )
    {
        pfnProgress( 1 , NULL, pProgressData );
        return CE_None;
    }

    //  -----------------------------------------------------------
    //  Load the pyramids data using GDAL methods
    //  -----------------------------------------------------------

    CPLErr eErr = CE_None;

    int i = 0;

    for( i = 0; i < nBands; i++ )
    {
        GeoRasterRasterBand* poBand = (GeoRasterRasterBand*) papoBands[i];

        //  -------------------------------------------------------
        //  Clean up previous overviews
        //  -------------------------------------------------------

        int j = 0;

        if( poBand->nOverviewCount && poBand->papoOverviews )
        {
            for( j = 0; j < poBand->nOverviewCount; j++ )
            {
                delete poBand->papoOverviews[j];
            }
            CPLFree( poBand->papoOverviews );
        }

        //  -------------------------------------------------------
        //  Create new band's overviews list
        //  -------------------------------------------------------

        poBand->nOverviewCount = poGeoRaster->nPyramidMaxLevel;
        poBand->papoOverviews  = (GeoRasterRasterBand**) VSIMalloc(
                sizeof(GeoRasterRasterBand*) * poBand->nOverviewCount );

        for( j = 0; j < poBand->nOverviewCount; j++ )
        {
          poBand->papoOverviews[j] = new GeoRasterRasterBand(
                (GeoRasterDataset*) this, ( i + 1 ), ( j + 1 ) );
        }
    }

    //  -----------------------------------------------------------
    //  Load band's overviews
    //  -----------------------------------------------------------

    for( i = 0; i < nBands; i++ )
    {
        GeoRasterRasterBand* poBand = (GeoRasterRasterBand*) papoBands[i];

        void *pScaledProgressData = GDALCreateScaledProgress( 
            i / (double) nBands, ( i + 1) / (double) nBands, 
            pfnProgress, pProgressData );

        eErr = GDALRegenerateOverviews(
            (GDALRasterBandH) poBand,
            poBand->nOverviewCount,
            (GDALRasterBandH*) poBand->papoOverviews,
            pszResampling,
            GDALScaledProgress,
            pScaledProgressData );

        GDALDestroyScaledProgress( pScaledProgressData );
    }

    return eErr;
}

//  ---------------------------------------------------------------------------
//                                                             CreateMaskBand()
//  ---------------------------------------------------------------------------

CPLErr GeoRasterDataset::CreateMaskBand( int nFlags )
{
    (void) nFlags;

    if( ! poGeoRaster->InitializeMask( DEFAULT_BMP_MASK,
            poGeoRaster->nRowBlockSize,
            poGeoRaster->nColumnBlockSize,
            poGeoRaster->nTotalRowBlocks,
            poGeoRaster->nTotalColumnBlocks,
            poGeoRaster->nTotalBandBlocks ) )
    {
        return CE_Failure;
    }
    
    poGeoRaster->bHasBitmapMask = true;

    return CE_None;
}

/*****************************************************************************/
/*                          GDALRegister_GEOR                                */
/*****************************************************************************/

void CPL_DLL GDALRegister_GEOR()
{
    GDALDriver* poDriver;

    if (! GDAL_CHECK_VERSION("GeoRaster driver"))
        return;

    if( GDALGetDriverByName( "GeoRaster" ) == NULL )
    {
        poDriver = new GDALDriver();

        poDriver->SetDescription(  "GeoRaster" );
        poDriver->SetMetadataItem( GDAL_DCAP_RASTER, "YES" );
        poDriver->SetMetadataItem( GDAL_DMD_LONGNAME,
                                   "Oracle Spatial GeoRaster" );
        poDriver->SetMetadataItem( GDAL_DMD_HELPTOPIC, "frmt_georaster.html" );
        poDriver->SetMetadataItem( GDAL_DMD_SUBDATASETS, "YES" );
        poDriver->SetMetadataItem( GDAL_DMD_CREATIONDATATYPES,
                                   "Byte UInt16 Int16 UInt32 Int32 Float32 "
                                   "Float64 CFloat32 CFloat64" );
        poDriver->SetMetadataItem( GDAL_DMD_CREATIONOPTIONLIST,
"<CreationOptionList>"
"  <Option name='DESCRIPTION' type='string' description='Table Description'/>"
"  <Option name='INSERT'      type='string' description='Column Values'/>"
"  <Option name='BLOCKXSIZE'  type='int'    description='Column Block Size' "
                                           "default='512'/>"
"  <Option name='BLOCKYSIZE'  type='int'    description='Row Block Size' "
                                           "default='512'/>"
"  <Option name='BLOCKBSIZE'  type='int'    description='Band Block Size'/>"
"  <Option name='BLOCKING'    type='string-select' default='YES'>"
"       <Value>YES</Value>"
"       <Value>NO</Value>"
"       <Value>OPTIMALPADDING</Value>"
"  </Option>"
"  <Option name='SRID'        type='int'    description='Overwrite EPSG code'/>"
"  <Option name='GENPYRAMID'  type='string-select' "
" description='Generate Pyramid, inform resampling method'>"
"       <Value>NN</Value>"
"       <Value>BILINEAR</Value>"
"       <Value>BIQUADRATIC</Value>"
"       <Value>CUBIC</Value>"
"       <Value>AVERAGE4</Value>"
"       <Value>AVERAGE16</Value>"
"  </Option>"
"  <Option name='GENPYRLEVELS'  type='int'  description='Number of pyramid level to generate'/>"
"  <Option name='OBJECTTABLE' type='boolean' "
                                           "description='Create RDT as object table'/>"
"  <Option name='SPATIALEXTENT' type='boolean' "
                                           "description='Generate Spatial Extent' "
                                           "default='TRUE'/>"
"  <Option name='EXTENTSRID'  type='int'    description='Spatial ExtentSRID code'/>"
"  <Option name='COORDLOCATION'    type='string-select' default='CENTER'>"
"       <Value>CENTER</Value>"
"       <Value>UPPERLEFT</Value>"
"  </Option>"
"  <Option name='VATNAME'     type='string' description='Value Attribute Table Name'/>"
"  <Option name='NBITS'       type='int'    description='BITS for sub-byte "
                                           "data types (1,2,4) bits'/>"
"  <Option name='INTERLEAVE'  type='string-select'>"
"       <Value>BSQ</Value>"
"       <Value>BIP</Value>"
"       <Value>BIL</Value>"
"   </Option>"
"  <Option name='COMPRESS'    type='string-select'>"
"       <Value>NONE</Value>"
"       <Value>JPEG-B</Value>"
"       <Value>JPEG-F</Value>"
"       <Value>DEFLATE</Value>"
"  </Option>"
"  <Option name='QUALITY'     type='int'    description='JPEG quality 0..100' "
                                           "default='75'/>"
"</CreationOptionList>" );

        poDriver->pfnOpen       = GeoRasterDataset::Open;
        poDriver->pfnCreate     = GeoRasterDataset::Create;
        poDriver->pfnCreateCopy = GeoRasterDataset::CreateCopy;
        poDriver->pfnIdentify   = GeoRasterDataset::Identify;
        poDriver->pfnDelete     = GeoRasterDataset::Delete;

        GetGDALDriverManager()->RegisterDriver( poDriver );
    }
}
>>>>>>> 8d751a07
<|MERGE_RESOLUTION|>--- conflicted
+++ resolved
@@ -1,4 +1,3 @@
-<<<<<<< HEAD
 /******************************************************************************
  * $Id: $
  *
@@ -8,7 +7,7 @@
  * Author:   Ivan Lucena [ivan.lucena at oracle.com]
  *
  ******************************************************************************
- * Copyright (c) 2008, Ivan Lucena
+ * Copyright (c) 2008, Ivan Lucena <ivan dot lucena at oracle dot com>
  * Copyright (c) 2013, Even Rouault <even dot rouault at mines-paris dot org>
  *
  * Permission is hereby granted, free of charge, to any person obtaining a
@@ -786,7 +785,6 @@
         poGRD->poGeoRaster->nCompressQuality = nQuality;
     }
 
-
     pszFetched = CSLFetchNameValue( papszOptions, "GENPYRAMID" );
 
     if( pszFetched != NULL )
@@ -1203,7 +1201,8 @@
             nXOff, nYOff, nXSize, nYSize,
             pData, nBufXSize, nBufYSize, eBufType,
             nBandCount, panBandMap,
-            nPixelSpace, nLineSpace, nBandSpace, phMutex );
+            nPixelSpace, nLineSpace, nBandSpace,
+            phMutex );
     }
 }
 
@@ -1270,6 +1269,8 @@
     // --------------------------------------------------------------------
     // Check if the SRID is a valid EPSG code
     // --------------------------------------------------------------------
+
+    CPLPushErrorHandler( CPLQuietErrorHandler );
 
     if( oSRS.importFromEPSG( poGeoRaster->nSRID ) == OGRERR_NONE )
     {
@@ -1281,9 +1282,13 @@
 
         if( oSRS.exportToWkt( &pszProjection ) == OGRERR_NONE )
         {
+            CPLPopErrorHandler();
+
             return pszProjection;
         }
     }
+
+    CPLPopErrorHandler();
 
     // --------------------------------------------------------------------
     // Try to interpreter the WKT text
@@ -1297,10 +1302,10 @@
     }
 
     // ----------------------------------------------------------------
-    // Decorate with EPSG Authority codes
+    // Decorate with ORACLE Authority codes
     // ----------------------------------------------------------------
 
-    oSRS.SetAuthority( oSRS.GetRoot()->GetValue(), "EPSG", poGeoRaster->nSRID );
+    oSRS.SetAuthority(oSRS.GetRoot()->GetValue(), "ORACLE", poGeoRaster->nSRID);
 
     int nSpher = OWParseEPSG( oSRS.GetAttrValue("GEOGCS|DATUM|SPHEROID") );
 
@@ -1428,7 +1433,7 @@
     poGeoRaster->dfYCoefficient[2] = adfGeoTransform[3];
 
     bGeoTransform = true;
-    
+
     return CE_None;
 }
 
@@ -1470,7 +1475,7 @@
 
     if( pszAuthName != NULL && pszAuthCode != NULL )
     {
-        if( EQUAL( pszAuthName, "Oracle" ) || 
+        if( EQUAL( pszAuthName, "ORACLE" ) || 
             EQUAL( pszAuthName, "EPSG" ) )
         {
             poGeoRaster->SetGeoReference( atoi( pszAuthCode ) );
@@ -2112,2124 +2117,4 @@
 
         GetGDALDriverManager()->RegisterDriver( poDriver );
     }
-}
-=======
-/******************************************************************************
- * $Id: $
- *
- * Name:     georaster_dataset.cpp
- * Project:  Oracle Spatial GeoRaster Driver
- * Purpose:  Implement GeoRasterDataset Methods
- * Author:   Ivan Lucena [ivan.lucena at oracle.com]
- *
- ******************************************************************************
- * Copyright (c) 2008, Ivan Lucena <ivan dot lucena at oracle dot com>
- * Copyright (c) 2013, Even Rouault <even dot rouault at mines-paris dot org>
- *
- * Permission is hereby granted, free of charge, to any person obtaining a
- * copy of this software and associated documentation files ( the "Software" ),
- * to deal in the Software without restriction, including without limitation
- * the rights to use, copy, modify, merge, publish, distribute, sublicense,
- * and/or sell copies of the Software, and to permit persons to whom the
- * Software is furnished to do so, subject to the following conditions:
- *
- * The above copyright notice and this permission notice shall be included
- * in all copies or substantial portions of the Software.
- *
- * THE SOFTWARE IS PROVIDED "AS IS", WITHOUT WARRANTY OF ANY KIND, EXPRESS
- * OR IMPLIED, INCLUDING BUT NOT LIMITED TO THE WARRANTIES OF MERCHANTABILITY,
- * FITNESS FOR A PARTICULAR PURPOSE AND NONINFRINGEMENT. IN NO EVENT SHALL
- * THE AUTHORS OR COPYRIGHT HOLDERS BE LIABLE FOR ANY CLAIM, DAMAGES OR OTHER
- * LIABILITY, WHETHER IN AN ACTION OF CONTRACT, TORT OR OTHERWISE, ARISING
- * FROM, OUT OF OR IN CONNECTION WITH THE SOFTWARE OR THE USE OR OTHER
- * DEALINGS IN THE SOFTWARE.
- *****************************************************************************/
-
-#include "cpl_error.h"
-
-#include "ogr_spatialref.h"
-
-#include "gdal.h"
-#include "gdal_priv.h"
-#include "georaster_priv.h"
-
-CPL_C_START
-void CPL_DLL GDALRegister_GEOR(void);
-CPL_C_END
-
-//  ---------------------------------------------------------------------------
-//                                                           GeoRasterDataset()
-//  ---------------------------------------------------------------------------
-
-GeoRasterDataset::GeoRasterDataset()
-{
-    bGeoTransform       = false;
-    bForcedSRID         = false;
-    poGeoRaster         = NULL;
-    papszSubdatasets    = NULL;
-    adfGeoTransform[0]  = 0.0;
-    adfGeoTransform[1]  = 1.0;
-    adfGeoTransform[2]  = 0.0;
-    adfGeoTransform[3]  = 0.0;
-    adfGeoTransform[4]  = 0.0;
-    adfGeoTransform[5]  = 1.0;
-    pszProjection       = NULL;
-    nGCPCount           = 0;
-    pasGCPList          = NULL;
-    poMaskBand          = NULL;
-    bApplyNoDataArray   = false;
-}
-
-//  ---------------------------------------------------------------------------
-//                                                          ~GeoRasterDataset()
-//  ---------------------------------------------------------------------------
-
-GeoRasterDataset::~GeoRasterDataset()
-{
-    FlushCache();
-
-    if( nGCPCount > 0 )
-    {
-        GDALDeinitGCPs( nGCPCount, pasGCPList );
-        CPLFree( pasGCPList );
-    }
-
-    delete poGeoRaster;
-
-    if( poMaskBand )
-    {
-        delete poMaskBand;
-    }
-    
-    CPLFree( pszProjection );
-    CSLDestroy( papszSubdatasets );
-}
-
-//  ---------------------------------------------------------------------------
-//                                                                   Identify()
-//  ---------------------------------------------------------------------------
-
-int GeoRasterDataset::Identify( GDALOpenInfo* poOpenInfo )
-{
-    //  -------------------------------------------------------------------
-    //  Verify georaster prefix
-    //  -------------------------------------------------------------------
-
-    char* pszFilename = poOpenInfo->pszFilename;
-
-    if( EQUALN( pszFilename, "georaster:", 10 ) == false &&
-        EQUALN( pszFilename, "geor:", 5 )       == false )
-    {
-        return false;
-    }
-
-    return true;
-}
-
-//  ---------------------------------------------------------------------------
-//                                                                       Open()
-//  ---------------------------------------------------------------------------
-
-GDALDataset* GeoRasterDataset::Open( GDALOpenInfo* poOpenInfo )
-{
-    //  -------------------------------------------------------------------
-    //  It shouldn't have an open file pointer
-    //  -------------------------------------------------------------------
-
-    if( poOpenInfo->fpL != NULL )
-    {
-        return NULL;
-    }
-
-    //  -------------------------------------------------------------------
-    //  Check identification string and usage
-    //  -------------------------------------------------------------------
-
-    if( ! Identify( poOpenInfo ) )
-    {
-        return NULL;
-    }
-
-    //  -------------------------------------------------------------------
-    //  Create a GeoRaster wrapper object
-    //  -------------------------------------------------------------------
-
-    GeoRasterWrapper* poGRW = GeoRasterWrapper::Open(
-            poOpenInfo->pszFilename,
-            poOpenInfo->eAccess == GA_Update );
-
-    if( ! poGRW )
-    {
-        return NULL;
-    }
-
-    //  -------------------------------------------------------------------
-    //  Create a corresponding GDALDataset
-    //  -------------------------------------------------------------------
-
-    GeoRasterDataset *poGRD;
-
-    poGRD = new GeoRasterDataset();
-
-    if( ! poGRD )
-    {
-        return NULL;
-    }
-
-    poGRD->eAccess     = poOpenInfo->eAccess;
-    poGRD->poGeoRaster = poGRW;
-
-    //  -------------------------------------------------------------------
-    //  List Subdatasets
-    //  -------------------------------------------------------------------
-
-    if( ! poGRW->bUniqueFound )
-    {
-        if( poGRD->eAccess == GA_ReadOnly )
-        {
-            poGRD->SetSubdatasets( poGRW );
-
-            if( CSLCount( poGRD->papszSubdatasets ) == 0 )
-            {
-                delete poGRD;
-                poGRD = NULL;
-            }
-        }
-        return (GDALDataset*) poGRD;
-    }
-
-    //  -------------------------------------------------------------------
-    //  Assign GeoRaster information
-    //  -------------------------------------------------------------------
-
-    poGRD->poGeoRaster   = poGRW;
-    poGRD->nRasterXSize  = poGRW->nRasterColumns;
-    poGRD->nRasterYSize  = poGRW->nRasterRows;
-    poGRD->nBands        = poGRW->nRasterBands;
-
-    if( poGRW->bIsReferenced )
-    {
-        poGRD->adfGeoTransform[1] = poGRW->dfXCoefficient[0];
-        poGRD->adfGeoTransform[2] = poGRW->dfXCoefficient[1];
-        poGRD->adfGeoTransform[0] = poGRW->dfXCoefficient[2];
-        poGRD->adfGeoTransform[4] = poGRW->dfYCoefficient[0];
-        poGRD->adfGeoTransform[5] = poGRW->dfYCoefficient[1];
-        poGRD->adfGeoTransform[3] = poGRW->dfYCoefficient[2];
-    }
-
-    //  -------------------------------------------------------------------
-    //  Copy RPC values to RPC metadata domain
-    //  -------------------------------------------------------------------
-
-    if( poGRW->phRPC )
-    {
-        char **papszRPC_MD = RPCInfoToMD( poGRW->phRPC );
-        char **papszSanitazed = NULL;
-
-        int i = 0;
-        int n = CSLCount( papszRPC_MD );
-
-        for( i = 0; i < n; i++ )
-        {
-            if ( EQUALN( papszRPC_MD[i], "MIN_LAT", 7 )  ||
-                 EQUALN( papszRPC_MD[i], "MIN_LONG", 8 ) ||
-                 EQUALN( papszRPC_MD[i], "MAX_LAT", 7 )  ||
-                 EQUALN( papszRPC_MD[i], "MAX_LONG", 8 ) )
-            {
-                continue;
-            }
-            papszSanitazed = CSLAddString( papszSanitazed, papszRPC_MD[i] );
-        }
-
-        poGRD->SetMetadata( papszSanitazed, "RPC" );
-
-        CSLDestroy( papszRPC_MD );
-        CSLDestroy( papszSanitazed );
-    }
-
-    //  -------------------------------------------------------------------
-    //  Load mask band
-    //  -------------------------------------------------------------------
-
-    poGRW->bHasBitmapMask = EQUAL( "TRUE", CPLGetXMLValue( poGRW->phMetadata,
-                          "layerInfo.objectLayer.bitmapMask", "FALSE" ) );
-
-    if( poGRW->bHasBitmapMask )
-    {
-        poGRD->poMaskBand = new GeoRasterRasterBand( poGRD, 0, DEFAULT_BMP_MASK );
-    }
-    
-    //  -------------------------------------------------------------------
-    //  Check for filter Nodata environment variable, default is YES
-    //  -------------------------------------------------------------------
-
-    const char *pszGEOR_FILTER_NODATA =
-        CPLGetConfigOption( "GEOR_FILTER_NODATA_VALUES", "NO" );
-
-    if( ! EQUAL(pszGEOR_FILTER_NODATA, "NO") )
-    {
-        poGRD->bApplyNoDataArray = true;
-    }
-    //  -------------------------------------------------------------------
-    //  Create bands
-    //  -------------------------------------------------------------------
-
-    int i = 0;
-    int nBand = 0;
-
-    for( i = 0; i < poGRD->nBands; i++ )
-    {
-        nBand = i + 1;
-        poGRD->SetBand( nBand, new GeoRasterRasterBand( poGRD, nBand, 0 ) );
-    }
-
-    //  -------------------------------------------------------------------
-    //  Set IMAGE_STRUCTURE metadata information
-    //  -------------------------------------------------------------------
-
-    if( poGRW->nBandBlockSize == 1 )
-    {
-        poGRD->SetMetadataItem( "INTERLEAVE", "BAND", "IMAGE_STRUCTURE" );
-    }
-    else
-    {
-        if( EQUAL( poGRW->sInterleaving.c_str(), "BSQ" ) )
-        {
-            poGRD->SetMetadataItem( "INTERLEAVE", "BAND", "IMAGE_STRUCTURE" );
-        }
-        else if( EQUAL( poGRW->sInterleaving.c_str(), "BIP" ) )
-        {
-            poGRD->SetMetadataItem( "INTERLEAVE", "PIXEL", "IMAGE_STRUCTURE" );
-        }
-        else if( EQUAL( poGRW->sInterleaving.c_str(), "BIL" ) )
-        {
-            poGRD->SetMetadataItem( "INTERLEAVE", "LINE", "IMAGE_STRUCTURE" );
-        }
-    }
-
-    poGRD->SetMetadataItem( "COMPRESSION", CPLGetXMLValue( poGRW->phMetadata,
-        "rasterInfo.compression.type", "NONE" ), "IMAGE_STRUCTURE" );
-
-    if( EQUALN( poGRW->sCompressionType.c_str(), "JPEG", 4 ) )
-    {
-        poGRD->SetMetadataItem( "COMPRESS_QUALITY",
-            CPLGetXMLValue( poGRW->phMetadata,
-            "rasterInfo.compression.quality", "0" ), "IMAGE_STRUCTURE" );
-    }
-
-    if( EQUAL( poGRW->sCellDepth.c_str(), "1BIT" ) )
-    {
-        poGRD->SetMetadataItem( "NBITS", "1", "IMAGE_STRUCTURE" );
-    }
-
-    if( EQUAL( poGRW->sCellDepth.c_str(), "2BIT" ) )
-    {
-        poGRD->SetMetadataItem( "NBITS", "2", "IMAGE_STRUCTURE" );
-    }
-
-    if( EQUAL( poGRW->sCellDepth.c_str(), "4BIT" ) )
-    {
-        poGRD->SetMetadataItem( "NBITS", "4", "IMAGE_STRUCTURE" );
-    }
-
-    //  -------------------------------------------------------------------
-    //  Set Metadata on "ORACLE" domain
-    //  -------------------------------------------------------------------
-
-    char* pszDoc = CPLSerializeXMLTree( poGRW->phMetadata );
-
-    poGRD->SetMetadataItem( "TABLE_NAME", CPLSPrintf( "%s%s",
-        poGRW->sSchema.c_str(),
-        poGRW->sTable.c_str()), "ORACLE" );
-
-    poGRD->SetMetadataItem( "COLUMN_NAME",
-        poGRW->sColumn.c_str(), "ORACLE" );
-
-    poGRD->SetMetadataItem( "RDT_TABLE_NAME",
-        poGRW->sDataTable.c_str(), "ORACLE" );
-
-    poGRD->SetMetadataItem( "RASTER_ID", CPLSPrintf( "%d",
-        poGRW->nRasterId ), "ORACLE" );
-
-    poGRD->SetMetadataItem( "SRID", CPLSPrintf( "%d",
-        poGRW->nSRID ), "ORACLE" );
-
-    poGRD->SetMetadataItem( "WKT", poGRW->sWKText.c_str(), "ORACLE" );
-
-    poGRD->SetMetadataItem( "METADATA", pszDoc, "ORACLE" );
-
-    CPLFree( pszDoc );
-
-    //  -------------------------------------------------------------------
-    //  Return a GDALDataset
-    //  -------------------------------------------------------------------
-
-    return (GDALDataset*) poGRD;
-}
-
-//  ---------------------------------------------------------------------------
-//                                                                     Create()
-//  ---------------------------------------------------------------------------
-
-GDALDataset *GeoRasterDataset::Create( const char *pszFilename,
-                                       int nXSize,
-                                       int nYSize,
-                                       int nBands, 
-                                       GDALDataType eType,
-                                       char **papszOptions )
-{
-    //  -------------------------------------------------------------------
-    //  Check for supported Data types
-    //  -------------------------------------------------------------------
-
-    const char* pszCellDepth = OWSetDataType( eType );
-
-    if( EQUAL( pszCellDepth, "Unknown" ) )
-    {
-        CPLError( CE_Failure, CPLE_AppDefined,
-            "Attempt to create GeoRaster with unsupported data type (%s)",
-            GDALGetDataTypeName( eType ) );
-        return NULL;
-    }
-
-    //  -------------------------------------------------------------------
-    //  Open the Dataset
-    //  -------------------------------------------------------------------
-
-    GeoRasterDataset* poGRD = NULL;
-
-    poGRD = (GeoRasterDataset*) GDALOpen( pszFilename, GA_Update );
-
-    if( ! poGRD )
-    {
-        return NULL;
-    }
-
-    //  -------------------------------------------------------------------
-    //  Get the GeoRaster
-    //  -------------------------------------------------------------------
-
-    GeoRasterWrapper* poGRW = poGRD->poGeoRaster;
-
-    if( ! poGRW )
-    {
-        delete poGRD;
-        return NULL;
-    }
-
-    //  -------------------------------------------------------------------
-    //  Set basic information and default values
-    //  -------------------------------------------------------------------
-
-    poGRW->nRasterColumns   = nXSize;
-    poGRW->nRasterRows      = nYSize;
-    poGRW->nRasterBands     = nBands;
-    poGRW->sCellDepth       = pszCellDepth;
-    poGRW->nRowBlockSize    = DEFAULT_BLOCK_ROWS;
-    poGRW->nColumnBlockSize = DEFAULT_BLOCK_COLUMNS;
-    poGRW->nBandBlockSize   = 1;
-
-    if( poGRW->bUniqueFound )
-    {
-        poGRW->PrepareToOverwrite();
-    }
-
-    //  -------------------------------------------------------------------
-    //  Check the create options to use in initialization
-    //  -------------------------------------------------------------------
-
-    const char* pszFetched  = "";
-    char* pszDescription    = NULL;
-    char* pszInsert         = NULL;
-    int   nQuality          = -1;
-
-    if( ! poGRW->sTable.empty() )
-    {
-        pszFetched = CSLFetchNameValue( papszOptions, "DESCRIPTION" );
-
-        if( pszFetched )
-        {
-            pszDescription  = CPLStrdup( pszFetched );
-        }
-    }
-
-    if( poGRW->sTable.empty() )
-    {
-        poGRW->sTable = "GDAL_IMPORT";
-        poGRW->sDataTable = "GDAL_RDT";
-    }
-
-    if( poGRW->sColumn.empty() )
-    {
-        poGRW->sColumn = "RASTER";
-    }
-
-    pszFetched = CSLFetchNameValue( papszOptions, "INSERT" );
-
-    if( pszFetched )
-    {
-        pszInsert = CPLStrdup( pszFetched );
-    }
-
-    pszFetched = CSLFetchNameValue( papszOptions, "BLOCKXSIZE" );
-
-    if( pszFetched )
-    {
-        poGRW->nColumnBlockSize = atoi( pszFetched );
-    }
-
-    pszFetched = CSLFetchNameValue( papszOptions, "BLOCKYSIZE" );
-
-    if( pszFetched )
-    {
-        poGRW->nRowBlockSize = atoi( pszFetched );
-    }
-
-    pszFetched = CSLFetchNameValue( papszOptions, "NBITS" );
-
-    if( pszFetched != NULL )
-    {
-        poGRW->sCellDepth = CPLSPrintf( "%dBIT", atoi( pszFetched ) );
-    }
-
-    pszFetched = CSLFetchNameValue( papszOptions, "COMPRESS" );
-
-    if( pszFetched != NULL &&
-        ( EQUALN( pszFetched, "JPEG", 4 ) ||
-          EQUAL( pszFetched, "DEFLATE" ) ) )
-    {
-        poGRW->sCompressionType = pszFetched;
-    }
-    else
-    {
-        poGRW->sCompressionType = "NONE";
-    }
-
-    pszFetched = CSLFetchNameValue( papszOptions, "QUALITY" );
-
-    if( pszFetched )
-    {
-        poGRW->nCompressQuality = atoi( pszFetched );
-        nQuality = poGRW->nCompressQuality;
-    }
-
-    pszFetched = CSLFetchNameValue( papszOptions, "INTERLEAVE" );
-
-    bool bInterleve_ind = false;
-
-    if( pszFetched )
-    {
-        bInterleve_ind = true;
-
-        if( EQUAL( pszFetched, "BAND" ) ||  EQUAL( pszFetched, "BSQ" ) )
-        {
-            poGRW->sInterleaving = "BSQ";
-        }
-        if( EQUAL( pszFetched, "LINE" ) ||  EQUAL( pszFetched, "BIL" ) )
-        {
-            poGRW->sInterleaving = "BIL";
-        }
-        if( EQUAL( pszFetched, "PIXEL" ) ||  EQUAL( pszFetched, "BIP" ) )
-        {
-            poGRW->sInterleaving = "BIP";
-        }
-    }
-    else
-    {
-        if( EQUAL( poGRW->sCompressionType.c_str(), "NONE" ) == false )
-        {
-            poGRW->sInterleaving = "BIP";
-        }
-    }
-
-    pszFetched = CSLFetchNameValue( papszOptions, "BLOCKBSIZE" );
-
-    if( pszFetched )
-    {
-        poGRW->nBandBlockSize = atoi( pszFetched );
-    }
-    else
-    {
-        if( ! EQUAL( poGRW->sCompressionType.c_str(), "NONE" ) &&
-          ( nBands == 3 || nBands == 4 ) )
-        {
-            poGRW->nBandBlockSize = nBands;
-        }
-    }
-
-    if( bInterleve_ind == false && 
-      ( poGRW->nBandBlockSize == 3 || poGRW->nBandBlockSize == 4 ) ) 
-    {
-      poGRW->sInterleaving = "BIP";
-    }
-
-    if( EQUALN( poGRW->sCompressionType.c_str(), "JPEG", 4 ) )
-    {
-        if( ! EQUAL( poGRW->sInterleaving.c_str(), "BIP" ) )
-        {
-            CPLError( CE_Warning, CPLE_IllegalArg, 
-                "compress=JPEG assumes interleave=BIP" );
-            poGRW->sInterleaving = "BIP";
-        }
-    }
-
-    pszFetched = CSLFetchNameValue( papszOptions, "BLOCKING" );
-
-    if( pszFetched )
-    {
-        if( EQUAL( pszFetched, "NO" ) )
-        {
-            poGRW->bBlocking = false;
-        }
-
-        if( EQUAL( pszFetched, "OPTIMALPADDING" ) )
-        {
-            if( poGRW->poConnection->GetVersion() < 11 )
-            {
-                CPLError( CE_Warning, CPLE_IllegalArg, 
-                    "BLOCKING=OPTIMALPADDING not supported on Oracle older than 11g" );
-            }
-            else
-            {
-                poGRW->bAutoBlocking = true;
-                poGRW->bBlocking = true;
-            }
-        }
-    }
-
-    //  -------------------------------------------------------------------
-    //  Validate options
-    //  -------------------------------------------------------------------
-
-    if( pszDescription && poGRW->bUniqueFound )
-    {
-        CPLError( CE_Failure, CPLE_IllegalArg, 
-            "Option (DESCRIPTION) cannot be used on a existing GeoRaster." );
-        delete poGRD;
-        return NULL;
-    }
-
-    if( pszInsert && poGRW->bUniqueFound )
-    {
-        CPLError( CE_Failure, CPLE_IllegalArg, 
-            "Option (INSERT) cannot be used on a existing GeoRaster." );
-        delete poGRD;
-        return NULL;
-    }
-
-    /* Compression JPEG-B is deprecated. It should be able to read but to
-     * to create new GeoRaster on databases with that compression option.
-     *
-     * TODO: Remove that options on next release.
-     */
-    if( EQUAL( poGRW->sCompressionType.c_str(), "JPEG-B" ) )
-    {
-        CPLError( CE_Failure, CPLE_IllegalArg,
-            "Option (COMPRESS=%s) is deprecated and cannot be used.",
-            poGRW->sCompressionType.c_str() );
-        delete poGRD;
-        return NULL;
-    }
-
-    if( EQUAL( poGRW->sCompressionType.c_str(), "JPEG-F" ) )
-    {
-        /* JPEG-F can only compress byte data type
-         */
-        if( eType != GDT_Byte )
-        {
-            CPLError( CE_Failure, CPLE_IllegalArg, 
-                "Option (COMPRESS=%s) can only be used with Byte data type.",
-                poGRW->sCompressionType.c_str() );
-            delete poGRD;
-            return NULL;
-        }
-
-        /* JPEG-F can compress one band per block or 3 for RGB
-         * or 4 for RGBA.
-         */
-        if( ( poGRW->nBandBlockSize != 1 &&
-              poGRW->nBandBlockSize != 3 &&
-              poGRW->nBandBlockSize != 4 ) ||
-          ( ( poGRW->nBandBlockSize != 1 &&
-            ( poGRW->nBandBlockSize != poGRW->nRasterBands ) ) ) )
-        {
-            CPLError( CE_Failure, CPLE_IllegalArg,
-                "Option (COMPRESS=%s) requires BLOCKBSIZE to be 1 (for any "
-                "number of bands), 3 (for 3 bands RGB) and 4 (for 4 bands RGBA).",
-                poGRW->sCompressionType.c_str() );
-            delete poGRD;
-            return NULL;
-        }
-
-        /* There is a limite on how big a compressed block can be.
-         */
-        if( ( poGRW->nColumnBlockSize * 
-              poGRW->nRowBlockSize *
-              poGRW->nBandBlockSize *
-              ( GDALGetDataTypeSize( eType ) / 8 ) ) > ( 50 * 1024 * 1024 ) )
-        {
-            CPLError( CE_Failure, CPLE_IllegalArg, 
-                "Option (COMPRESS=%s) each data block must not exceed 50Mb. "
-                "Consider reducing BLOCK{X,Y,B}XSIZE.",
-                poGRW->sCompressionType.c_str() );
-            delete poGRD;
-            return NULL;
-        }
-    }
-
-    if( EQUAL( poGRW->sCompressionType.c_str(), "DEFLATE" ) )
-    {
-        if( ( poGRW->nColumnBlockSize * 
-              poGRW->nRowBlockSize *
-              poGRW->nBandBlockSize *
-              ( GDALGetDataTypeSize( eType ) / 8 ) ) > ( 1024 * 1024 * 1024 ) )
-        {
-            CPLError( CE_Failure, CPLE_IllegalArg, 
-                "For (COMPRESS=%s) each data block must not exceed 1Gb. "
-                "Consider reducing BLOCK{X,Y,B}XSIZE.",
-                poGRW->sCompressionType.c_str() );
-            delete poGRD;
-            return NULL;
-        }
-    }
-
-    pszFetched = CSLFetchNameValue( papszOptions, "OBJECTTABLE" );
-
-    if( pszFetched )
-    {
-        int nVersion = poGRW->poConnection->GetVersion();
-        if( nVersion <= 11 )
-        {
-            CPLError( CE_Failure, CPLE_IllegalArg, 
-                "Driver create-option OBJECTTABLE not "
-                "supported on Oracle %d", nVersion );
-            delete poGRD;
-            return NULL;
-        }
-    }
-
-    poGRD->poGeoRaster->bCreateObjectTable = (bool)
-        CSLFetchBoolean( papszOptions, "OBJECTTABLE", FALSE );
-
-    //  -------------------------------------------------------------------
-    //  Create a SDO_GEORASTER object on the server
-    //  -------------------------------------------------------------------
-
-    bool bSucced = poGRW->Create( pszDescription, pszInsert, poGRW->bUniqueFound );
-
-    CPLFree( pszInsert );
-    CPLFree( pszDescription );
-
-    if( ! bSucced )
-    {
-        delete poGRD;
-        return NULL;
-    }
-    
-    //  -------------------------------------------------------------------
-    //  Prepare an identification string
-    //  -------------------------------------------------------------------
-
-    char szStringId[OWTEXT];
-
-    strcpy( szStringId, CPLSPrintf( "georaster:%s,%s,%s,%s,%d",
-        poGRW->poConnection->GetUser(),
-        poGRW->poConnection->GetPassword(),
-        poGRW->poConnection->GetServer(),
-        poGRW->sDataTable.c_str(),
-        poGRW->nRasterId ) );
-
-    delete poGRD;
-
-    poGRD = (GeoRasterDataset*) GDALOpen( szStringId, GA_Update );
-
-    if( ! poGRD )
-    {
-        return NULL;
-    }
-
-    //  -------------------------------------------------------------------
-    //  Load aditional options
-    //  -------------------------------------------------------------------
-
-    pszFetched = CSLFetchNameValue( papszOptions, "VATNAME" );
-
-    if( pszFetched )
-    {
-        poGRW->sValueAttributeTab = pszFetched;
-    }
-
-    pszFetched = CSLFetchNameValue( papszOptions, "SRID" );
-
-    if( pszFetched )
-    {
-        poGRD->bForcedSRID = true;
-        poGRD->poGeoRaster->SetGeoReference( atoi( pszFetched ) );
-    }
-
-    poGRD->poGeoRaster->bGenSpatialIndex = (bool)
-        CSLFetchBoolean( papszOptions, "SPATIALEXTENT", TRUE );
-
-    pszFetched = CSLFetchNameValue( papszOptions, "EXTENTSRID" );
-
-    if( pszFetched )
-    {
-        poGRD->poGeoRaster->nExtentSRID = atoi( pszFetched );
-    }
-
-    pszFetched = CSLFetchNameValue( papszOptions, "COORDLOCATION" );
-
-    if( pszFetched )
-    {
-        if( EQUAL( pszFetched, "CENTER" ) )
-        {
-            poGRD->poGeoRaster->eModelCoordLocation = MCL_CENTER;
-        }
-        else if( EQUAL( pszFetched, "UPPERLEFT" ) )
-        {
-            poGRD->poGeoRaster->eModelCoordLocation = MCL_UPPERLEFT;
-        }
-        else 
-        {
-            CPLError( CE_Warning, CPLE_IllegalArg, 
-                "Incorrect COORDLOCATION (%s)", pszFetched );
-        }
-    }
-
-    if ( nQuality > 0 )
-    {
-        poGRD->poGeoRaster->nCompressQuality = nQuality;
-    }
-
-    pszFetched = CSLFetchNameValue( papszOptions, "GENPYRAMID" );
-
-    if( pszFetched != NULL )
-    {
-        if (!(EQUAL(pszFetched, "NN") ||
-              EQUAL(pszFetched, "BILINEAR") ||
-              EQUAL(pszFetched, "BIQUADRATIC") ||
-              EQUAL(pszFetched, "CUBIC") ||
-              EQUAL(pszFetched, "AVERAGE4") ||
-              EQUAL(pszFetched, "AVERAGE16")))
-        {
-            CPLError( CE_Warning, CPLE_IllegalArg, "Wrong resample method for pyramid (%s)", pszFetched);
-        }
-
-        poGRD->poGeoRaster->bGenPyramid = true;
-        poGRD->poGeoRaster->sPyramidResampling = pszFetched;
-    }
-
-    pszFetched = CSLFetchNameValue( papszOptions, "GENPYRLEVELS" );
-
-    if( pszFetched != NULL )
-    {
-        poGRD->poGeoRaster->bGenPyramid = true;
-        poGRD->poGeoRaster->nPyramidLevels = atoi(pszFetched);
-    }
-
-    //  -------------------------------------------------------------------
-    //  Return a new Dataset
-    //  -------------------------------------------------------------------
-
-    return (GDALDataset*) poGRD;
-}
-
-//  ---------------------------------------------------------------------------
-//                                                                 CreateCopy()
-//  ---------------------------------------------------------------------------
-
-GDALDataset *GeoRasterDataset::CreateCopy( const char* pszFilename,
-                                           GDALDataset* poSrcDS,
-                                           int bStrict,
-                                           char** papszOptions,
-                                           GDALProgressFunc pfnProgress,
-                                           void* pProgressData )
-{
-    (void) bStrict;
-
-    int nBands = poSrcDS->GetRasterCount();
-    if (nBands == 0)
-    {
-        CPLError( CE_Failure, CPLE_NotSupported, 
-        "GeoRaster driver does not support source dataset with zero band.\n");
-        return NULL;
-    }
-
-    GDALRasterBand* poBand = poSrcDS->GetRasterBand( 1 );
-    GDALDataType    eType  = poBand->GetRasterDataType();
-
-    //  -----------------------------------------------------------
-    //  Create a GeoRaster on the server or select one to overwrite
-    //  -----------------------------------------------------------
-
-    GeoRasterDataset *poDstDS;
-
-    poDstDS = (GeoRasterDataset *) GeoRasterDataset::Create( pszFilename,
-        poSrcDS->GetRasterXSize(),
-        poSrcDS->GetRasterYSize(),
-        poSrcDS->GetRasterCount(),
-        eType, papszOptions );
-
-    if( poDstDS == NULL )
-    {
-        return NULL;
-    }
-
-    //  -----------------------------------------------------------
-    //  Copy information to the dataset
-    //  -----------------------------------------------------------
-
-    double adfTransform[6];
-
-    if ( poSrcDS->GetGeoTransform( adfTransform ) == CE_None )
-    {
-        if ( ! ( adfTransform[0] == 0.0 && 
-                 adfTransform[1] == 1.0 &&
-                 adfTransform[2] == 0.0 &&
-                 adfTransform[3] == 0.0 &&
-                 adfTransform[4] == 0.0 &&
-                 adfTransform[5] == 1.0 ) ) 
-        {
-            poDstDS->SetGeoTransform( adfTransform );
-        }
-    }
-
-    if( ! poDstDS->bForcedSRID ) /* forced by create option SRID */
-    {
-        poDstDS->SetProjection( poSrcDS->GetProjectionRef() );
-    }
-
-    // --------------------------------------------------------------------
-    //      Copy RPC 
-    // --------------------------------------------------------------------
-
-    char **papszRPCMetadata = GDALGetMetadata( poSrcDS, "RPC" );
-
-    if ( papszRPCMetadata != NULL )
-    {
-        poDstDS->poGeoRaster->phRPC = (GDALRPCInfo*) VSIMalloc( sizeof(GDALRPCInfo) );
-        GDALExtractRPCInfo( papszRPCMetadata, poDstDS->poGeoRaster->phRPC );
-    }
-
-    // --------------------------------------------------------------------
-    //      Copy information to the raster bands
-    // --------------------------------------------------------------------
-
-    int    bHasNoDataValue = FALSE;
-    double dfNoDataValue = 0.0;
-    double dfMin = 0.0, dfMax = 0.0, dfStdDev = 0.0, dfMean = 0.0;
-    double dfMedian = 0.0, dfMode = 0.0;
-    int    iBand = 0;
-
-    for( iBand = 1; iBand <= poSrcDS->GetRasterCount(); iBand++ )
-    {
-        GDALRasterBand*      poSrcBand = poSrcDS->GetRasterBand( iBand );
-        GeoRasterRasterBand* poDstBand = (GeoRasterRasterBand*) 
-                                         poDstDS->GetRasterBand( iBand );
-
-        // ----------------------------------------------------------------
-        //  Copy Color Table
-        // ----------------------------------------------------------------
-
-        GDALColorTable* poColorTable = poSrcBand->GetColorTable(); 
-
-        if( poColorTable )
-        {
-            poDstBand->SetColorTable( poColorTable );
-        }
-
-        // ----------------------------------------------------------------
-        //  Copy statitics information, without median and mode
-        // ----------------------------------------------------------------
-
-        if( poSrcBand->GetStatistics( false, false, &dfMin, &dfMax,
-            &dfMean, &dfStdDev ) == CE_None )
-        {
-            poDstBand->SetStatistics( dfMin, dfMax, dfMean, dfStdDev );
-
-            /* That will not be recorded in the GeoRaster metadata since it
-             * doesn't have median and mode, so those values are only useful
-             * at runtime.
-             */
-        }
-
-        // ----------------------------------------------------------------
-        //  Copy statitics metadata information, including median and mode
-        // ----------------------------------------------------------------
-
-        const char *pszMin     = poSrcBand->GetMetadataItem( "STATISTICS_MINIMUM" );
-        const char *pszMax     = poSrcBand->GetMetadataItem( "STATISTICS_MAXIMUM" );
-        const char *pszMean    = poSrcBand->GetMetadataItem( "STATISTICS_MEAN" );
-        const char *pszMedian  = poSrcBand->GetMetadataItem( "STATISTICS_MEDIAN" );
-        const char *pszMode    = poSrcBand->GetMetadataItem( "STATISTICS_MODE" );
-        const char *pszStdDev  = poSrcBand->GetMetadataItem( "STATISTICS_STDDEV" );
-        const char *pszSkipFX  = poSrcBand->GetMetadataItem( "STATISTICS_SKIPFACTORX" );
-        const char *pszSkipFY  = poSrcBand->GetMetadataItem( "STATISTICS_SKIPFACTORY" );
-
-        if ( pszMin    != NULL && pszMax  != NULL && pszMean   != NULL &&
-             pszMedian != NULL && pszMode != NULL && pszStdDev != NULL )
-        {
-            dfMin        = CPLScanDouble( pszMin, MAX_DOUBLE_STR_REP );
-            dfMax        = CPLScanDouble( pszMax, MAX_DOUBLE_STR_REP );
-            dfMean       = CPLScanDouble( pszMean, MAX_DOUBLE_STR_REP );
-            dfMedian     = CPLScanDouble( pszMedian, MAX_DOUBLE_STR_REP );
-            dfMode       = CPLScanDouble( pszMode, MAX_DOUBLE_STR_REP );
-
-            if ( ! ( ( dfMin    > dfMax ) ||
-                     ( dfMean   > dfMax ) || ( dfMean   < dfMin ) ||
-                     ( dfMedian > dfMax ) || ( dfMedian < dfMin ) ||
-                     ( dfMode   > dfMax ) || ( dfMode   < dfMin ) ) )
-            {
-                if ( ! pszSkipFX )
-                {
-                    pszSkipFX = pszSkipFY != NULL ? pszSkipFY : "1";
-                }
-
-                poDstBand->poGeoRaster->SetStatistics( iBand,
-                                                       pszMin, pszMax, pszMean, 
-                                                       pszMedian, pszMode,
-                                                       pszStdDev, pszSkipFX );
-            }
-        }
-
-        // ----------------------------------------------------------------
-        //  Copy Raster Attribute Table (RAT)
-        // ----------------------------------------------------------------
-
-        GDALRasterAttributeTableH poRAT = GDALGetDefaultRAT( poSrcBand );
-
-        if( poRAT != NULL )
-        {
-            poDstBand->SetDefaultRAT( (GDALRasterAttributeTable*) poRAT );
-        }
-
-        // ----------------------------------------------------------------
-        //  Copy NoData Value
-        // ----------------------------------------------------------------
-
-        dfNoDataValue = poSrcBand->GetNoDataValue( &bHasNoDataValue );
-
-        if( bHasNoDataValue )
-        {
-            poDstBand->SetNoDataValue( dfNoDataValue );
-        }
-    }
-
-    // --------------------------------------------------------------------
-    //  Copy actual imagery.
-    // --------------------------------------------------------------------
-
-    int nXSize = poDstDS->GetRasterXSize();
-    int nYSize = poDstDS->GetRasterYSize();
-
-    int nBlockXSize = 0;
-    int nBlockYSize = 0;
-
-    poDstDS->GetRasterBand( 1 )->GetBlockSize( &nBlockXSize, &nBlockYSize );
-
-    void *pData = VSIMalloc( nBlockXSize * nBlockYSize *
-        GDALGetDataTypeSize( eType ) / 8 );
-
-    if( pData == NULL )
-    {
-        CPLError( CE_Failure, CPLE_OutOfMemory,
-            "GeoRaster::CreateCopy : Out of memory " );
-        delete poDstDS;
-        return NULL;
-    }
-
-    int iYOffset = 0;
-    int iXOffset = 0;
-    int iXBlock  = 0;
-    int iYBlock  = 0;
-    int nBlockCols = 0;
-    int nBlockRows = 0;
-    CPLErr eErr = CE_None;
-
-    int nPixelSize = GDALGetDataTypeSize( 
-        poSrcDS->GetRasterBand(1)->GetRasterDataType() ) / 8;
-
-    if( poDstDS->poGeoRaster->nBandBlockSize == 1)
-    {
-        // ----------------------------------------------------------------
-        //  Band order
-        // ----------------------------------------------------------------
-
-        int nBandCount = poSrcDS->GetRasterCount();
-
-        for( iBand = 1; iBand <= nBandCount; iBand++ )
-        {
-            GDALRasterBand *poSrcBand = poSrcDS->GetRasterBand( iBand );
-            GDALRasterBand *poDstBand = poDstDS->GetRasterBand( iBand );
-
-            for( iYOffset = 0, iYBlock = 0;
-                 iYOffset < nYSize;
-                 iYOffset += nBlockYSize, iYBlock++ )
-            {
-
-                for( iXOffset = 0, iXBlock = 0;
-                     iXOffset < nXSize;
-                     iXOffset += nBlockXSize, iXBlock++ )
-                {
-
-                    nBlockCols = MIN( nBlockXSize, nXSize - iXOffset );
-                    nBlockRows = MIN( nBlockYSize, nYSize - iYOffset );
-
-                    eErr = poSrcBand->RasterIO( GF_Read,
-                        iXOffset, iYOffset,
-                        nBlockCols, nBlockRows, pData,
-                        nBlockCols, nBlockRows, eType,
-                        nPixelSize,
-                        nPixelSize * nBlockXSize );
-
-                    if( eErr != CE_None )
-                    {
-                        return NULL;
-                    }
-
-                    eErr = poDstBand->WriteBlock( iXBlock, iYBlock, pData );
-
-                    if( eErr != CE_None )
-                    {
-                        return NULL;
-                    }
-                }
-
-                if( ( eErr == CE_None ) && ( ! pfnProgress(
-                      ( ( iBand - 1) / (float) nBandCount ) +
-                      ( iYOffset + nBlockRows ) / (float) (nYSize * nBandCount),
-                      NULL, pProgressData ) ) )
-                {
-                    eErr = CE_Failure;
-                    CPLError( CE_Failure, CPLE_UserInterrupt,
-                        "User terminated CreateCopy()" );
-                }
-            }
-        }
-    }
-    else
-    {
-        // ----------------------------------------------------------------
-        //  Block order
-        // ----------------------------------------------------------------
-
-        poDstDS->poGeoRaster->SetWriteOnly( true );
-
-        for( iYOffset = 0, iYBlock = 0;
-             iYOffset < nYSize;
-             iYOffset += nBlockYSize, iYBlock++ )
-        {
-            for( iXOffset = 0, iXBlock = 0;
-                 iXOffset < nXSize;
-                 iXOffset += nBlockXSize, iXBlock++ )
-            {
-                nBlockCols = MIN( nBlockXSize, nXSize - iXOffset );
-                nBlockRows = MIN( nBlockYSize, nYSize - iYOffset );
-
-                for( iBand = 1;
-                     iBand <= poSrcDS->GetRasterCount();
-                     iBand++ )
-                {
-                    GDALRasterBand *poSrcBand = poSrcDS->GetRasterBand( iBand );
-                    GDALRasterBand *poDstBand = poDstDS->GetRasterBand( iBand );
-
-                    eErr = poSrcBand->RasterIO( GF_Read,
-                        iXOffset, iYOffset,
-                        nBlockCols, nBlockRows, pData,
-                        nBlockCols, nBlockRows, eType,
-                        nPixelSize,
-                        nPixelSize * nBlockXSize );
-
-                    if( eErr != CE_None )
-                    {
-                        return NULL;
-                    }
-
-                    eErr = poDstBand->WriteBlock( iXBlock, iYBlock, pData );
-
-                    if( eErr != CE_None )
-                    {
-                        return NULL;
-                    }
-                }
-
-            }
-
-            if( ( eErr == CE_None ) && ( ! pfnProgress(
-                ( iYOffset + nBlockRows ) / (double) nYSize, NULL,
-                    pProgressData ) ) )
-            {
-                eErr = CE_Failure;
-                CPLError( CE_Failure, CPLE_UserInterrupt,
-                    "User terminated CreateCopy()" );
-            }
-        }
-    }
-
-    CPLFree( pData );
-
-    // --------------------------------------------------------------------
-    //      Finalize
-    // --------------------------------------------------------------------
-
-    poDstDS->FlushCache();
-
-    if( pfnProgress )
-    {
-        printf( "Ouput dataset: (georaster:%s/%s@%s,%s,%d) on %s%s,%s\n",
-            poDstDS->poGeoRaster->poConnection->GetUser(),
-            poDstDS->poGeoRaster->poConnection->GetPassword(),
-            poDstDS->poGeoRaster->poConnection->GetServer(),
-            poDstDS->poGeoRaster->sDataTable.c_str(),
-            poDstDS->poGeoRaster->nRasterId,
-            poDstDS->poGeoRaster->sSchema.c_str(),
-            poDstDS->poGeoRaster->sTable.c_str(),
-            poDstDS->poGeoRaster->sColumn.c_str() );
-    }
-
-    return poDstDS;
-}
-
-//  ---------------------------------------------------------------------------
-//                                                                  IRasterIO()
-//  ---------------------------------------------------------------------------
-
-CPLErr GeoRasterDataset::IRasterIO( GDALRWFlag eRWFlag,
-                                    int nXOff, int nYOff, int nXSize, int nYSize,
-                                    void *pData, int nBufXSize, int nBufYSize,
-                                    GDALDataType eBufType,
-                                    int nBandCount, int *panBandMap,
-                                    int nPixelSpace, int nLineSpace, int nBandSpace )
-
-{
-    if( poGeoRaster->nBandBlockSize > 1 )
-    {
-        return GDALDataset::BlockBasedRasterIO( eRWFlag,
-            nXOff, nYOff, nXSize, nYSize,
-            pData, nBufXSize, nBufYSize, eBufType,
-            nBandCount, panBandMap, nPixelSpace,
-            nLineSpace, nBandSpace );
-    }
-    else
-    {
-        return GDALDataset::IRasterIO( eRWFlag,
-            nXOff, nYOff, nXSize, nYSize,
-            pData, nBufXSize, nBufYSize, eBufType,
-            nBandCount, panBandMap,
-            nPixelSpace, nLineSpace, nBandSpace );
-    }
-}
-
-//  ---------------------------------------------------------------------------
-//                                                                 FlushCache()
-//  ---------------------------------------------------------------------------
-
-void GeoRasterDataset::FlushCache()
-{
-    GDALDataset::FlushCache();
-}
-
-//  ---------------------------------------------------------------------------
-//                                                            GetGeoTransform()
-//  ---------------------------------------------------------------------------
-
-CPLErr GeoRasterDataset::GetGeoTransform( double *padfTransform )
-{
-    if( poGeoRaster->phRPC )
-    {
-        return CE_Failure;
-    }
-
-    if( poGeoRaster->nSRID == 0 )
-    {
-        return CE_Failure;
-    }
-    
-    memcpy( padfTransform, adfGeoTransform, sizeof(double) * 6 );
-
-    bGeoTransform = true;
-
-    return CE_None;
-}
-
-//  ---------------------------------------------------------------------------
-//                                                           GetProjectionRef()
-//  ---------------------------------------------------------------------------
-
-const char* GeoRasterDataset::GetProjectionRef( void )
-{
-    if( poGeoRaster->phRPC )
-    {
-        return "";
-    }
-
-    if( ! poGeoRaster->bIsReferenced )
-    {
-        return "";
-    }
-
-    if( poGeoRaster->nSRID == UNKNOWN_CRS || poGeoRaster->nSRID == 0 )
-    {
-        return "";
-    }
-
-    if( pszProjection )
-    {
-        return pszProjection;
-    }
-
-    OGRSpatialReference oSRS;
-
-    // --------------------------------------------------------------------
-    // Check if the SRID is a valid EPSG code
-    // --------------------------------------------------------------------
-
-    CPLPushErrorHandler( CPLQuietErrorHandler );
-
-    if( oSRS.importFromEPSG( poGeoRaster->nSRID ) == OGRERR_NONE )
-    {
-        /*
-         * Ignores the WKT from Oracle and use the one from GDAL's
-         * EPSG tables. That would ensure that other drivers/software
-         * will recognizize the parameters.
-         */
-
-        if( oSRS.exportToWkt( &pszProjection ) == OGRERR_NONE )
-        {
-            CPLPopErrorHandler();
-
-            return pszProjection;
-        }
-    }
-
-    CPLPopErrorHandler();
-
-    // --------------------------------------------------------------------
-    // Try to interpreter the WKT text
-    // --------------------------------------------------------------------
-
-    char* pszWKText = CPLStrdup( poGeoRaster->sWKText );
-
-    if( ! ( oSRS.importFromWkt( &pszWKText ) == OGRERR_NONE && oSRS.GetRoot() ) )
-    {
-        return "";
-    }
-
-    // ----------------------------------------------------------------
-    // Decorate with ORACLE Authority codes
-    // ----------------------------------------------------------------
-
-    oSRS.SetAuthority(oSRS.GetRoot()->GetValue(), "ORACLE", poGeoRaster->nSRID);
-
-    int nSpher = OWParseEPSG( oSRS.GetAttrValue("GEOGCS|DATUM|SPHEROID") );
-
-    if( nSpher > 0 )
-    {
-        oSRS.SetAuthority( "GEOGCS|DATUM|SPHEROID", "EPSG", nSpher );
-    }
-
-    int nDatum = OWParseEPSG( oSRS.GetAttrValue("GEOGCS|DATUM") );
-
-    if( nDatum > 0 )
-    {
-        oSRS.SetAuthority( "GEOGCS|DATUM", "EPSG", nDatum );
-    }
-
-    // ----------------------------------------------------------------
-    // Checks for Projection info
-    // ----------------------------------------------------------------
-
-    const char *pszProjName = oSRS.GetAttrValue( "PROJECTION" );
-
-    if( pszProjName )
-    {
-        int nProj = OWParseEPSG( pszProjName );
-
-        // ----------------------------------------------------------------
-        // Decorate with EPSG Authority
-        // ----------------------------------------------------------------
-
-        if( nProj > 0 )
-        {
-            oSRS.SetAuthority( "PROJECTION", "EPSG", nProj );
-        }
-
-        // ----------------------------------------------------------------
-        // Translate projection names to GDAL's standards
-        // ----------------------------------------------------------------
-
-        if ( EQUAL( pszProjName, "Transverse Mercator" ) )
-        {
-            oSRS.SetProjection( SRS_PT_TRANSVERSE_MERCATOR );
-        }
-        else if ( EQUAL( pszProjName, "Albers Conical Equal Area" ) )
-        {
-            oSRS.SetProjection( SRS_PT_ALBERS_CONIC_EQUAL_AREA );
-        }
-        else if ( EQUAL( pszProjName, "Azimuthal Equidistant" ) )
-        {
-            oSRS.SetProjection( SRS_PT_AZIMUTHAL_EQUIDISTANT );
-        }
-        else if ( EQUAL( pszProjName, "Miller Cylindrical" ) )
-        {
-            oSRS.SetProjection( SRS_PT_MILLER_CYLINDRICAL );
-        }
-        else if ( EQUAL( pszProjName, "Hotine Oblique Mercator" ) )
-        {
-            oSRS.SetProjection( SRS_PT_HOTINE_OBLIQUE_MERCATOR );
-        }
-        else if ( EQUAL( pszProjName, "Wagner IV" ) )
-        {
-            oSRS.SetProjection( SRS_PT_WAGNER_IV );
-        }
-        else if ( EQUAL( pszProjName, "Wagner VII" ) )
-        {
-            oSRS.SetProjection( SRS_PT_WAGNER_VII );
-        }
-        else if ( EQUAL( pszProjName, "Eckert IV" ) )
-        {
-            oSRS.SetProjection( SRS_PT_ECKERT_IV );
-        }
-        else if ( EQUAL( pszProjName, "Eckert VI" ) )
-        {
-            oSRS.SetProjection( SRS_PT_ECKERT_VI );
-        }
-        else if ( EQUAL( pszProjName, "New Zealand Map Grid" ) )
-        {
-            oSRS.SetProjection( SRS_PT_NEW_ZEALAND_MAP_GRID );
-        }
-        else if ( EQUAL( pszProjName, "Lambert Conformal Conic" ) )
-        {
-            oSRS.SetProjection( SRS_PT_LAMBERT_CONFORMAL_CONIC_1SP );
-            //?? One ot two parameters?
-        }
-        else if ( EQUAL( pszProjName, "Lambert Azimuthal Equal Area" ) )
-        {
-            oSRS.SetProjection( SRS_PT_LAMBERT_AZIMUTHAL_EQUAL_AREA );
-        }
-        else if ( EQUAL( pszProjName, "Van der Grinten" ) )
-        {
-            oSRS.SetProjection( SRS_PT_VANDERGRINTEN );
-        }
-        else if ( EQUAL(
-            pszProjName, "Lambert Conformal Conic (Belgium 1972)" ) )
-        {
-            oSRS.SetProjection( SRS_PT_LAMBERT_CONFORMAL_CONIC_2SP_BELGIUM );
-        }
-        else if ( EQUAL( pszProjName, "Cylindrical Equal Area" ) )
-        {
-            oSRS.SetProjection( SRS_PT_CYLINDRICAL_EQUAL_AREA );
-        }
-        else if ( EQUAL( pszProjName, "Interrupted Goode Homolosine" ) )
-        {
-            oSRS.SetProjection( SRS_PT_GOODE_HOMOLOSINE );
-        }
-    }
-
-    oSRS.exportToWkt( &pszProjection );
-
-    return pszProjection;
-}
-
-//  ---------------------------------------------------------------------------
-//                                                            SetGeoTransform()
-//  ---------------------------------------------------------------------------
-
-CPLErr GeoRasterDataset::SetGeoTransform( double *padfTransform )
-{
-    memcpy( adfGeoTransform, padfTransform, sizeof( double ) * 6 );
-
-    poGeoRaster->dfXCoefficient[0] = adfGeoTransform[1];
-    poGeoRaster->dfXCoefficient[1] = adfGeoTransform[2];
-    poGeoRaster->dfXCoefficient[2] = adfGeoTransform[0];
-    poGeoRaster->dfYCoefficient[0] = adfGeoTransform[4];
-    poGeoRaster->dfYCoefficient[1] = adfGeoTransform[5];
-    poGeoRaster->dfYCoefficient[2] = adfGeoTransform[3];
-
-    bGeoTransform = true;
-
-    return CE_None;
-}
-
-//  ---------------------------------------------------------------------------
-//                                                              SetProjection()
-//  ---------------------------------------------------------------------------
-
-CPLErr GeoRasterDataset::SetProjection( const char *pszProjString )
-{
-    OGRSpatialReference oSRS;
-
-    char* pszWKT = CPLStrdup( pszProjString );
-
-    OGRErr eOGRErr = oSRS.importFromWkt( &pszWKT );
-
-    if( eOGRErr != OGRERR_NONE )
-    {
-        poGeoRaster->SetGeoReference( DEFAULT_CRS );
-
-        return CE_Failure;
-    }
-
-    // --------------------------------------------------------------------
-    // Try to extract EPGS authority code
-    // --------------------------------------------------------------------
-
-    const char *pszAuthName = NULL, *pszAuthCode = NULL;
-
-    if( oSRS.IsGeographic() )
-    {
-        pszAuthName = oSRS.GetAuthorityName( "GEOGCS" );
-        pszAuthCode = oSRS.GetAuthorityCode( "GEOGCS" );
-    }
-    else if( oSRS.IsProjected() )
-    {
-        pszAuthName = oSRS.GetAuthorityName( "PROJCS" );
-        pszAuthCode = oSRS.GetAuthorityCode( "PROJCS" );
-    }
-
-    if( pszAuthName != NULL && pszAuthCode != NULL )
-    {
-        if( EQUAL( pszAuthName, "ORACLE" ) || 
-            EQUAL( pszAuthName, "EPSG" ) )
-        {
-            poGeoRaster->SetGeoReference( atoi( pszAuthCode ) );
-            return CE_None;
-        }
-    }
-
-    // ----------------------------------------------------------------
-    // Convert SRS into old style format (SF-SQL 1.0)
-    // ----------------------------------------------------------------
-
-    OGRSpatialReference *poSRS2 = oSRS.Clone();
-    
-    poSRS2->StripCTParms();
-
-    double dfAngularUnits = poSRS2->GetAngularUnits( NULL );
-    
-    if( fabs(dfAngularUnits - 0.0174532925199433) < 0.0000000000000010 )
-    {
-        /* match the precision used on Oracle for that particular value */
-
-        poSRS2->SetAngularUnits( "Decimal Degree", 0.0174532925199433 );
-    }
-
-    char* pszCloneWKT = NULL;
-
-    if( poSRS2->exportToWkt( &pszCloneWKT ) != OGRERR_NONE )
-    {
-        delete poSRS2;
-        return CE_Failure;
-    }
-    
-    // --------------------------------------------------------------------
-    // Search by simplified WKT or insert it as a user defined
-    // --------------------------------------------------------------------
-
-    OWConnection* poConnection  = poGeoRaster->poConnection;
-    OWStatement* poStmt = NULL;
-    int nMaxSRID = 0;
-
-    poStmt = poConnection->CreateStatement( CPLSPrintf(
-        "DECLARE\n"
-        "  MAX_SRID NUMBER := 0;\n"
-        "BEGIN\n"
-        "  SELECT SRID INTO MAX_SRID FROM MDSYS.CS_SRS WHERE WKTEXT = '%s';\n"
-        "  EXCEPTION\n"
-        "    WHEN no_data_found THEN\n"
-        "      SELECT MAX(SRID) INTO MAX_SRID FROM MDSYS.CS_SRS;\n"
-        "      MAX_SRID := MAX_SRID + 1;\n"
-        "      INSERT INTO MDSYS.CS_SRS (SRID, WKTEXT, CS_NAME)\n"
-        "        VALUES (MAX_SRID, '%s', '%s');\n"
-        "END;",
-            pszCloneWKT,
-            pszCloneWKT,
-            oSRS.GetRoot()->GetChild(0)->GetValue() ) );
-
-    poStmt->Define( &nMaxSRID );
-
-    CPLErr eError = CE_None;
-
-    if( poStmt->Execute() )
-    {
-        poGeoRaster->SetGeoReference( nMaxSRID ); //TODO change that method
-        poGeoRaster->sWKText = pszCloneWKT;
-    }
-    else
-    {
-        poGeoRaster->SetGeoReference( UNKNOWN_CRS );
-        poGeoRaster->sWKText = "";
-
-        CPLError( CE_Warning, CPLE_UserInterrupt,
-            "Insufficient privileges to insert reference system to "
-            "MDSYS.CS_SRS table." );
-        eError = CE_Warning;
-    }
-
-    CPLFree( pszCloneWKT );
-    
-    return eError;
-}
-
-/************************************************************************/
-/*                      GetMetadataDomainList()                         */
-/************************************************************************/
-
-char **GeoRasterDataset::GetMetadataDomainList()
-{
-    return BuildMetadataDomainList(GDALDataset::GetMetadataDomainList(),
-                                   TRUE,
-                                   "SUBDATASETS", NULL);
-}
-
-//  ---------------------------------------------------------------------------
-//                                                                GetMetadata()
-//  ---------------------------------------------------------------------------
-
-char **GeoRasterDataset::GetMetadata( const char *pszDomain )
-{
-    if( pszDomain != NULL && EQUALN( pszDomain, "SUBDATASETS", 11 ) )
-        return papszSubdatasets;
-    else
-        return GDALDataset::GetMetadata( pszDomain );
-}
-
-//  ---------------------------------------------------------------------------
-//                                                                     Delete()
-//  ---------------------------------------------------------------------------
-
-CPLErr GeoRasterDataset::Delete( const char* pszFilename )
-{
-    (void) pszFilename;
-/***
-    GeoRasterDataset* poGRD = NULL;
-
-    poGRD = (GeoRasterDataset*) GDALOpen( pszFilename, GA_Update );
-
-    if( ! poGRD )
-    {
-        return CE_Failure;
-    }
-
-    if( ! poGRD->poGeoRaster->Delete() )
-    {
-        return CE_Failure;
-    }
-***/
-    return CE_None;
-}
-
-//  ---------------------------------------------------------------------------
-//                                                             SetSubdatasets()
-//  ---------------------------------------------------------------------------
-
-void GeoRasterDataset::SetSubdatasets( GeoRasterWrapper* poGRW )
-{
-    OWConnection* poConnection  = poGRW->poConnection;
-    OWStatement* poStmt = NULL;
-
-    //  -----------------------------------------------------------
-    //  List all the GeoRaster Tables of that User/Database
-    //  -----------------------------------------------------------
-
-    if( poGRW->sTable.empty() &&
-        poGRW->sColumn.empty() )
-    {
-        poStmt = poConnection->CreateStatement( 
-            "SELECT   DISTINCT TABLE_NAME, OWNER FROM ALL_SDO_GEOR_SYSDATA\n"
-            "  ORDER  BY TABLE_NAME ASC" );
-        
-        char szTable[OWNAME];
-        char szOwner[OWNAME];
-
-        poStmt->Define( szTable );
-        poStmt->Define( szOwner );
-
-        if( poStmt->Execute() )
-        {
-            int nCount = 1;
-
-            do
-            {
-                papszSubdatasets = CSLSetNameValue( papszSubdatasets,
-                    CPLSPrintf( "SUBDATASET_%d_NAME", nCount ),
-                    CPLSPrintf( "geor:%s/%s@%s,%s.%s",
-                        poConnection->GetUser(), poConnection->GetPassword(),
-                        poConnection->GetServer(), szOwner, szTable ) );
-
-                papszSubdatasets = CSLSetNameValue( papszSubdatasets,
-                    CPLSPrintf( "SUBDATASET_%d_DESC", nCount ),
-                    CPLSPrintf( "%s.Table=%s", szOwner, szTable ) );
-
-                nCount++;
-            }
-            while( poStmt->Fetch() );
-        }
-
-        return;
-    }
-
-    //  -----------------------------------------------------------
-    //  List all the GeoRaster Columns of that Table
-    //  -----------------------------------------------------------
-
-    if( ! poGRW->sTable.empty() &&
-          poGRW->sColumn.empty() )
-    {
-        poStmt = poConnection->CreateStatement( CPLSPrintf(
-            "SELECT   DISTINCT COLUMN_NAME, OWNER FROM ALL_SDO_GEOR_SYSDATA\n"
-            "  WHERE  TABLE_NAME = UPPER('%s')\n"
-            "  ORDER  BY COLUMN_NAME ASC",
-                poGRW->sTable.c_str() ) );
-
-        char szColumn[OWNAME];
-        char szOwner[OWNAME];
-
-        poStmt->Define( szColumn );
-        poStmt->Define( szOwner );
-        
-        if( poStmt->Execute() )
-        {
-            int nCount = 1;
-
-            do
-            {
-                papszSubdatasets = CSLSetNameValue( papszSubdatasets,
-                    CPLSPrintf( "SUBDATASET_%d_NAME", nCount ),
-                    CPLSPrintf( "geor:%s/%s@%s,%s.%s,%s",
-                        poConnection->GetUser(), poConnection->GetPassword(),
-                        poConnection->GetServer(), szOwner,
-                        poGRW->sTable.c_str(), szColumn ) );
-
-                papszSubdatasets = CSLSetNameValue( papszSubdatasets,
-                    CPLSPrintf( "SUBDATASET_%d_DESC", nCount ),
-                    CPLSPrintf( "Table=%s.%s Column=%s", szOwner,
-                        poGRW->sTable.c_str(), szColumn ) );
-
-                nCount++;
-            }
-            while( poStmt->Fetch() );
-        }
-        
-        return;
-    }
-
-    //  -----------------------------------------------------------
-    //  List all the rows that contains GeoRaster on Table/Column/Where
-    //  -----------------------------------------------------------
-
-    CPLString osAndWhere = "";
-
-    if( ! poGRW->sWhere.empty() )
-    {
-        osAndWhere = CPLSPrintf( "AND %s", poGRW->sWhere.c_str() );
-    }
-
-    poStmt = poConnection->CreateStatement( CPLSPrintf(
-        "SELECT T.%s.RASTERDATATABLE, T.%s.RASTERID, \n"
-        "  extractValue(t.%s.metadata, "
-"'/georasterMetadata/rasterInfo/dimensionSize[@type=\"ROW\"]/size','%s'),\n"
-        "  extractValue(t.%s.metadata, "
-"'/georasterMetadata/rasterInfo/dimensionSize[@type=\"COLUMN\"]/size','%s'),\n"
-        "  extractValue(t.%s.metadata, "
-"'/georasterMetadata/rasterInfo/dimensionSize[@type=\"BAND\"]/size','%s'),\n"
-        "  extractValue(t.%s.metadata, "
-"'/georasterMetadata/rasterInfo/cellDepth','%s'),\n"
-        "  extractValue(t.%s.metadata, "
-"'/georasterMetadata/spatialReferenceInfo/SRID','%s')\n"
-        "  FROM   %s%s T\n"
-        "  WHERE  %s IS NOT NULL %s\n"
-        "  ORDER  BY T.%s.RASTERDATATABLE ASC,\n"
-        "            T.%s.RASTERID ASC",
-        poGRW->sColumn.c_str(), poGRW->sColumn.c_str(),
-        poGRW->sColumn.c_str(), OW_XMLNS,
-        poGRW->sColumn.c_str(), OW_XMLNS,
-        poGRW->sColumn.c_str(), OW_XMLNS,
-        poGRW->sColumn.c_str(), OW_XMLNS,
-        poGRW->sColumn.c_str(), OW_XMLNS,
-        poGRW->sSchema.c_str(), poGRW->sTable.c_str(),
-        poGRW->sColumn.c_str(), osAndWhere.c_str(),
-        poGRW->sColumn.c_str(), poGRW->sColumn.c_str() ) );
-
-    char szDataTable[OWNAME];
-    char szRasterId[OWNAME];
-    char szRows[OWNAME];
-    char szColumns[OWNAME];
-    char szBands[OWNAME];
-    char szCellDepth[OWNAME];
-    char szSRID[OWNAME];
-
-    poStmt->Define( szDataTable );
-    poStmt->Define( szRasterId );
-    poStmt->Define( szRows );
-    poStmt->Define( szColumns );
-    poStmt->Define( szBands );
-    poStmt->Define( szCellDepth );
-    poStmt->Define( szSRID );
-
-    if( poStmt->Execute() )
-    {
-        int nCount = 1;
-
-        do
-        {
-            papszSubdatasets = CSLSetNameValue( papszSubdatasets,
-                CPLSPrintf( "SUBDATASET_%d_NAME", nCount ),
-                CPLSPrintf( "geor:%s/%s@%s,%s,%s",
-                    poConnection->GetUser(), poConnection->GetPassword(),
-                    poConnection->GetServer(), szDataTable, szRasterId ) );
-
-            const char* pszXBands = "";
-
-            if( ! EQUAL( szBands, "" ) )
-            {
-                pszXBands = CPLSPrintf( "x%s", szBands );
-            }
-
-            papszSubdatasets = CSLSetNameValue( papszSubdatasets,
-                CPLSPrintf( "SUBDATASET_%d_DESC", nCount ),
-                CPLSPrintf( "[%sx%s%s] CellDepth=%s SRID=%s",
-                    szRows, szColumns, pszXBands,
-                    szCellDepth, szSRID ) );
-
-            nCount++;
-        }
-        while( poStmt->Fetch() );
-    }
-}
-
-//  ---------------------------------------------------------------------------
-//                                                                    SetGCPs()
-//  ---------------------------------------------------------------------------
-
-CPLErr GeoRasterDataset::SetGCPs( int, const GDAL_GCP *, const char * )
-{
-    return CE_None;
-}
-
-//  ---------------------------------------------------------------------------
-//                                                           GetGCPProjection()
-//  ---------------------------------------------------------------------------
-
-const char* GeoRasterDataset::GetGCPProjection()
-
-{
-    if( nGCPCount > 0 )
-        return pszProjection;
-    else
-        return "";
-}
-
-//  ---------------------------------------------------------------------------
-//                                                            IBuildOverviews()
-//  ---------------------------------------------------------------------------
-
-CPLErr GeoRasterDataset::IBuildOverviews( const char* pszResampling,
-                                          int nOverviews,
-                                          int* panOverviewList,
-                                          int nListBands,
-                                          int* panBandList,
-                                          GDALProgressFunc pfnProgress,
-                                          void* pProgressData )
-{
-    (void) panBandList;
-    (void) nListBands;
-
-    //  ---------------------------------------------------------------
-    //  Can't update on read-only access mode
-    //  ---------------------------------------------------------------
-
-    if( GetAccess() != GA_Update )
-    {
-        CPLError( CE_Failure, CPLE_AppDefined,
-            "Can't build overviews/pyramids on read-only access." );
-        return CE_Failure;
-    }
-
-    //  ---------------------------------------------------------------
-    //  Uses internal sdo_generatePyramid at PL/SQL?
-    //  ---------------------------------------------------------------
-
-    bool bInternal = true;
-
-    const char *pszGEOR_INTERNAL_PYR = CPLGetConfigOption( "GEOR_INTERNAL_PYR",
-        "YES" );
-
-    if( EQUAL(pszGEOR_INTERNAL_PYR, "NO") )
-    {
-        bInternal = false;
-    }
-        
-    //  -----------------------------------------------------------
-    //  Pyramids applies to the whole dataset not to a specific band
-    //  -----------------------------------------------------------
-
-    if( nBands < GetRasterCount())
-    {
-        CPLError( CE_Failure, CPLE_AppDefined,
-            "Invalid GeoRaster Pyramids band selection" );
-        return CE_Failure;
-    }
-
-    //  ---------------------------------------------------------------
-    //  Initialize progress reporting
-    //  ---------------------------------------------------------------
-
-    if( ! pfnProgress( 0.1, NULL, pProgressData ) )
-    {
-        CPLError( CE_Failure, CPLE_UserInterrupt, "User terminated" );
-        return CE_Failure;
-    }
-
-    //  ---------------------------------------------------------------
-    //  Clear existing overviews
-    //  ---------------------------------------------------------------
-
-    if( nOverviews == 0 )
-    {
-        poGeoRaster->DeletePyramid();
-        return CE_None;
-    }
-
-    //  -----------------------------------------------------------
-    //  Pyramids levels can not be treated individually
-    //  -----------------------------------------------------------
-
-    if( nOverviews > 0 )
-    {
-        int i;
-        for( i = 1; i < nOverviews; i++ )
-        {
-            //  -----------------------------------------------------------
-            //  Power of 2, starting on 2, e.g. 2, 4, 8, 16, 32, 64, 128
-            //  -----------------------------------------------------------
-
-            if( panOverviewList[0] != 2 ||
-              ( panOverviewList[i] != panOverviewList[i-1] * 2 ) )
-            {
-                CPLError( CE_Failure, CPLE_AppDefined,
-                    "Invalid GeoRaster Pyramids levels." );        
-                return CE_Failure;
-            }
-        }
-    }
-
-    //  -----------------------------------------------------------
-    //  Re-sampling method: 
-    //    NN, BILINEAR, AVERAGE4, AVERAGE16 and CUBIC
-    //  -----------------------------------------------------------
-
-    char szMethod[OWNAME];
-
-    if( EQUAL( pszResampling, "NEAREST" ) )
-    {
-        strcpy( szMethod, "NN" );
-    }
-    else if( EQUALN( pszResampling, "AVERAGE", 7 ) )
-    {
-        strcpy( szMethod, "AVERAGE4" );
-    }
-    else
-    {
-        CPLError( CE_Failure, CPLE_AppDefined, "Invalid resampling method" );
-        return CE_Failure;
-    }
-
-    //  -----------------------------------------------------------
-    //  Generate pyramids on poGeoRaster
-    //  -----------------------------------------------------------
-
-    if( ! poGeoRaster->GeneratePyramid( nOverviews, szMethod, bInternal ) )
-    {
-        CPLError( CE_Failure, CPLE_AppDefined, "Error generating pyramid" );
-        return CE_Failure;
-    }
-
-    //  -----------------------------------------------------------
-    //  If Pyramid was done internally on the server exit here
-    //  -----------------------------------------------------------
-    
-    if( bInternal )
-    {
-        pfnProgress( 1 , NULL, pProgressData );
-        return CE_None;
-    }
-
-    //  -----------------------------------------------------------
-    //  Load the pyramids data using GDAL methods
-    //  -----------------------------------------------------------
-
-    CPLErr eErr = CE_None;
-
-    int i = 0;
-
-    for( i = 0; i < nBands; i++ )
-    {
-        GeoRasterRasterBand* poBand = (GeoRasterRasterBand*) papoBands[i];
-
-        //  -------------------------------------------------------
-        //  Clean up previous overviews
-        //  -------------------------------------------------------
-
-        int j = 0;
-
-        if( poBand->nOverviewCount && poBand->papoOverviews )
-        {
-            for( j = 0; j < poBand->nOverviewCount; j++ )
-            {
-                delete poBand->papoOverviews[j];
-            }
-            CPLFree( poBand->papoOverviews );
-        }
-
-        //  -------------------------------------------------------
-        //  Create new band's overviews list
-        //  -------------------------------------------------------
-
-        poBand->nOverviewCount = poGeoRaster->nPyramidMaxLevel;
-        poBand->papoOverviews  = (GeoRasterRasterBand**) VSIMalloc(
-                sizeof(GeoRasterRasterBand*) * poBand->nOverviewCount );
-
-        for( j = 0; j < poBand->nOverviewCount; j++ )
-        {
-          poBand->papoOverviews[j] = new GeoRasterRasterBand(
-                (GeoRasterDataset*) this, ( i + 1 ), ( j + 1 ) );
-        }
-    }
-
-    //  -----------------------------------------------------------
-    //  Load band's overviews
-    //  -----------------------------------------------------------
-
-    for( i = 0; i < nBands; i++ )
-    {
-        GeoRasterRasterBand* poBand = (GeoRasterRasterBand*) papoBands[i];
-
-        void *pScaledProgressData = GDALCreateScaledProgress( 
-            i / (double) nBands, ( i + 1) / (double) nBands, 
-            pfnProgress, pProgressData );
-
-        eErr = GDALRegenerateOverviews(
-            (GDALRasterBandH) poBand,
-            poBand->nOverviewCount,
-            (GDALRasterBandH*) poBand->papoOverviews,
-            pszResampling,
-            GDALScaledProgress,
-            pScaledProgressData );
-
-        GDALDestroyScaledProgress( pScaledProgressData );
-    }
-
-    return eErr;
-}
-
-//  ---------------------------------------------------------------------------
-//                                                             CreateMaskBand()
-//  ---------------------------------------------------------------------------
-
-CPLErr GeoRasterDataset::CreateMaskBand( int nFlags )
-{
-    (void) nFlags;
-
-    if( ! poGeoRaster->InitializeMask( DEFAULT_BMP_MASK,
-            poGeoRaster->nRowBlockSize,
-            poGeoRaster->nColumnBlockSize,
-            poGeoRaster->nTotalRowBlocks,
-            poGeoRaster->nTotalColumnBlocks,
-            poGeoRaster->nTotalBandBlocks ) )
-    {
-        return CE_Failure;
-    }
-    
-    poGeoRaster->bHasBitmapMask = true;
-
-    return CE_None;
-}
-
-/*****************************************************************************/
-/*                          GDALRegister_GEOR                                */
-/*****************************************************************************/
-
-void CPL_DLL GDALRegister_GEOR()
-{
-    GDALDriver* poDriver;
-
-    if (! GDAL_CHECK_VERSION("GeoRaster driver"))
-        return;
-
-    if( GDALGetDriverByName( "GeoRaster" ) == NULL )
-    {
-        poDriver = new GDALDriver();
-
-        poDriver->SetDescription(  "GeoRaster" );
-        poDriver->SetMetadataItem( GDAL_DCAP_RASTER, "YES" );
-        poDriver->SetMetadataItem( GDAL_DMD_LONGNAME,
-                                   "Oracle Spatial GeoRaster" );
-        poDriver->SetMetadataItem( GDAL_DMD_HELPTOPIC, "frmt_georaster.html" );
-        poDriver->SetMetadataItem( GDAL_DMD_SUBDATASETS, "YES" );
-        poDriver->SetMetadataItem( GDAL_DMD_CREATIONDATATYPES,
-                                   "Byte UInt16 Int16 UInt32 Int32 Float32 "
-                                   "Float64 CFloat32 CFloat64" );
-        poDriver->SetMetadataItem( GDAL_DMD_CREATIONOPTIONLIST,
-"<CreationOptionList>"
-"  <Option name='DESCRIPTION' type='string' description='Table Description'/>"
-"  <Option name='INSERT'      type='string' description='Column Values'/>"
-"  <Option name='BLOCKXSIZE'  type='int'    description='Column Block Size' "
-                                           "default='512'/>"
-"  <Option name='BLOCKYSIZE'  type='int'    description='Row Block Size' "
-                                           "default='512'/>"
-"  <Option name='BLOCKBSIZE'  type='int'    description='Band Block Size'/>"
-"  <Option name='BLOCKING'    type='string-select' default='YES'>"
-"       <Value>YES</Value>"
-"       <Value>NO</Value>"
-"       <Value>OPTIMALPADDING</Value>"
-"  </Option>"
-"  <Option name='SRID'        type='int'    description='Overwrite EPSG code'/>"
-"  <Option name='GENPYRAMID'  type='string-select' "
-" description='Generate Pyramid, inform resampling method'>"
-"       <Value>NN</Value>"
-"       <Value>BILINEAR</Value>"
-"       <Value>BIQUADRATIC</Value>"
-"       <Value>CUBIC</Value>"
-"       <Value>AVERAGE4</Value>"
-"       <Value>AVERAGE16</Value>"
-"  </Option>"
-"  <Option name='GENPYRLEVELS'  type='int'  description='Number of pyramid level to generate'/>"
-"  <Option name='OBJECTTABLE' type='boolean' "
-                                           "description='Create RDT as object table'/>"
-"  <Option name='SPATIALEXTENT' type='boolean' "
-                                           "description='Generate Spatial Extent' "
-                                           "default='TRUE'/>"
-"  <Option name='EXTENTSRID'  type='int'    description='Spatial ExtentSRID code'/>"
-"  <Option name='COORDLOCATION'    type='string-select' default='CENTER'>"
-"       <Value>CENTER</Value>"
-"       <Value>UPPERLEFT</Value>"
-"  </Option>"
-"  <Option name='VATNAME'     type='string' description='Value Attribute Table Name'/>"
-"  <Option name='NBITS'       type='int'    description='BITS for sub-byte "
-                                           "data types (1,2,4) bits'/>"
-"  <Option name='INTERLEAVE'  type='string-select'>"
-"       <Value>BSQ</Value>"
-"       <Value>BIP</Value>"
-"       <Value>BIL</Value>"
-"   </Option>"
-"  <Option name='COMPRESS'    type='string-select'>"
-"       <Value>NONE</Value>"
-"       <Value>JPEG-B</Value>"
-"       <Value>JPEG-F</Value>"
-"       <Value>DEFLATE</Value>"
-"  </Option>"
-"  <Option name='QUALITY'     type='int'    description='JPEG quality 0..100' "
-                                           "default='75'/>"
-"</CreationOptionList>" );
-
-        poDriver->pfnOpen       = GeoRasterDataset::Open;
-        poDriver->pfnCreate     = GeoRasterDataset::Create;
-        poDriver->pfnCreateCopy = GeoRasterDataset::CreateCopy;
-        poDriver->pfnIdentify   = GeoRasterDataset::Identify;
-        poDriver->pfnDelete     = GeoRasterDataset::Delete;
-
-        GetGDALDriverManager()->RegisterDriver( poDriver );
-    }
-}
->>>>>>> 8d751a07
+}