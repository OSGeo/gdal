/******************************************************************************
 *
 * Project:  GDAL Core
 * Purpose:  Implementation of GDALAllRegister(), primary format registration.
 * Author:   Frank Warmerdam, warmerdam@pobox.com
 *
 ******************************************************************************
 * Copyright (c) 1998, Frank Warmerdam
 * Copyright (c) 2007-2014, Even Rouault <even dot rouault at spatialys.com>
 *
 * Permission is hereby granted, free of charge, to any person obtaining a
 * copy of this software and associated documentation files (the "Software"),
 * to deal in the Software without restriction, including without limitation
 * the rights to use, copy, modify, merge, publish, distribute, sublicense,
 * and/or sell copies of the Software, and to permit persons to whom the
 * Software is furnished to do so, subject to the following conditions:
 *
 * The above copyright notice and this permission notice shall be included
 * in all copies or substantial portions of the Software.
 *
 * THE SOFTWARE IS PROVIDED "AS IS", WITHOUT WARRANTY OF ANY KIND, EXPRESS
 * OR IMPLIED, INCLUDING BUT NOT LIMITED TO THE WARRANTIES OF MERCHANTABILITY,
 * FITNESS FOR A PARTICULAR PURPOSE AND NONINFRINGEMENT. IN NO EVENT SHALL
 * THE AUTHORS OR COPYRIGHT HOLDERS BE LIABLE FOR ANY CLAIM, DAMAGES OR OTHER
 * LIABILITY, WHETHER IN AN ACTION OF CONTRACT, TORT OR OTHERWISE, ARISING
 * FROM, OUT OF OR IN CONNECTION WITH THE SOFTWARE OR THE USE OR OTHER
 * DEALINGS IN THE SOFTWARE.
 ****************************************************************************/

#include "gdal_priv.h"
#include "gdal_frmts.h"
#include "ogrsf_frmts.h"

#ifdef GNM_ENABLED
   #include "gnm_frmts.h"
#endif

CPL_CVSID("$Id$")

#ifdef notdef
// we may have a use for this some day
static char *szConfiguredFormats = "GDAL_FORMATS";
#endif

/************************************************************************/
/*                          GDALAllRegister()                           */
/*                                                                      */
/*      Register all identifiably supported formats.                    */
/************************************************************************/

/**
 * Register all known configured GDAL drivers.
 *
 * This function will drive any of the following that are configured into
 * GDAL.  See <a href="http://gdal.org/formats_list.html">raster list</a> and
 * <a href="http://gdal.org/ogr_formats.html">vector full list</a>
 *
 * This function should generally be called once at the beginning of the
 * application.
 */

void CPL_STDCALL GDALAllRegister()

{
    // AutoLoadDrivers is a no-op if compiled with GDAL_NO_AUTOLOAD defined.
    GetGDALDriverManager()->AutoLoadDrivers();

#ifdef FRMT_vrt
    GDALRegister_VRT();
    GDALRegister_Derived();
#endif

#ifdef FRMT_gtiff
    GDALRegister_GTiff();
    GDALRegister_COG();
#endif

#ifdef FRMT_nitf
    GDALRegister_NITF();
    GDALRegister_RPFTOC();
    GDALRegister_ECRGTOC();
#endif

#ifdef FRMT_hfa
    GDALRegister_HFA();
#endif

#ifdef FRMT_ceos2
    GDALRegister_SAR_CEOS();
#endif

#ifdef FRMT_ceos
    GDALRegister_CEOS();
#endif

#ifdef FRMT_jaxapalsar
    GDALRegister_PALSARJaxa();
#endif

#ifdef FRMT_gff
    GDALRegister_GFF();
#endif

#ifdef FRMT_elas
    GDALRegister_ELAS();
#endif

#ifdef FRMT_aigrid
//    GDALRegister_AIGrid2();
    GDALRegister_AIGrid();
#endif

#ifdef FRMT_aaigrid
    GDALRegister_AAIGrid();
    GDALRegister_GRASSASCIIGrid();
    GDALRegister_ISG();
#endif

#ifdef FRMT_sdts
    GDALRegister_SDTS();
#endif

#ifdef FRMT_dted
    GDALRegister_DTED();
#endif

#ifdef FRMT_png
    GDALRegister_PNG();
#endif

#ifdef FRMT_dds
    GDALRegister_DDS();
#endif

#ifdef FRMT_gta
    GDALRegister_GTA();
#endif

#ifdef FRMT_jpeg
    GDALRegister_JPEG();
#endif

#ifdef FRMT_mem
    GDALRegister_MEM();
#endif

#ifdef FRMT_jdem
    GDALRegister_JDEM();
#endif

#ifdef FRMT_rasdaman
    GDALRegister_RASDAMAN();
#endif

#ifdef FRMT_gif
    GDALRegister_GIF();
    GDALRegister_BIGGIF();
#endif

#ifdef FRMT_envisat
    GDALRegister_Envisat();
#endif

#ifdef FRMT_fits
    GDALRegister_FITS();
#endif

#ifdef FRMT_bsb
    GDALRegister_BSB();
#endif

#ifdef FRMT_xpm
    GDALRegister_XPM();
#endif

#ifdef FRMT_bmp
    GDALRegister_BMP();
#endif

#ifdef FRMT_dimap
    GDALRegister_DIMAP();
#endif

#ifdef FRMT_airsar
    GDALRegister_AirSAR();
#endif

#ifdef FRMT_rs2
    GDALRegister_RS2();
#endif

#ifdef FRMT_safe
    GDALRegister_SAFE();
#endif

#ifdef FRMT_pcidsk
    GDALRegister_PCIDSK();
#endif

#ifdef FRMT_pcraster
    GDALRegister_PCRaster();
#endif

#ifdef FRMT_ilwis
    GDALRegister_ILWIS();
#endif

#ifdef FRMT_sgi
    GDALRegister_SGI();
#endif

#ifdef FRMT_srtmhgt
    GDALRegister_SRTMHGT();
#endif

#ifdef FRMT_leveller
    GDALRegister_Leveller();
#endif

#ifdef FRMT_terragen
    GDALRegister_Terragen();
#endif

#ifdef FRMT_netcdf
    GDALRegister_GMT();
    GDALRegister_netCDF();
#endif

#ifdef FRMT_hdf4
    GDALRegister_HDF4();
    GDALRegister_HDF4Image();
#endif

#ifdef FRMT_pds
    GDALRegister_ISIS3();
    GDALRegister_ISIS2();
    GDALRegister_PDS();
    GDALRegister_PDS4();
    GDALRegister_VICAR();
#endif

#ifdef FRMT_til
    GDALRegister_TIL();
#endif

#ifdef FRMT_ers
    GDALRegister_ERS();
#endif

#ifdef FRMT_jp2kak
    // JPEG2000 support using Kakadu toolkit
    GDALRegister_JP2KAK();
#endif

#ifdef FRMT_jpipkak
    // JPEG2000 support using Kakadu toolkit
    GDALRegister_JPIPKAK();
#endif

#ifdef FRMT_jp2lura
    // JPEG2000 support using Lurawave library
    GDALRegister_JP2Lura();
#endif

#ifdef FRMT_ecw
    GDALRegister_ECW();
    GDALRegister_JP2ECW();
#endif

#ifdef FRMT_openjpeg
    // JPEG2000 support using OpenJPEG library
    GDALRegister_JP2OpenJPEG();
#endif

#ifdef FRMT_l1b
    GDALRegister_L1B();
#endif

#ifdef FRMT_fit
    GDALRegister_FIT();
#endif

#ifdef FRMT_grib
    GDALRegister_GRIB();
#endif

#ifdef FRMT_mrsid
    GDALRegister_MrSID();
#endif

#ifdef FRMT_jpeg2000
    // JPEG2000 support using JasPer toolkit
    // This one should always be placed after other JasPer supported formats,
    // such as BMP or PNM. In other case we will get bad side effects.
    GDALRegister_JPEG2000();
#endif

#ifdef FRMT_mrsid_lidar
    GDALRegister_MG4Lidar();
#endif

#ifdef FRMT_rmf
    GDALRegister_RMF();
#endif

#ifdef FRMT_wcs
    GDALRegister_WCS();
#endif

#ifdef FRMT_wms
    GDALRegister_WMS();
#endif

#ifdef FRMT_sde
    GDALRegister_SDE();
#endif

#ifdef FRMT_msgn
    GDALRegister_MSGN();
#endif

#ifdef FRMT_msg
    GDALRegister_MSG();
#endif

#ifdef FRMT_idrisi
    GDALRegister_IDRISI();
#endif

#ifdef FRMT_ingr
    GDALRegister_INGR();
#endif

#ifdef FRMT_gsg
    GDALRegister_GSAG();
    GDALRegister_GSBG();
    GDALRegister_GS7BG();
#endif

#ifdef FRMT_cosar
    GDALRegister_COSAR();
#endif

#ifdef FRMT_tsx
    GDALRegister_TSX();
#endif

#ifdef FRMT_coasp
    GDALRegister_COASP();
#endif

#ifdef FRMT_tms
    GDALRegister_TMS();
#endif

#ifdef FRMT_r
    GDALRegister_R();
#endif

#ifdef FRMT_map
    GDALRegister_MAP();
#endif

#ifdef FRMT_kmlsuperoverlay
    GDALRegister_KMLSUPEROVERLAY();
#endif

#ifdef FRMT_webp
    GDALRegister_WEBP();
#endif

#ifdef FRMT_pdf
    GDALRegister_PDF();
#endif

#ifdef FRMT_rasterlite
    GDALRegister_Rasterlite();
#endif

#ifdef FRMT_mbtiles
    GDALRegister_MBTiles();
#endif

#ifdef FRMT_plmosaic
    GDALRegister_PLMOSAIC();
#endif

#ifdef FRMT_cals
    GDALRegister_CALS();
#endif

#ifdef FRMT_wmts
    GDALRegister_WMTS();
#endif

#ifdef FRMT_sentinel2
    GDALRegister_SENTINEL2();
#endif

#ifdef FRMT_mrf
    GDALRegister_mrf();
#endif

#ifdef FRMT_tiledb
    GDALRegister_TileDB();
#endif

#ifdef FRMT_rdb
    GDALRegister_RDB();
#endif
/* -------------------------------------------------------------------- */
/*      Put raw formats at the end of the list. These drivers support   */
/*      various ASCII-header labeled formats, so the driver could be    */
/*      confused if you have files in some of above formats and such    */
/*      ASCII-header in the same directory.                             */
/* -------------------------------------------------------------------- */

#ifdef FRMT_raw
    GDALRegister_PNM();
    GDALRegister_DOQ1();
    GDALRegister_DOQ2();
    GDALRegister_PAux();
    GDALRegister_MFF();
    GDALRegister_HKV();
    GDALRegister_FujiBAS();
    GDALRegister_GSC();
    GDALRegister_FAST();
    GDALRegister_BT();
    GDALRegister_LAN();
    GDALRegister_CPG();
    GDALRegister_IDA();
    GDALRegister_NDF();
    GDALRegister_EIR();
    GDALRegister_DIPEx();
    GDALRegister_LCP();
    GDALRegister_GTX();
    GDALRegister_LOSLAS();
    GDALRegister_NTv1();
    GDALRegister_NTv2();
    GDALRegister_CTable2();
    GDALRegister_ACE2();
    GDALRegister_SNODAS();
    GDALRegister_KRO();
    GDALRegister_ROIPAC();
    GDALRegister_RRASTER();
    GDALRegister_BYN();
#endif

#ifdef FRMT_arg
    GDALRegister_ARG();
#endif

/* -------------------------------------------------------------------- */
/*      Our test for the following is weak or expensive so we try       */
/*      them last.                                                      */
/* -------------------------------------------------------------------- */

#ifdef FRMT_rik
    GDALRegister_RIK();
#endif

#ifdef FRMT_usgsdem
    GDALRegister_USGSDEM();
#endif

#ifdef FRMT_gxf
    GDALRegister_GXF();
#endif

#ifdef FRMT_grass
    GDALRegister_GRASS();
#endif

#ifdef FRMT_dods
    GDALRegister_DODS();
#endif

/* Register KEA before HDF5 */
#ifdef FRMT_kea
    GDALRegister_KEA();
#endif

#ifdef FRMT_hdf5
    GDALRegister_BAG();
    GDALRegister_HDF5();
    GDALRegister_HDF5Image();
#endif

#ifdef FRMT_northwood
    GDALRegister_NWT_GRD();
    GDALRegister_NWT_GRC();
#endif

#ifdef FRMT_adrg
    GDALRegister_ADRG();
    GDALRegister_SRP();
#endif

#ifdef FRMT_blx
    GDALRegister_BLX();
#endif

#ifdef FRMT_georaster
    GDALRegister_GEOR();
#endif

#ifdef FRMT_epsilon
    GDALRegister_EPSILON();
#endif

#ifdef FRMT_postgisraster
    GDALRegister_PostGISRaster();
#endif

#ifdef FRMT_saga
    GDALRegister_SAGA();
#endif

#ifdef FRMT_ignfheightasciigrid
    // IGNFHeightASCIIGrid must come before XYZ, otherwise XYZ might
    // try and fail opening such files
    GDALRegister_IGNFHeightASCIIGrid();
#endif

#ifdef FRMT_xyz
    GDALRegister_XYZ();
#endif

#ifdef FRMT_hf2
    GDALRegister_HF2();
#endif

#ifdef FRMT_jpegls
    GDALRegister_JPEGLS();
#endif

#ifdef FRMT_ozi
    GDALRegister_OZI();
#endif

#ifdef FRMT_ctg
    GDALRegister_CTG();
#endif

#ifdef FRMT_e00grid
    GDALRegister_E00GRID();
#endif

#ifdef FRMT_zmap
    GDALRegister_ZMap();
#endif

#ifdef FRMT_ngsgeoid
    GDALRegister_NGSGEOID();
#endif

#ifdef FRMT_iris
    GDALRegister_IRIS();
#endif

#ifdef FRMT_prf
    GDALRegister_PRF();
#endif

#ifdef FRMT_rda
    GDALRegister_RDA();
#endif

#ifdef FRMT_eeda
    GDALRegister_EEDAI();
    GDALRegister_EEDA();
#endif

#ifdef FRMT_daas
    GDALRegister_DAAS();
#endif

#ifdef FRMT_null
    GDALRegister_NULL();
#endif

#ifdef FRMT_sigdem
    GDALRegister_SIGDEM();
#endif

<<<<<<< HEAD
#ifdef FRMT_mrr
    GDALRegister_MRR();
=======
#ifdef FRMT_exr
    GDALRegister_EXR();
>>>>>>> a499c8a6
#endif

    // NOTE: you need to generally your own driver before that line.

/* -------------------------------------------------------------------- */
/*     GNM and OGR drivers                                              */
/* -------------------------------------------------------------------- */
#ifdef GNM_ENABLED
    GNMRegisterAllInternal();
#endif

    OGRRegisterAllInternal();

/* -------------------------------------------------------------------- */
/*      Put here drivers that absolutely need to look for side car      */
/*      files in their Identify()/Open() procedure.                     */
/* -------------------------------------------------------------------- */

#ifdef FRMT_raw
    GDALRegister_GenBin();
    GDALRegister_ENVI();
    GDALRegister_EHdr();
    GDALRegister_ISCE();
#endif

/* -------------------------------------------------------------------- */
/*      Register GDAL HTTP last, to let a chance to other drivers       */
/*      accepting URL to handle them before.                            */
/* -------------------------------------------------------------------- */
#ifdef FRMT_wcs
    GDALRegister_HTTP();
#endif

    GetGDALDriverManager()->AutoLoadPythonDrivers();

/* -------------------------------------------------------------------- */
/*      Deregister any drivers explicitly marked as suppressed by the   */
/*      GDAL_SKIP environment variable.                                 */
/* -------------------------------------------------------------------- */
    GetGDALDriverManager()->AutoSkipDrivers();
}<|MERGE_RESOLUTION|>--- conflicted
+++ resolved
@@ -583,13 +583,12 @@
     GDALRegister_SIGDEM();
 #endif
 
-<<<<<<< HEAD
 #ifdef FRMT_mrr
     GDALRegister_MRR();
-=======
+#endif
+
 #ifdef FRMT_exr
     GDALRegister_EXR();
->>>>>>> a499c8a6
 #endif
 
     // NOTE: you need to generally your own driver before that line.
