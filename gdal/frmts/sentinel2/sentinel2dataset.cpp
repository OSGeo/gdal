/******************************************************************************
 *
 * Project:  GDAL
 * Purpose:  Sentinel2 products
 * Author:   Even Rouault, <even.rouault at spatialys.com>
 * Funded by: Centre National d'Etudes Spatiales (CNES)
 *
 ******************************************************************************
 * Copyright (c) 2015, Even Rouault, <even.rouault at spatialys.com>
 *
 * Permission is hereby granted, free of charge, to any person obtaining a
 * copy of this software and associated documentation files (the "Software"),
 * to deal in the Software without restriction, including without limitation
 * the rights to use, copy, modify, merge, publish, distribute, sublicense,
 * and/or sell copies of the Software, and to permit persons to whom the
 * Software is furnished to do so, subject to the following conditions:
 *
 * The above copyright notice and this permission notice shall be included
 * in all copies or substantial portions of the Software.
 *
 * THE SOFTWARE IS PROVIDED "AS IS", WITHOUT WARRANTY OF ANY KIND, EXPRESS
 * OR IMPLIED, INCLUDING BUT NOT LIMITED TO THE WARRANTIES OF MERCHANTABILITY,
 * FITNESS FOR A PARTICULAR PURPOSE AND NONINFRINGEMENT. IN NO EVENT SHALL
 * THE AUTHORS OR COPYRIGHT HOLDERS BE LIABLE FOR ANY CLAIM, DAMAGES OR OTHER
 * LIABILITY, WHETHER IN AN ACTION OF CONTRACT, TORT OR OTHERWISE, ARISING
 * FROM, OUT OF OR IN CONNECTION WITH THE SOFTWARE OR THE USE OR OTHER
 * DEALINGS IN THE SOFTWARE.
 ****************************************************************************/

#include "cpl_minixml.h"
#include "cpl_string.h"
#include "gdal_pam.h"
#include "gdal_proxy.h"
#include "ogr_spatialref.h"
#include "ogr_geometry.h"
#include "gdaljp2metadata.h"
#include "../vrt/vrtdataset.h"

#include <algorithm>
#include <map>
#include <set>
#include <vector>

#ifdef HAVE_UNISTD_H
#include <unistd.h>
#endif

#ifndef STARTS_WITH_CI
#define STARTS_WITH_CI(a,b) EQUALN(a,b,strlen(b))
#endif

#define DIGIT_ZERO '0'

CPL_CVSID("$Id$")

CPL_C_START
// TODO: Leave this declaration while Sentinel2 folks use this as a
// plugin with GDAL 1.x.
void GDALRegister_SENTINEL2();
CPL_C_END

typedef enum
{
    SENTINEL2_L1B,
    SENTINEL2_L1C,
    SENTINEL2_L2A
} SENTINEL2Level;

typedef enum
{
    MSI2Ap,
    MSI2A
} SENTINEL2ProductType;

typedef struct
{
    const char* pszBandName;
    int         nResolution; /* meters */
    int         nWaveLength; /* nanometers */
    int         nBandWidth;  /* nanometers */
    GDALColorInterp eColorInterp;
} SENTINEL2BandDescription;

static const SENTINEL2BandDescription asBandDesc[] =
{
    { "B1", 60, 443, 20, GCI_Undefined },
    { "B2", 10, 490, 65, GCI_BlueBand },
    { "B3", 10, 560, 35, GCI_GreenBand },
    { "B4", 10, 665, 30, GCI_RedBand },
    { "B5", 20, 705, 15, GCI_Undefined },
    { "B6", 20, 740, 15, GCI_Undefined },
    { "B7", 20, 783, 20, GCI_Undefined },
    { "B8", 10, 842, 115, GCI_Undefined },
    { "B8A", 20, 865, 20, GCI_Undefined },
    { "B9", 60, 945, 20, GCI_Undefined },
    { "B10", 60, 1375, 30, GCI_Undefined },
    { "B11", 20, 1610, 90, GCI_Undefined },
    { "B12", 20, 2190, 180, GCI_Undefined },
};

#define NB_BANDS (sizeof(asBandDesc)/sizeof(asBandDesc[0]))

typedef enum
{
    TL_IMG_DATA,                /* Tile is located in IMG_DATA/ */
    TL_IMG_DATA_Rxxm,           /* Tile is located in IMG_DATA/Rxxm/ */
    TL_QI_DATA                  /* Tile is located in QI_DATA/ */
} SENTINEL2_L2A_Tilelocation;

typedef struct
{
    const char* pszBandName;
    const char* pszBandDescription;
    SENTINEL2_L2A_Tilelocation eLocation;
} SENTINEL2_L2A_BandDescription;

class L1CSafeCompatGranuleDescription
{
public:
    CPLString osMTDTLPath; // GRANULE/L1C_T30TXT_A007999_20170102T111441/MTD_TL.xml
    CPLString osBandPrefixPath; // GRANULE/L1C_T30TXT_A007999_20170102T111441/IMG_DATA/T30TXT_20170102T111442_
};

static const SENTINEL2_L2A_BandDescription asL2ABandDesc[] =
{
    { "AOT", "Aerosol Optical Thickness map (at 550nm)", TL_IMG_DATA_Rxxm },
    { "WVP", "Scene-average Water Vapour map", TL_IMG_DATA_Rxxm },
    { "SCL", "Scene Classification", TL_IMG_DATA },
    { "CLD", "Raster mask values range from 0 for high confidence clear sky to 100 for high confidence cloudy", TL_QI_DATA },
    { "SNW", "Raster mask values range from 0 for high confidence NO snow/ice to 100 for high confidence snow/ice", TL_QI_DATA },
};

#define NB_L2A_BANDS (sizeof(asL2ABandDesc)/sizeof(asL2ABandDesc[0]))

static
const char* SENTINEL2GetOption( GDALOpenInfo* poOpenInfo,
                                const char* pszName,
                                const char* pszDefaultVal = nullptr );
static bool SENTINEL2GetTileInfo(const char* pszFilename,
                                 int* pnWidth, int* pnHeight, int *pnBits);

/************************************************************************/
/*                           SENTINEL2GranuleInfo                       */
/************************************************************************/

class SENTINEL2GranuleInfo
{
    public:
        CPLString osPath;
        CPLString osBandPrefixPath; // for Sentinel 2C SafeCompact
        double    dfMinX, dfMinY, dfMaxX, dfMaxY;
        int       nWidth, nHeight;
};

/************************************************************************/
/* ==================================================================== */
/*                         SENTINEL2Dataset                             */
/* ==================================================================== */
/************************************************************************/

class SENTINEL2DatasetContainer: public GDALPamDataset
{
    public:
        SENTINEL2DatasetContainer() {}
};

class SENTINEL2Dataset : public VRTDataset
{
        std::vector<CPLString>   aosNonJP2Files;

        void   AddL1CL2ABandMetadata(SENTINEL2Level eLevel,
                                     CPLXMLNode* psRoot,
                                     const std::vector<CPLString>& aosBands);

        static SENTINEL2Dataset *CreateL1CL2ADataset(
                SENTINEL2Level eLevel,
                SENTINEL2ProductType pType,
                bool bIsSafeCompact,
                const std::vector<CPLString>& aosGranuleList,
                const std::vector<L1CSafeCompatGranuleDescription>& aoL1CSafeCompactGranuleList,
                std::vector<CPLString>& aosNonJP2Files,
                int nSubDSPrecision,
                bool bIsPreview,
                bool bIsTCI,
                int nSubDSEPSGCode,
                bool bAlpha,
                const std::vector<CPLString>& aosBands,
                int nSaturatedVal,
                int nNodataVal,
<<<<<<< HEAD
                const CPLString& osProductURI);
=======
                const CPLString pszProductURI);
>>>>>>> 6e48b5ff

    public:
                    SENTINEL2Dataset(int nXSize, int nYSize);
        virtual ~SENTINEL2Dataset();

        virtual char** GetFileList() override;

        static GDALDataset *Open( GDALOpenInfo * );
        static GDALDataset *OpenL1BUserProduct( GDALOpenInfo * );
        static GDALDataset *OpenL1BGranule( const char* pszFilename,
                                            CPLXMLNode** ppsRoot = nullptr,
                                            int nResolutionOfInterest = 0,
                                            std::set<CPLString> *poBandSet = nullptr);
        static GDALDataset *OpenL1BSubdataset( GDALOpenInfo * );
        static GDALDataset *OpenL1C_L2A( const char* pszFilename,
                                         SENTINEL2Level eLevel );
        static GDALDataset *OpenL1CTile( const char* pszFilename,
                                         CPLXMLNode** ppsRootMainMTD = nullptr,
                                         int nResolutionOfInterest = 0,
                                         std::set<CPLString>* poBandSet = nullptr);
        static GDALDataset *OpenL1CTileSubdataset( GDALOpenInfo * );
        static GDALDataset *OpenL1C_L2ASubdataset( GDALOpenInfo *,
                                                   SENTINEL2Level eLevel );

        static int Identify( GDALOpenInfo * );
};

/************************************************************************/
/* ==================================================================== */
/*                         SENTINEL2AlphaBand                           */
/* ==================================================================== */
/************************************************************************/

class SENTINEL2AlphaBand: public VRTSourcedRasterBand
{
                    int m_nSaturatedVal;
                    int m_nNodataVal;

    public:
                     SENTINEL2AlphaBand( GDALDataset *poDS, int nBand,
                                         GDALDataType eType,
                                         int nXSize, int nYSize,
                                         int nSaturatedVal, int nNodataVal );

    virtual CPLErr IRasterIO( GDALRWFlag, int, int, int, int,
                              void *, int, int, GDALDataType,
#ifdef GDAL_DCAP_RASTER
                              GSpacing nPixelSpace, GSpacing nLineSpace,
                              GDALRasterIOExtraArg* psExtraArg
#else
                              int nPixelSpace, int nLineSpace
#endif
                              ) override;
};

/************************************************************************/
/*                         SENTINEL2AlphaBand()                         */
/************************************************************************/

SENTINEL2AlphaBand::SENTINEL2AlphaBand( GDALDataset *poDSIn, int nBandIn,
                                        GDALDataType eType,
                                        int nXSize, int nYSize,
                                        int nSaturatedVal, int nNodataVal ) :
    VRTSourcedRasterBand(poDSIn, nBandIn, eType,
                         nXSize, nYSize),
    m_nSaturatedVal(nSaturatedVal),
    m_nNodataVal(nNodataVal)
{}

/************************************************************************/
/*                             IRasterIO()                              */
/************************************************************************/

CPLErr SENTINEL2AlphaBand::IRasterIO( GDALRWFlag eRWFlag,
                                      int nXOff, int nYOff, int nXSize, int nYSize,
                                      void * pData, int nBufXSize, int nBufYSize,
                                      GDALDataType eBufType,
#ifdef GDAL_DCAP_RASTER
                                      GSpacing nPixelSpace, GSpacing nLineSpace,
                                      GDALRasterIOExtraArg* psExtraArg
#else
                                      int nPixelSpace, int nLineSpace
#endif
                                      )
{
    // Query the first band. Quite arbitrary, but hopefully all bands have
    // the same nodata/saturated pixels.
    CPLErr eErr = poDS->GetRasterBand(1)->RasterIO(eRWFlag, nXOff, nYOff, nXSize, nYSize,
                                            pData, nBufXSize, nBufYSize,
                                            eBufType, nPixelSpace, nLineSpace
#ifdef GDAL_DCAP_RASTER
                                            ,psExtraArg
#endif
                                            );
    if( eErr == CE_None )
    {
        const char* pszNBITS = GetMetadataItem("NBITS", "IMAGE_STRUCTURE");
        const int nBits = (pszNBITS) ? atoi(pszNBITS) : 16;
        const GUInt16 nMaxVal = (GUInt16)((1 << nBits) - 1);

        // Replace pixels matching m_nSaturatedVal and m_nNodataVal by 0
        // and others by the maxVal.
        for(int iY = 0; iY < nBufYSize; iY ++)
        {
            for(int iX = 0; iX < nBufXSize; iX ++)
            {
                // Optimized path for likely most common case
                if( eBufType == GDT_UInt16 )
                {
                    GUInt16* panPtr = (GUInt16*)
                           ((GByte*)pData + iY * nLineSpace + iX * nPixelSpace);
                    if( *panPtr == 0 ||
                        *panPtr == m_nSaturatedVal || *panPtr == m_nNodataVal )
                    {
                        *panPtr = 0;
                    }
                    else
                        *panPtr = nMaxVal;
                }
                // Generic path for other datatypes
                else
                {
                    double dfVal;
                    GDALCopyWords((GByte*)pData + iY * nLineSpace + iX * nPixelSpace,
                                   eBufType, 0,
                                   &dfVal, GDT_Float64, 0,
                                   1);
                    if( dfVal == 0.0 || dfVal == m_nSaturatedVal ||
                        dfVal == m_nNodataVal )
                    {
                        dfVal = 0;
                    }
                    else
                        dfVal = nMaxVal;
                    GDALCopyWords(&dfVal, GDT_Float64, 0,
                                  (GByte*)pData + iY * nLineSpace + iX * nPixelSpace,
                                  eBufType, 0,
                                  1);
                }
            }
        }
    }

    return eErr;
}

/************************************************************************/
/*                          SENTINEL2Dataset()                          */
/************************************************************************/

SENTINEL2Dataset::SENTINEL2Dataset( int nXSize, int nYSize ) :
    VRTDataset(nXSize, nYSize)
{
    poDriver = nullptr;
    SetWritable(FALSE);
}

/************************************************************************/
/*                         ~SENTINEL2Dataset()                          */
/************************************************************************/

SENTINEL2Dataset::~SENTINEL2Dataset() {}

/************************************************************************/
/*                            GetFileList()                             */
/************************************************************************/

char** SENTINEL2Dataset::GetFileList()
{
    CPLStringList aosList;
    for(size_t i=0;i<aosNonJP2Files.size();i++)
        aosList.AddString(aosNonJP2Files[i]);
    char** papszFileList = VRTDataset::GetFileList();
    for(char** papszIter = papszFileList; papszIter && *papszIter; ++papszIter)
        aosList.AddString(*papszIter);
    CSLDestroy(papszFileList);
    return aosList.StealList();
}

/************************************************************************/
/*                             Identify()                               */
/************************************************************************/

int SENTINEL2Dataset::Identify( GDALOpenInfo *poOpenInfo )
{
    if( STARTS_WITH_CI(poOpenInfo->pszFilename, "SENTINEL2_L1B:") )
        return TRUE;
    if( STARTS_WITH_CI(poOpenInfo->pszFilename, "SENTINEL2_L1C:") )
        return TRUE;
    if( STARTS_WITH_CI(poOpenInfo->pszFilename, "SENTINEL2_L1C_TILE:") )
        return TRUE;
    if( STARTS_WITH_CI(poOpenInfo->pszFilename, "SENTINEL2_L2A:") )
        return TRUE;

    const char* pszJustFilename = CPLGetFilename(poOpenInfo->pszFilename);

    // We don't handle direct tile access for L1C SafeCompact products
    // We could, but this isn't just done yet.
    if( EQUAL( pszJustFilename, "MTD_TL.xml") )
        return FALSE;

    /* Accept directly .zip as provided by https://scihub.esa.int/ */
    if( (STARTS_WITH_CI(pszJustFilename, "S2A_MSIL1C_") ||
         STARTS_WITH_CI(pszJustFilename, "S2B_MSIL1C_") ||
         STARTS_WITH_CI(pszJustFilename, "S2A_MSIL2A_") ||
         STARTS_WITH_CI(pszJustFilename, "S2B_MSIL2A_") ||
         STARTS_WITH_CI(pszJustFilename, "S2A_OPER_PRD_MSI") ||
         STARTS_WITH_CI(pszJustFilename, "S2B_OPER_PRD_MSI") ||
         STARTS_WITH_CI(pszJustFilename, "S2A_USER_PRD_MSI") ||
         STARTS_WITH_CI(pszJustFilename, "S2B_USER_PRD_MSI") ) &&
         EQUAL(CPLGetExtension(pszJustFilename), "zip") )
    {
        return TRUE;
    }

    if( poOpenInfo->nHeaderBytes < 100 )
        return FALSE;

    const char* pszHeader = reinterpret_cast<const char*>(poOpenInfo->pabyHeader);

    if( strstr(pszHeader,  "<n1:Level-1B_User_Product" ) != nullptr &&
        strstr(pszHeader, "User_Product_Level-1B.xsd" ) != nullptr )
        return TRUE;

    if( strstr(pszHeader,  "<n1:Level-1B_Granule_ID" ) != nullptr &&
        strstr(pszHeader, "S2_PDI_Level-1B_Granule_Metadata.xsd" ) != nullptr )
        return TRUE;

    if( strstr(pszHeader,  "<n1:Level-1C_User_Product" ) != nullptr &&
        strstr(pszHeader, "User_Product_Level-1C.xsd" ) != nullptr )
        return TRUE;

    if( strstr(pszHeader,  "<n1:Level-1C_Tile_ID" ) != nullptr &&
        strstr(pszHeader, "S2_PDI_Level-1C_Tile_Metadata.xsd" ) != nullptr )
        return TRUE;

    if( strstr(pszHeader,  "<n1:Level-2A_User_Product" ) != nullptr &&
        strstr(pszHeader, "User_Product_Level-2A" ) != nullptr )
        return TRUE;

    return FALSE;
}

/************************************************************************/
/*                         SENTINEL2_CPLXMLNodeHolder                   */
/************************************************************************/

class SENTINEL2_CPLXMLNodeHolder
{
    CPLXMLNode* m_psNode;
    public:
        explicit SENTINEL2_CPLXMLNodeHolder(CPLXMLNode* psNode) : m_psNode(psNode) {}
       ~SENTINEL2_CPLXMLNodeHolder() { if(m_psNode) CPLDestroyXMLNode(m_psNode); }

       CPLXMLNode* Release() {
           CPLXMLNode* psRet = m_psNode;
           m_psNode = nullptr;
           return psRet;
       }
};

/************************************************************************/
/*                                Open()                                */
/************************************************************************/

GDALDataset *SENTINEL2Dataset::Open( GDALOpenInfo * poOpenInfo )
{
    if ( !Identify( poOpenInfo ) )
    {
        return nullptr;
    }

    if( STARTS_WITH_CI(poOpenInfo->pszFilename, "SENTINEL2_L1B:") )
    {
        CPLDebug("SENTINEL2", "Trying OpenL1BSubdataset");
        return OpenL1BSubdataset(poOpenInfo);
    }

    if( STARTS_WITH_CI(poOpenInfo->pszFilename, "SENTINEL2_L1C:") )
    {
        CPLDebug("SENTINEL2", "Trying OpenL1C_L2ASubdataset");
        return OpenL1C_L2ASubdataset(poOpenInfo, SENTINEL2_L1C);
    }

    if( STARTS_WITH_CI(poOpenInfo->pszFilename, "SENTINEL2_L1C_TILE:") )
    {
        CPLDebug("SENTINEL2", "Trying OpenL1CTileSubdataset");
        return OpenL1CTileSubdataset(poOpenInfo);
    }

    if( STARTS_WITH_CI(poOpenInfo->pszFilename, "SENTINEL2_L2A:") )
    {
        CPLDebug("SENTINEL2", "Trying OpenL1C_L2ASubdataset");
        return OpenL1C_L2ASubdataset(poOpenInfo, SENTINEL2_L2A);
    }

    const char* pszJustFilename = CPLGetFilename(poOpenInfo->pszFilename);
    if( (STARTS_WITH_CI(pszJustFilename, "S2A_OPER_PRD_MSI") ||
         STARTS_WITH_CI(pszJustFilename, "S2B_OPER_PRD_MSI") ||
         STARTS_WITH_CI(pszJustFilename, "S2A_USER_PRD_MSI") ||
         STARTS_WITH_CI(pszJustFilename, "S2B_USER_PRD_MSI") ) &&
         EQUAL(CPLGetExtension(pszJustFilename), "zip") )
    {
        CPLString osBasename(CPLGetBasename(pszJustFilename));
        CPLString osFilename(poOpenInfo->pszFilename);
        CPLString osMTD(osBasename);
        osMTD[9] = 'M';
        osMTD[10] = 'T';
        osMTD[11] = 'D';
        osMTD[13] = 'S';
        osMTD[14] = 'A';
        osMTD[15] = 'F';
        CPLString osSAFE(CPLString(osBasename) + ".SAFE");
        osFilename = osFilename + "/" + osSAFE +"/" + osMTD + ".xml";
        if( strncmp(osFilename, "/vsizip/", strlen("/vsizip/")) != 0 )
            osFilename = "/vsizip/" + osFilename;
        CPLDebug("SENTINEL2", "Trying %s", osFilename.c_str());
        GDALOpenInfo oOpenInfo(osFilename, GA_ReadOnly);
        return Open(&oOpenInfo);
    }
    else if( (STARTS_WITH_CI(pszJustFilename, "S2A_MSIL1C_") ||
              STARTS_WITH_CI(pszJustFilename, "S2B_MSIL1C_") ) &&
         EQUAL(CPLGetExtension(pszJustFilename), "zip") )
    {
        CPLString osBasename(CPLGetBasename(pszJustFilename));
        CPLString osFilename(poOpenInfo->pszFilename);
        CPLString osSAFE(osBasename);
        // S2B_MSIL1C_20171004T233419_N0206_R001_T54DWM_20171005T001811.SAFE.zip
        // has .SAFE.zip extension, but other products have just a .zip
        // extension. So for the subdir in the zip only add .SAFE when needed
        if( !EQUAL(CPLGetExtension(osSAFE), "SAFE") )
            osSAFE += ".SAFE";
        osFilename = osFilename + "/" + osSAFE + "/MTD_MSIL1C.xml";
        if( strncmp(osFilename, "/vsizip/", strlen("/vsizip/")) != 0 )
            osFilename = "/vsizip/" + osFilename;
        CPLDebug("SENTINEL2", "Trying %s", osFilename.c_str());
        GDALOpenInfo oOpenInfo(osFilename, GA_ReadOnly);
        return Open(&oOpenInfo);
    }
    else if( (STARTS_WITH_CI(pszJustFilename, "S2A_MSIL2A_") ||
              STARTS_WITH_CI(pszJustFilename, "S2B_MSIL2A_") ) &&
         EQUAL(CPLGetExtension(pszJustFilename), "zip") )
    {
        CPLString osBasename(CPLGetBasename(pszJustFilename));
        CPLString osFilename(poOpenInfo->pszFilename);
        CPLString osSAFE(osBasename);
        // S2B_MSIL1C_20171004T233419_N0206_R001_T54DWM_20171005T001811.SAFE.zip
        // has .SAFE.zip extension, but other products have just a .zip
        // extension. So for the subdir in the zip only add .SAFE when needed
        if( !EQUAL(CPLGetExtension(osSAFE), "SAFE") )
            osSAFE += ".SAFE";
        osFilename = osFilename + "/" + osSAFE + "/MTD_MSIL2A.xml";
        if( strncmp(osFilename, "/vsizip/", strlen("/vsizip/")) != 0 )
            osFilename = "/vsizip/" + osFilename;
        CPLDebug("SENTINEL2", "Trying %s", osFilename.c_str());
        GDALOpenInfo oOpenInfo(osFilename, GA_ReadOnly);
        return Open(&oOpenInfo);
    }

    const char* pszHeader = reinterpret_cast<const char*>(poOpenInfo->pabyHeader);

    if( strstr(pszHeader,  "<n1:Level-1B_User_Product" ) != nullptr &&
        strstr(pszHeader, "User_Product_Level-1B.xsd" ) != nullptr )
    {
        CPLDebug("SENTINEL2", "Trying OpenL1BUserProduct");
        return OpenL1BUserProduct(poOpenInfo);
    }

    if( strstr(pszHeader,  "<n1:Level-1B_Granule_ID" ) != nullptr &&
        strstr(pszHeader, "S2_PDI_Level-1B_Granule_Metadata.xsd" ) != nullptr )
    {
        CPLDebug("SENTINEL2", "Trying OpenL1BGranule");
        return OpenL1BGranule(poOpenInfo->pszFilename);
    }

    if( strstr(pszHeader,  "<n1:Level-1C_User_Product" ) != nullptr &&
        strstr(pszHeader, "User_Product_Level-1C.xsd" ) != nullptr )
    {
        CPLDebug("SENTINEL2", "Trying OpenL1C_L2A");
        return OpenL1C_L2A(poOpenInfo->pszFilename, SENTINEL2_L1C);
    }

    if( strstr(pszHeader,  "<n1:Level-1C_Tile_ID" ) != nullptr &&
        strstr(pszHeader, "S2_PDI_Level-1C_Tile_Metadata.xsd" ) != nullptr )
    {
        CPLDebug("SENTINEL2", "Trying OpenL1CTile");
        return OpenL1CTile(poOpenInfo->pszFilename);
    }

    if( strstr(pszHeader,  "<n1:Level-2A_User_Product" ) != nullptr &&
        strstr(pszHeader, "User_Product_Level-2A" ) != nullptr )
    {
        CPLDebug("SENTINEL2", "Trying OpenL1C_L2A");
        return OpenL1C_L2A(poOpenInfo->pszFilename, SENTINEL2_L2A);
    }

    return nullptr;
}

/************************************************************************/
/*                        SENTINEL2GetBandDesc()                        */
/************************************************************************/

static const SENTINEL2BandDescription* SENTINEL2GetBandDesc(const char* pszBandName)
{
    for(size_t i=0; i < NB_BANDS; i++)
    {
        if( EQUAL(asBandDesc[i].pszBandName, pszBandName) )
            return &(asBandDesc[i]);
    }
    return nullptr;
}

/************************************************************************/
/*                       SENTINEL2GetL2ABandDesc()                      */
/************************************************************************/

static const SENTINEL2_L2A_BandDescription* SENTINEL2GetL2ABandDesc(const char* pszBandName)
{
    for(size_t i=0; i < NB_L2A_BANDS; i++)
    {
        if( EQUAL(asL2ABandDesc[i].pszBandName, pszBandName) )
            return &(asL2ABandDesc[i]);
    }
    return nullptr;
}

/************************************************************************/
/*                        SENTINEL2GetGranuleInfo()                     */
/************************************************************************/

static bool SENTINEL2GetGranuleInfo(SENTINEL2Level eLevel,
                                    const CPLString& osGranuleMTDPath,
                                    int nDesiredResolution,
                                    int* pnEPSGCode = nullptr,
                                    double* pdfULX = nullptr,
                                    double* pdfULY = nullptr,
                                    int* pnResolution = nullptr,
                                    int* pnWidth = nullptr,
                                    int* pnHeight = nullptr)
{
    static bool bTryOptimization = true;
    CPLXMLNode *psRoot = nullptr;

    if( bTryOptimization )
    {
        /* Small optimization: in practice the interesting info are in the */
        /* first bytes of the Granule MTD, which can be very long sometimes */
        /* so only read them, and hack the buffer a bit to form a valid XML */
        char szBuffer[3072];
        VSILFILE* fp = VSIFOpenL( osGranuleMTDPath, "rb" );
        size_t nRead = 0;
        if( fp == nullptr ||
            (nRead = VSIFReadL( szBuffer, 1, sizeof(szBuffer)-1, fp )) == 0 )
        {
            if( fp )
                VSIFCloseL(fp);
            CPLError(CE_Failure, CPLE_AppDefined, "SENTINEL2GetGranuleInfo: Cannot read %s",
                     osGranuleMTDPath.c_str());
            return false;
        }
        szBuffer[nRead] = 0;
        VSIFCloseL(fp);
        char* pszTileGeocoding = strstr(szBuffer, "</Tile_Geocoding>");
        if( eLevel == SENTINEL2_L1C &&
            pszTileGeocoding != nullptr &&
            strstr(szBuffer, "<n1:Level-1C_Tile_ID") != nullptr &&
            strstr(szBuffer, "<n1:Geometric_Info") != nullptr &&
            static_cast<size_t>(pszTileGeocoding - szBuffer) <
                sizeof(szBuffer) - strlen("</Tile_Geocoding></n1:Geometric_Info></n1:Level-1C_Tile_ID>") - 1 )
        {
            strcpy(pszTileGeocoding,
                "</Tile_Geocoding></n1:Geometric_Info></n1:Level-1C_Tile_ID>");
            psRoot = CPLParseXMLString( szBuffer );
        }
        else if( eLevel == SENTINEL2_L2A &&
            pszTileGeocoding != nullptr &&
            strstr(szBuffer, "<n1:Level-2A_Tile_ID") != nullptr &&
            strstr(szBuffer, "<n1:Geometric_Info") != nullptr &&
            static_cast<size_t>(pszTileGeocoding - szBuffer) <
                sizeof(szBuffer) - strlen("</Tile_Geocoding></n1:Geometric_Info></n1:Level-2A_Tile_ID>") - 1 )
        {
            strcpy(pszTileGeocoding,
                "</Tile_Geocoding></n1:Geometric_Info></n1:Level-2A_Tile_ID>");
            psRoot = CPLParseXMLString( szBuffer );
        }
        else
            bTryOptimization = false;
    }

    // If the above doesn't work, then read the whole file...
    if( psRoot == nullptr )
        psRoot = CPLParseXMLFile( osGranuleMTDPath );
    if( psRoot == nullptr )
    {
        CPLError(CE_Failure, CPLE_AppDefined, "Cannot XML parse %s",
                 osGranuleMTDPath.c_str());
        return false;
    }
    SENTINEL2_CPLXMLNodeHolder oXMLHolder(psRoot);
    CPLStripXMLNamespace(psRoot, nullptr, TRUE);

    const char* pszNodePath =
        (eLevel == SENTINEL2_L1C ) ?
             "=Level-1C_Tile_ID.Geometric_Info.Tile_Geocoding" :
             "=Level-2A_Tile_ID.Geometric_Info.Tile_Geocoding";
    CPLXMLNode* psTileGeocoding = CPLGetXMLNode(psRoot, pszNodePath);
    if( psTileGeocoding == nullptr )
    {
        CPLError(CE_Failure, CPLE_AppDefined, "Cannot find %s in %s",
                 pszNodePath,
                 osGranuleMTDPath.c_str());
        return false;
    }

    const char* pszCSCode = CPLGetXMLValue(psTileGeocoding, "HORIZONTAL_CS_CODE", nullptr);
    if( pszCSCode == nullptr )
    {
        CPLError(CE_Failure, CPLE_AppDefined, "Cannot find %s in %s",
                 "HORIZONTAL_CS_CODE",
                 osGranuleMTDPath.c_str());
        return false;
    }
    if( !STARTS_WITH_CI(pszCSCode, "EPSG:") )
    {
        CPLError(CE_Failure, CPLE_AppDefined, "Invalid CS code (%s) for %s",
                 pszCSCode,
                 osGranuleMTDPath.c_str());
        return false;
    }
    int nEPSGCode = atoi(pszCSCode + strlen("EPSG:"));
    if( pnEPSGCode != nullptr )
        *pnEPSGCode = nEPSGCode;

    for(CPLXMLNode* psIter = psTileGeocoding->psChild; psIter != nullptr;
                                                       psIter = psIter->psNext)
    {
        if( psIter->eType != CXT_Element )
            continue;
        if( EQUAL(psIter->pszValue, "Size") &&
            (nDesiredResolution == 0 ||
             atoi(CPLGetXMLValue(psIter, "resolution", "")) == nDesiredResolution) )
        {
            nDesiredResolution = atoi(CPLGetXMLValue(psIter, "resolution", ""));
            const char* pszRows = CPLGetXMLValue(psIter, "NROWS", nullptr);
            if( pszRows == nullptr )
            {
                CPLError(CE_Failure, CPLE_AppDefined, "Cannot find %s in %s",
                        "NROWS",
                        osGranuleMTDPath.c_str());
                return false;
            }
            const char* pszCols = CPLGetXMLValue(psIter, "NCOLS", nullptr);
            if( pszCols == nullptr )
            {
                CPLError(CE_Failure, CPLE_AppDefined, "Cannot find %s in %s",
                        "NCOLS",
                        osGranuleMTDPath.c_str());
                return false;
            }
            if( pnResolution )
                *pnResolution = nDesiredResolution;
            if( pnWidth )
                *pnWidth = atoi(pszCols);
            if( pnHeight )
                *pnHeight = atoi(pszRows);
        }
        else if( EQUAL(psIter->pszValue, "Geoposition") &&
                 (nDesiredResolution == 0 ||
                  atoi(CPLGetXMLValue(psIter, "resolution", "")) == nDesiredResolution) )
        {
            nDesiredResolution = atoi(CPLGetXMLValue(psIter, "resolution", ""));
            const char* pszULX = CPLGetXMLValue(psIter, "ULX", nullptr);
            if( pszULX == nullptr )
            {
                CPLError(CE_Failure, CPLE_AppDefined, "Cannot find %s in %s",
                        "ULX",
                        osGranuleMTDPath.c_str());
                return false;
            }
            const char* pszULY = CPLGetXMLValue(psIter, "ULY", nullptr);
            if( pszULY == nullptr )
            {
                CPLError(CE_Failure, CPLE_AppDefined, "Cannot find %s in %s",
                        "ULY",
                        osGranuleMTDPath.c_str());
                return false;
            }
            if( pnResolution )
                *pnResolution = nDesiredResolution;
            if( pdfULX )
                *pdfULX = CPLAtof(pszULX);
            if( pdfULY )
                *pdfULY = CPLAtof(pszULY);
        }
    }

    return true;
}

/************************************************************************/
/*                      SENTINEL2GetPathSeparator()                     */
/************************************************************************/

// For the sake of simplifying our unit tests, we limit the use of \\ to when
// it is strictly necessary. Otherwise we could use CPLFormFilename()...
static char SENTINEL2GetPathSeparator(const char* pszBasename)
{
    if( STARTS_WITH_CI(pszBasename, "\\\\?\\") )
        return '\\';
    else
        return '/';
}

/************************************************************************/
/*                      SENTINEL2GetGranuleList()                       */
/************************************************************************/

static bool SENTINEL2GetGranuleList(CPLXMLNode* psMainMTD,
                                    SENTINEL2Level eLevel,
                                    const char* pszFilename,
                                    std::vector<CPLString>& osList,
                                    std::set<int>* poSetResolutions = nullptr,
                                    std::map<int, std::set<CPLString> >*
                                                poMapResolutionsToBands = nullptr)
{
    const char* pszNodePath =
        (eLevel == SENTINEL2_L1B ) ? "Level-1B_User_Product" :
        (eLevel == SENTINEL2_L1C ) ? "Level-1C_User_Product" :
                                     "Level-2A_User_Product";

    CPLXMLNode* psRoot =  CPLGetXMLNode(psMainMTD,
                                        CPLSPrintf("=%s", pszNodePath));
    if( psRoot == nullptr )
    {
        CPLError(CE_Failure, CPLE_AppDefined, "Cannot find =%s", pszNodePath);
        return false;
    }
    pszNodePath = "General_Info.Product_Info";
    CPLXMLNode* psProductInfo = CPLGetXMLNode(psRoot, pszNodePath);
    if( psProductInfo == nullptr && eLevel == SENTINEL2_L2A )
    {
        pszNodePath = "General_Info.L2A_Product_Info";
        psProductInfo = CPLGetXMLNode(psRoot, pszNodePath);
    }
    if( psProductInfo == nullptr )
    {
        CPLError(CE_Failure, CPLE_AppDefined, "Cannot find %s", pszNodePath);
        return false;
    }

    pszNodePath = "Product_Organisation";
    CPLXMLNode* psProductOrganisation =
                        CPLGetXMLNode(psProductInfo, pszNodePath);
    if( psProductOrganisation == nullptr && eLevel == SENTINEL2_L2A )
    {
        pszNodePath = "L2A_Product_Organisation";
        psProductOrganisation =
                        CPLGetXMLNode(psProductInfo, pszNodePath);
    }
    if( psProductOrganisation == nullptr )
    {
        CPLError(CE_Failure, CPLE_AppDefined, "Cannot find %s", pszNodePath);
        return false;
    }

    CPLString osDirname( CPLGetDirname(pszFilename) );
#ifdef HAVE_READLINK
    char szPointerFilename[2048];
    int nBytes = static_cast<int>(readlink(pszFilename, szPointerFilename,
                                           sizeof(szPointerFilename)));
    if (nBytes != -1)
    {
        const int nOffset =
            std::min(nBytes, static_cast<int>(sizeof(szPointerFilename)-1));
        szPointerFilename[nOffset] = '\0';
        osDirname = CPLGetDirname(szPointerFilename);
    }
#endif

<<<<<<< HEAD
    const bool bIsMSI2Ap = EQUAL(CPLGetXMLValue(psProductInfo, "PRODUCT_TYPE", ""),
                                "S2MSI2Ap");
    const bool bIsCompact = EQUAL(CPLGetXMLValue(psProductInfo, "PRODUCT_FORMAT", ""),
                                "SAFE_COMPACT");
=======
    const bool isMSI2Ap = EQUAL(CPLGetXMLValue(psProductInfo, "PRODUCT_TYPE", ""),
                                "S2MSI2Ap") ?
                          true :
                          false;
>>>>>>> 6e48b5ff
    CPLString oGranuleId("L2A_");
    std::set<CPLString> aoSetGranuleId;
    for(CPLXMLNode* psIter = psProductOrganisation->psChild; psIter != nullptr;
                                                    psIter = psIter->psNext )
    {
        if( psIter->eType != CXT_Element ||
            !EQUAL(psIter->pszValue, "Granule_List") )
        {
            continue;
        }
        for(CPLXMLNode* psIter2 = psIter->psChild; psIter2 != nullptr;
                                                     psIter2 = psIter2->psNext )
        {
            if( psIter2->eType != CXT_Element ||
                (!EQUAL(psIter2->pszValue, "Granule") &&
                 !EQUAL(psIter2->pszValue, "Granules")) )
            {
                continue;
            }
            const char* pszGranuleId = CPLGetXMLValue(psIter2, "granuleIdentifier", nullptr);
            if( pszGranuleId == nullptr )
            {
                CPLDebug("SENTINEL2", "Missing granuleIdentifier attribute");
                continue;
            }

            if( eLevel == SENTINEL2_L2A )
            {
                for(CPLXMLNode* psIter3 = psIter2->psChild; psIter3 != nullptr;
                                                     psIter3 = psIter3->psNext )
                {
                    if( psIter3->eType != CXT_Element ||
                        ( !EQUAL(psIter3->pszValue, "IMAGE_ID_2A") &&
                          !EQUAL(psIter3->pszValue, "IMAGE_FILE") &&
                          !EQUAL(psIter3->pszValue, "IMAGE_FILE_2A") ) )
                    {
                        continue;
                    }
                    const char* pszTileName = CPLGetXMLValue(psIter3, nullptr, "");
                    size_t nLen = strlen(pszTileName);
                    // If granule name ends with resolution: _60m
                    if( nLen > 4 && pszTileName[nLen-4] == '_' &&
                        pszTileName[nLen-1] == 'm' )
                    {
                        int nResolution = atoi(pszTileName + nLen - 3);
                        if( poSetResolutions != nullptr )
                            (*poSetResolutions).insert(nResolution);
                        if( poMapResolutionsToBands != nullptr )
                        {
                            nLen -= 4;
                            if( nLen > 4 && pszTileName[nLen-4] == '_' &&
                                pszTileName[nLen-3] == 'B' )
                            {
                                (*poMapResolutionsToBands)[nResolution].
                                    insert(CPLString(pszTileName).substr(nLen-2,2));
                            }
                            else if ( nLen > strlen("S2A_USER_MSI_") &&
                                      pszTileName[8] == '_' &&
                                      pszTileName[12] == '_' &&
                                      !EQUALN(pszTileName+9, "MSI", 3) )
                            {
                                (*poMapResolutionsToBands)[nResolution].
                                    insert(CPLString(pszTileName).substr(9,3));
                            }
                        }
                    }
                }
            }

            // For L2A we can have several time the same granuleIdentifier
            // for the different resolutions
            if( aoSetGranuleId.find(pszGranuleId) != aoSetGranuleId.end() )
                continue;
            aoSetGranuleId.insert(pszGranuleId);

            /* S2A_OPER_MSI_L1C_TL_SGS__20151024T023555_A001758_T53JLJ_N01.04 --> */
            /* S2A_OPER_MTD_L1C_TL_SGS__20151024T023555_A001758_T53JLJ */
            // S2B_OPER_MSI_L2A_TL_MPS__20180823T122014_A007641_T34VFJ_N02.08
            CPLString osGranuleMTD = pszGranuleId;
            if( bIsCompact == 0 &&
                osGranuleMTD.size() > strlen("S2A_OPER_MSI_") &&
                osGranuleMTD[8] == '_' && osGranuleMTD[12] == '_' &&
                osGranuleMTD[osGranuleMTD.size()-7] == '_' &&
                osGranuleMTD[osGranuleMTD.size()-6] == 'N' &&
<<<<<<< HEAD
                osGranuleMTD[7] == 'R' )
=======
                osGranuleMTD[5] == 'O' )
>>>>>>> 6e48b5ff
            {
                osGranuleMTD[9] = 'M';
                osGranuleMTD[10] = 'T';
                osGranuleMTD[11] = 'D';
                osGranuleMTD.resize(osGranuleMTD.size()-7);
            }
<<<<<<< HEAD
            else if( bIsMSI2Ap )
=======
            if( isMSI2Ap )
>>>>>>> 6e48b5ff
            {
                osGranuleMTD = "MTD_TL";
                oGranuleId = "L2A_";
                // S2A_MSIL2A_20170823T094031_N0205_R036_T34VFJ_20170823T094252.SAFE
                // S2A_USER_MSI_L2A_TL_SGS__20170823T133142_A011330_T34VFJ_N02.05 -->
                // L2A_T34VFJ_A011330_20170823T094252
                const char* pszProductURI = CPLGetXMLValue(psProductInfo, "PRODUCT_URI_2A", nullptr);
                if( pszProductURI != nullptr )
                {
<<<<<<< HEAD
                    CPLString psProductURI(pszProductURI);
                    if( psProductURI.size() < 60 )
                    {
                        CPLDebug("SENTINEL2", "Invalid PRODUCT_URI_2A");
                        continue;
                    }
                    oGranuleId += psProductURI.substr(38, 7);
                    oGranuleId += CPLString(pszGranuleId).substr(41, 8).c_str();
                    oGranuleId += psProductURI.substr(45, 15);
=======
                    CPLString vProductURI(pszProductURI);
                    oGranuleId += vProductURI.substr(38, 7);
                    oGranuleId += CPLString(pszGranuleId).substr(41, 8).c_str();
                    oGranuleId += vProductURI.substr(45, 15);
>>>>>>> 6e48b5ff
                    pszGranuleId = oGranuleId.c_str();
                }
            }
            else
            {
                CPLDebug("SENTINEL2", "Invalid granule ID: %s", pszGranuleId);
                continue;
            }
            osGranuleMTD += ".xml";

            const char chSeparator = SENTINEL2GetPathSeparator(osDirname);
            CPLString osGranuleMTDPath = osDirname;
            osGranuleMTDPath += chSeparator;
            osGranuleMTDPath += "GRANULE";
            osGranuleMTDPath += chSeparator;
            osGranuleMTDPath += pszGranuleId;
            osGranuleMTDPath += chSeparator;
            osGranuleMTDPath += osGranuleMTD;
            osList.push_back(osGranuleMTDPath);
        }
    }

    return true;
}

/************************************************************************/
/*                     SENTINEL2GetUserProductMetadata()                */
/************************************************************************/

static
char** SENTINEL2GetUserProductMetadata( CPLXMLNode* psMainMTD,
                                    const char* pszRootNode )
{
    CPLStringList aosList;

    CPLXMLNode* psRoot =  CPLGetXMLNode(psMainMTD,
                                        CPLSPrintf("=%s", pszRootNode));
    if( psRoot == nullptr )
    {
        CPLError(CE_Failure, CPLE_AppDefined, "Cannot find =%s", pszRootNode);
        return nullptr;
    }
    const char* psPIPath = "General_Info.Product_Info";
    CPLXMLNode* psProductInfo = CPLGetXMLNode(psRoot, psPIPath);
    if( psProductInfo == nullptr &&
        EQUAL(pszRootNode, "Level-2A_User_Product"))
    {
        psPIPath = "General_Info.L2A_Product_Info";
        psProductInfo = CPLGetXMLNode(psRoot, psPIPath);
    }
    if( psProductInfo == nullptr )
    {
        CPLError(CE_Failure, CPLE_AppDefined, "Cannot find =%s", psPIPath);
        return nullptr;
    }
    int nDataTakeCounter = 1;
    for( CPLXMLNode* psIter = (psProductInfo ? psProductInfo->psChild : nullptr);
                     psIter != nullptr;
                     psIter = psIter->psNext )
    {
        if( psIter->eType != CXT_Element )
            continue;
        if( psIter->psChild != nullptr && psIter->psChild->eType == CXT_Text )
        {
            aosList.AddNameValue( psIter->pszValue,
                                  psIter->psChild->pszValue );
        }
        else if( EQUAL(psIter->pszValue, "Datatake") )
        {
            CPLString osPrefix(CPLSPrintf("DATATAKE_%d_", nDataTakeCounter));
            nDataTakeCounter ++;
            const char* pszId = CPLGetXMLValue(psIter, "datatakeIdentifier", nullptr);
            if( pszId )
                aosList.AddNameValue( (osPrefix + "ID").c_str(), pszId );
            for( CPLXMLNode* psIter2 = psIter->psChild;
                     psIter2 != nullptr;
                     psIter2 = psIter2->psNext )
            {
                if( psIter2->eType != CXT_Element )
                    continue;
                if( psIter2->psChild != nullptr && psIter2->psChild->eType == CXT_Text )
                {
                    aosList.AddNameValue( (osPrefix + psIter2->pszValue).c_str(),
                                          psIter2->psChild->pszValue );
                }
            }
        }
    }

    const char* psICPath = "General_Info.Product_Image_Characteristics";
    CPLXMLNode* psIC = CPLGetXMLNode(psRoot, psICPath);
    if( psIC == nullptr )
    {
        psICPath = "General_Info.L2A_Product_Image_Characteristics";
        psIC = CPLGetXMLNode(psRoot, psICPath);
    }
    if( psIC != nullptr )
    {
        for( CPLXMLNode* psIter = psIC->psChild; psIter != nullptr;
                                                 psIter = psIter->psNext )
        {
            if( psIter->eType != CXT_Element ||
                !EQUAL(psIter->pszValue, "Special_Values") )
            {
                continue;
            }
            const char* pszText = CPLGetXMLValue(psIter, "SPECIAL_VALUE_TEXT", nullptr);
            const char* pszIndex = CPLGetXMLValue(psIter, "SPECIAL_VALUE_INDEX", nullptr);
            if( pszText && pszIndex )
            {
                aosList.AddNameValue( (CPLString("SPECIAL_VALUE_") + pszText).c_str(),
                                       pszIndex );
            }
        }

        const char* pszQuantValue =
            CPLGetXMLValue(psIC, "QUANTIFICATION_VALUE", nullptr);
        if( pszQuantValue != nullptr )
            aosList.AddNameValue("QUANTIFICATION_VALUE", pszQuantValue);

        const char* pszRCU =
            CPLGetXMLValue(psIC, "Reflectance_Conversion.U", nullptr);
        if( pszRCU != nullptr )
            aosList.AddNameValue("REFLECTANCE_CONVERSION_U", pszRCU);

        // L2A specific
        CPLXMLNode* psQVL = CPLGetXMLNode(psIC, "L1C_L2A_Quantification_Values_List");
        if( psQVL == nullptr )
        {
            psQVL = CPLGetXMLNode(psIC, "Quantification_Values_List");
        }
        for( CPLXMLNode* psIter = psQVL ? psQVL->psChild : nullptr; psIter != nullptr;
                                                 psIter = psIter->psNext )
        {
            if( psIter->eType != CXT_Element )
            {
                continue;
            }
            aosList.AddNameValue( psIter->pszValue,
                                  CPLGetXMLValue(psIter, nullptr, nullptr));
            const char* pszUnit = CPLGetXMLValue(psIter, "unit", nullptr);
            if( pszUnit )
                aosList.AddNameValue( CPLSPrintf("%s_UNIT", psIter->pszValue), pszUnit);
        }

        const char* pszRefBand =
            CPLGetXMLValue(psIC, "REFERENCE_BAND", nullptr);
        if( pszRefBand != nullptr )
        {
            int nIdx = atoi(pszRefBand);
            if( nIdx >= 0 && nIdx < (int)NB_BANDS )
                aosList.AddNameValue("REFERENCE_BAND", asBandDesc[nIdx].pszBandName );
        }
    }

    CPLXMLNode* psQII = CPLGetXMLNode(psRoot, "Quality_Indicators_Info");
    if( psQII != nullptr )
    {
        const char* pszCC = CPLGetXMLValue(psQII, "Cloud_Coverage_Assessment", nullptr);
        if( pszCC )
            aosList.AddNameValue("CLOUD_COVERAGE_ASSESSMENT",
                                 pszCC);

        const char* pszDegradedAnc = CPLGetXMLValue(psQII,
            "Technical_Quality_Assessment.DEGRADED_ANC_DATA_PERCENTAGE", nullptr);
        if( pszDegradedAnc )
            aosList.AddNameValue("DEGRADED_ANC_DATA_PERCENTAGE", pszDegradedAnc);

        const char* pszDegradedMSI = CPLGetXMLValue(psQII,
            "Technical_Quality_Assessment.DEGRADED_MSI_DATA_PERCENTAGE", nullptr);
        if( pszDegradedMSI )
            aosList.AddNameValue("DEGRADED_MSI_DATA_PERCENTAGE", pszDegradedMSI);

        CPLXMLNode* psQualInspect = CPLGetXMLNode(psQII,
                            "Quality_Control_Checks.Quality_Inspections");
        for( CPLXMLNode* psIter = (psQualInspect ? psQualInspect->psChild : nullptr);
                     psIter != nullptr;
                     psIter = psIter->psNext )
        {
            // MSIL2A approach
            if( psIter->psChild != nullptr &&
                psIter->psChild->psChild != nullptr &&
                psIter->psChild->psNext != nullptr &&
                psIter->psChild->psChild->eType == CXT_Text &&
                psIter->psChild->psNext->eType == CXT_Text )
            {
                aosList.AddNameValue( psIter->psChild->psChild->pszValue,
                                      psIter->psChild->psNext->pszValue);
                continue;
            }

            if( psIter->eType != CXT_Element )
                continue;
            if( psIter->psChild != nullptr && psIter->psChild->eType == CXT_Text )
            {
                aosList.AddNameValue( psIter->pszValue,
                                    psIter->psChild->pszValue );
            }
        }

<<<<<<< HEAD
        CPLXMLNode* psICCQI = CPLGetXMLNode(psQII, "Image_Content_QI");
        if( psICCQI == nullptr )
=======
    CPLXMLNode* psL2A_QII = CPLGetXMLNode(psRoot, "Quality_Indicators_Info");
    if( psL2A_QII == nullptr )
    {
        psL2A_QII = CPLGetXMLNode(psRoot, "L2A_Quality_Indicators_Info");
    }
    if( psL2A_QII != nullptr )
    {
        CPLXMLNode* psICCQI = CPLGetXMLNode(psL2A_QII, "Image_Content_QI");
        for( CPLXMLNode* psIter = (psICCQI ? psICCQI->psChild : nullptr);
                    psIter != nullptr;
                    psIter = psIter->psNext )
>>>>>>> 6e48b5ff
        {
            CPLXMLNode* psL2A_QII = CPLGetXMLNode(psRoot, "L2A_Quality_Indicators_Info");
            if( psL2A_QII != nullptr )
            {
                psICCQI = CPLGetXMLNode(psL2A_QII, "Image_Content_QI");
            }
        }
        if( psICCQI != nullptr )
        {
            for( CPLXMLNode* psIter = (psICCQI ? psICCQI->psChild : nullptr);
                psIter != nullptr;
                psIter = psIter->psNext )
            {
                if( psIter->eType != CXT_Element )
                    continue;
                if( psIter->psChild != nullptr && psIter->psChild->eType == CXT_Text )
                {
                    aosList.AddNameValue( psIter->pszValue,
                                        psIter->psChild->pszValue );
                }
            }
        }
    }

    return aosList.StealList();
}

/************************************************************************/
/*                        SENTINEL2GetResolutionSet()                   */
/************************************************************************/

static bool SENTINEL2GetResolutionSet(CPLXMLNode* psProductInfo,
                                      std::set<int>& oSetResolutions,
                                      std::map<int, std::set<CPLString> >&
                                                        oMapResolutionsToBands)
{

    CPLXMLNode* psBandList = CPLGetXMLNode(psProductInfo,
                                           "Query_Options.Band_List");
    if( psBandList == nullptr )
    {
        CPLError(CE_Failure, CPLE_AppDefined, "Cannot find %s",
                 "Query_Options.Band_List");
        return false;
    }

    for(CPLXMLNode* psIter = psBandList->psChild; psIter != nullptr;
                                                  psIter = psIter->psNext )
    {
        if( psIter->eType != CXT_Element ||
            !EQUAL(psIter->pszValue, "BAND_NAME") )
        {
            continue;
        }
        const char* pszBandName = CPLGetXMLValue(psIter, nullptr, "");
        const SENTINEL2BandDescription* psBandDesc =
                                        SENTINEL2GetBandDesc(pszBandName);
        if( psBandDesc == nullptr )
        {
            CPLDebug("SENTINEL2", "Unknown band name %s", pszBandName);
            continue;
        }
        oSetResolutions.insert( psBandDesc->nResolution );
        CPLString osName = psBandDesc->pszBandName + 1; /* skip B character */
        if( atoi(osName) < 10 )
            osName = "0" + osName;
        oMapResolutionsToBands[psBandDesc->nResolution].insert(osName);
    }
    if( oSetResolutions.empty() )
    {
        CPLError(CE_Failure, CPLE_AppDefined, "Cannot find any band");
        return false;
    }
    return true;
}

/************************************************************************/
/*                  SENTINEL2GetPolygonWKTFromPosList()                 */
/************************************************************************/

static CPLString SENTINEL2GetPolygonWKTFromPosList(const char* pszPosList)
{
    CPLString osPolygon;
    char** papszTokens = CSLTokenizeString(pszPosList);
    int nTokens = CSLCount(papszTokens);
    int nDim = 2;
    if( (nTokens % 3) == 0 && nTokens >= 3 * 4 &&
        EQUAL(papszTokens[0], papszTokens[nTokens-3]) &&
        EQUAL(papszTokens[1], papszTokens[nTokens-2]) &&
        EQUAL(papszTokens[2], papszTokens[nTokens-1]) )
    {
        nDim = 3;
    }
    if( (nTokens % nDim) == 0 )
    {
        osPolygon = "POLYGON((";
        for(char** papszIter = papszTokens; *papszIter; papszIter += nDim )
        {
            if( papszIter != papszTokens )
                osPolygon += ", ";
            osPolygon += papszIter[1];
            osPolygon += " ";
            osPolygon += papszIter[0];
            if( nDim == 3 )
            {
                osPolygon += " ";
                osPolygon += papszIter[2];
            }
        }
        osPolygon += "))";
    }
    CSLDestroy(papszTokens);
    return osPolygon;
}

/************************************************************************/
/*                    SENTINEL2GetBandListForResolution()               */
/************************************************************************/

static CPLString SENTINEL2GetBandListForResolution(
                                        const std::set<CPLString>& oBandnames)
{
    CPLString osBandNames;
    for(std::set<CPLString>::const_iterator oIterBandnames = oBandnames.begin();
                                            oIterBandnames != oBandnames.end();
                                        ++oIterBandnames)
    {
        if( !osBandNames.empty() )
            osBandNames += ", ";
        const char* pszName = *oIterBandnames;
        if( *pszName == DIGIT_ZERO )
            pszName ++;
        if( atoi(pszName) > 0 )
            osBandNames += "B" + CPLString(pszName);
        else
            osBandNames += pszName;
    }
    return osBandNames;
}

/************************************************************************/
/*                         OpenL1BUserProduct()                         */
/************************************************************************/

GDALDataset *SENTINEL2Dataset::OpenL1BUserProduct( GDALOpenInfo * poOpenInfo )
{
    CPLXMLNode *psRoot = CPLParseXMLFile( poOpenInfo->pszFilename );
    if( psRoot == nullptr )
    {
        CPLDebug("SENTINEL2", "Cannot XML parse %s", poOpenInfo->pszFilename);
        return nullptr;
    }

    char* pszOriginalXML = CPLSerializeXMLTree(psRoot);
    CPLString osOriginalXML;
    if( pszOriginalXML )
        osOriginalXML = pszOriginalXML;
    CPLFree(pszOriginalXML);

    SENTINEL2_CPLXMLNodeHolder oXMLHolder(psRoot);
    CPLStripXMLNamespace(psRoot, nullptr, TRUE);

    CPLXMLNode* psProductInfo = CPLGetXMLNode(psRoot,
                            "=Level-1B_User_Product.General_Info.Product_Info");
    if( psProductInfo == nullptr )
    {
        CPLError(CE_Failure, CPLE_AppDefined, "Cannot find %s",
                 "=Level-1B_User_Product.General_Info.Product_Info");
        return nullptr;
    }

    std::set<int> oSetResolutions;
    std::map<int, std::set<CPLString> > oMapResolutionsToBands;
    if( !SENTINEL2GetResolutionSet(psProductInfo,
                                   oSetResolutions,
                                   oMapResolutionsToBands) )
    {
        CPLDebug("SENTINEL2", "Failed to get resolution set");
        return nullptr;
    }

    std::vector<CPLString> aosGranuleList;
    if( !SENTINEL2GetGranuleList(psRoot,
                                 SENTINEL2_L1B,
                                 poOpenInfo->pszFilename,
                                 aosGranuleList) )
    {
        CPLDebug("SENTINEL2", "Failed to get granule list");
        return nullptr;
    }

    SENTINEL2DatasetContainer* poDS = new SENTINEL2DatasetContainer();
    char** papszMD = SENTINEL2GetUserProductMetadata(psRoot,
                                                 "Level-1B_User_Product");
    poDS->GDALDataset::SetMetadata(papszMD);
    CSLDestroy(papszMD);

    if( !osOriginalXML.empty() )
    {
        char* apszXMLMD[2] = { nullptr };
        apszXMLMD[0] = const_cast<char*>(osOriginalXML.c_str());
        apszXMLMD[1] = nullptr;
        poDS->GDALDataset::SetMetadata(apszXMLMD, "xml:SENTINEL2");
    }

    /* Create subdatsets per granules and resolution (10, 20, 60m) */
    int iSubDSNum = 1;
    for(size_t i = 0; i < aosGranuleList.size(); i++ )
    {
        for(std::set<int>::const_iterator oIterRes = oSetResolutions.begin();
                                    oIterRes != oSetResolutions.end();
                                ++oIterRes )
        {
            const int nResolution = *oIterRes;

            poDS->GDALDataset::SetMetadataItem(
                CPLSPrintf("SUBDATASET_%d_NAME", iSubDSNum),
                CPLSPrintf("SENTINEL2_L1B:%s:%dm",
                           aosGranuleList[i].c_str(),
                           nResolution),
                "SUBDATASETS");

            CPLString osBandNames = SENTINEL2GetBandListForResolution(
                                            oMapResolutionsToBands[nResolution]);

            CPLString osDesc(CPLSPrintf("Bands %s of granule %s with %dm resolution",
                                        osBandNames.c_str(),
                                        CPLGetFilename(aosGranuleList[i]),
                                        nResolution));
            poDS->GDALDataset::SetMetadataItem(
                CPLSPrintf("SUBDATASET_%d_DESC", iSubDSNum),
                osDesc.c_str(),
                "SUBDATASETS");

            iSubDSNum ++;
        }
    }

    const char* pszPosList = CPLGetXMLValue(psRoot,
        "=Level-1B_User_Product.Geometric_Info.Product_Footprint."
        "Product_Footprint.Global_Footprint.EXT_POS_LIST", nullptr);
    if( pszPosList != nullptr )
    {
        CPLString osPolygon = SENTINEL2GetPolygonWKTFromPosList(pszPosList);
        if( !osPolygon.empty() )
            poDS->GDALDataset::SetMetadataItem("FOOTPRINT", osPolygon.c_str());
    }

    return poDS;
}

/************************************************************************/
/*                    SENTINEL2GetL1BGranuleMetadata()                  */
/************************************************************************/

static
char** SENTINEL2GetL1BGranuleMetadata( CPLXMLNode* psMainMTD )
{
    CPLStringList aosList;

    CPLXMLNode* psRoot =  CPLGetXMLNode(psMainMTD,
                                        "=Level-1B_Granule_ID");
    if( psRoot == nullptr )
    {
        CPLError(CE_Failure, CPLE_AppDefined,
                 "Cannot find =Level-1B_Granule_ID");
        return nullptr;
    }
    CPLXMLNode* psGeneralInfo = CPLGetXMLNode(psRoot,
                                              "General_Info");
    for( CPLXMLNode* psIter = (psGeneralInfo ? psGeneralInfo->psChild : nullptr);
                     psIter != nullptr;
                     psIter = psIter->psNext )
    {
        if( psIter->eType != CXT_Element )
            continue;
        const char* pszValue = CPLGetXMLValue(psIter, nullptr, nullptr);
        if( pszValue != nullptr )
        {
            aosList.AddNameValue( psIter->pszValue, pszValue );
        }
    }

    CPLXMLNode* psGeometryHeader = CPLGetXMLNode(psRoot,
                        "Geometric_Info.Granule_Position.Geometric_Header");
    if( psGeometryHeader != nullptr )
    {
        const char* pszVal = CPLGetXMLValue(psGeometryHeader,
                                            "Incidence_Angles.ZENITH_ANGLE", nullptr);
        if( pszVal )
            aosList.AddNameValue( "INCIDENCE_ZENITH_ANGLE", pszVal );

        pszVal = CPLGetXMLValue(psGeometryHeader,
                                            "Incidence_Angles.AZIMUTH_ANGLE", nullptr);
        if( pszVal )
            aosList.AddNameValue( "INCIDENCE_AZIMUTH_ANGLE", pszVal );

        pszVal = CPLGetXMLValue(psGeometryHeader,
                                            "Solar_Angles.ZENITH_ANGLE", nullptr);
        if( pszVal )
            aosList.AddNameValue( "SOLAR_ZENITH_ANGLE", pszVal );

        pszVal = CPLGetXMLValue(psGeometryHeader,
                                            "Solar_Angles.AZIMUTH_ANGLE", nullptr);
        if( pszVal )
            aosList.AddNameValue( "SOLAR_AZIMUTH_ANGLE", pszVal );
    }

    CPLXMLNode* psQII = CPLGetXMLNode(psRoot, "Quality_Indicators_Info");
    if( psQII != nullptr )
    {
        CPLXMLNode* psICCQI = CPLGetXMLNode(psQII, "Image_Content_QI");
        for( CPLXMLNode* psIter = (psICCQI ? psICCQI->psChild : nullptr);
                     psIter != nullptr;
                     psIter = psIter->psNext )
        {
            if( psIter->eType != CXT_Element )
                continue;
            if( psIter->psChild != nullptr && psIter->psChild->eType == CXT_Text )
            {
                aosList.AddNameValue( psIter->pszValue,
                                    psIter->psChild->pszValue );
            }
        }
    }

    return aosList.StealList();
}

/************************************************************************/
/*                        SENTINEL2GetTilename()                        */
/************************************************************************/

static CPLString SENTINEL2GetTilename(const CPLString& osGranulePath,
                                      const CPLString& osGranuleName,
                                      const CPLString& osBandName,
<<<<<<< HEAD
                                      const CPLString& osProductURI = CPLString(),
=======
                                      const CPLString& pszProductURI = CPLString(),
>>>>>>> 6e48b5ff
                                      bool bIsPreview = false,
                                      int nPrecisionL2A = 0)
{
    bool granuleNameMatchTilename = true;
    CPLString osJPEG2000Name(osGranuleName);
    if( osJPEG2000Name.size() > 7 &&
        osJPEG2000Name[osJPEG2000Name.size()-7] == '_' &&
        osJPEG2000Name[osJPEG2000Name.size()-6] == 'N' )
    {
        osJPEG2000Name.resize(osJPEG2000Name.size()-7);
    }

    const SENTINEL2_L2A_BandDescription* psL2ABandDesc =
                    (nPrecisionL2A) ? SENTINEL2GetL2ABandDesc(osBandName): nullptr;

    CPLString osTile(osGranulePath);
    const char chSeparator = SENTINEL2GetPathSeparator(osTile);
    if( !osTile.empty() )
        osTile += chSeparator;
    if( bIsPreview ||
        (psL2ABandDesc != nullptr && psL2ABandDesc->eLocation == TL_QI_DATA ) )
    {
        osTile += "QI_DATA";
        osTile += chSeparator;
        if( osJPEG2000Name.size() > 12 &&
            osJPEG2000Name[8] == '_' && osJPEG2000Name[12] == '_' )
        {
            if( atoi(osBandName) > 0 )
            {
                osJPEG2000Name[9] = 'P';
                osJPEG2000Name[10] = 'V';
                osJPEG2000Name[11] = 'I';
            }
            else if( nPrecisionL2A && osBandName.size() == 3 )
            {
                osJPEG2000Name[9] = osBandName[0];
                osJPEG2000Name[10] = osBandName[1];
                osJPEG2000Name[11] = osBandName[2];
            }
        }
        else
        {
            CPLDebug("SENTINEL2", "Invalid granule path: %s",
                     osGranulePath.c_str());
        }
        osTile += osJPEG2000Name;
        if( nPrecisionL2A && !bIsPreview )
            osTile += CPLSPrintf("_%02dm", nPrecisionL2A);
    }
    else
    {
        osTile += "IMG_DATA";
        osTile += chSeparator;
        if( (psL2ABandDesc != nullptr && psL2ABandDesc->eLocation == TL_IMG_DATA_Rxxm) ||
            (psL2ABandDesc == nullptr && nPrecisionL2A != 0) )
        {
            osTile += CPLSPrintf("R%02dm", nPrecisionL2A);
            osTile += chSeparator;
        }
        if( osJPEG2000Name.size() > 12 &&
            osJPEG2000Name[8] == '_' && osJPEG2000Name[12] == '_' )
        {
            if( atoi(osBandName) > 0 )
            {
                osJPEG2000Name[9] = 'M';
                osJPEG2000Name[10] = 'S';
                osJPEG2000Name[11] = 'I';
            }
            else if( nPrecisionL2A && osBandName.size() == 3 )
            {
                osJPEG2000Name[9] = osBandName[0];
                osJPEG2000Name[10] = osBandName[1];
                osJPEG2000Name[11] = osBandName[2];
            }
        }
<<<<<<< HEAD
        else if( osProductURI.size() > 44 &&
                 osProductURI.substr(3, 8) == "_MSIL2A_" )
        {
            osTile += osProductURI.substr(38, 6);
            osTile += osProductURI.substr(10, 16);
=======
        else if( pszProductURI.size() > 11 &&
                 pszProductURI.substr(3, 8) == "_MSIL2A_" )
        {
            osTile += pszProductURI.substr(38, 6);
            osTile += pszProductURI.substr(10, 16);
>>>>>>> 6e48b5ff
            granuleNameMatchTilename = false;
        }
        else
        {
            CPLDebug("SENTINEL2", "Invalid granule path: %s",
                     osGranulePath.c_str());
        }
        if( granuleNameMatchTilename )
            osTile += osJPEG2000Name;
        if( atoi(osBandName) > 0 )
        {
            osTile += "_B";
            if( osBandName.size() == 3 && osBandName[0] == '0' )
                osTile += osBandName.substr(1);
            else
                osTile += osBandName;
        }
        if( nPrecisionL2A )
            osTile += CPLSPrintf("_%02dm", nPrecisionL2A);
    }
    osTile += ".jp2";
    return osTile;
}

/************************************************************************/
/*                 SENTINEL2GetMainMTDFilenameFromGranuleMTD()          */
/************************************************************************/

static CPLString SENTINEL2GetMainMTDFilenameFromGranuleMTD(const char* pszFilename)
{
    // Look for product MTD file
    CPLString osTopDir(CPLFormFilename(
        CPLFormFilename( CPLGetDirname(pszFilename), "..", nullptr ),
        "..", nullptr ));

    // Workaround to avoid long filenames on Windows
    if( CPLIsFilenameRelative(pszFilename) )
    {
        // GRANULE/bla/bla.xml
        const char* pszPath = CPLGetPath(pszFilename);
        if( strchr(pszPath, '/') || strchr(pszPath, '\\') )
        {
            osTopDir = CPLGetPath(CPLGetPath(pszPath));
            if( osTopDir == "" )
                osTopDir = ".";
        }
    }

    char** papszContents = VSIReadDir(osTopDir);
    CPLString osMainMTD;
    for(char** papszIter = papszContents; papszIter && *papszIter; ++papszIter)
    {
        if( strlen(*papszIter) >= strlen("S2A_XXXX_MTD") &&
            (STARTS_WITH_CI(*papszIter, "S2A_") ||
             STARTS_WITH_CI(*papszIter, "S2B_")) &&
             EQUALN(*papszIter + strlen("S2A_XXXX"), "_MTD", 4) )
        {
            osMainMTD = CPLFormFilename(osTopDir, *papszIter, nullptr);
            break;
        }
    }
    CSLDestroy(papszContents);
    return osMainMTD;
}

/************************************************************************/
/*            SENTINEL2GetResolutionSetAndMainMDFromGranule()           */
/************************************************************************/

static void SENTINEL2GetResolutionSetAndMainMDFromGranule(
                    const char* pszFilename,
                    const char* pszRootPathWithoutEqual,
                    int nResolutionOfInterest,
                    std::set<int>& oSetResolutions,
                    std::map<int, std::set<CPLString> >& oMapResolutionsToBands,
                    char**& papszMD,
                    CPLXMLNode** ppsRootMainMTD)
{
    CPLString osMainMTD(SENTINEL2GetMainMTDFilenameFromGranuleMTD(pszFilename));

    // Parse product MTD if available
    papszMD = nullptr;
    if( !osMainMTD.empty() &&
        /* env var for debug only */
        CPLTestBool(CPLGetConfigOption("SENTINEL2_USE_MAIN_MTD", "YES")) )
    {
        CPLXMLNode *psRootMainMTD = CPLParseXMLFile( osMainMTD );
        if( psRootMainMTD != nullptr )
        {
            CPLStripXMLNamespace(psRootMainMTD, nullptr, TRUE);

            CPLXMLNode* psProductInfo = CPLGetXMLNode(psRootMainMTD,
                CPLSPrintf("=%s.General_Info.Product_Info", pszRootPathWithoutEqual));
            if( psProductInfo != nullptr )
            {
                SENTINEL2GetResolutionSet(psProductInfo,
                                          oSetResolutions,
                                          oMapResolutionsToBands);
            }

            papszMD = SENTINEL2GetUserProductMetadata(psRootMainMTD,
                                                      pszRootPathWithoutEqual);
            if( ppsRootMainMTD != nullptr )
                *ppsRootMainMTD = psRootMainMTD;
            else
                CPLDestroyXMLNode(psRootMainMTD);
        }
    }
    else
    {
        // If no main MTD file found, then probe all bands for resolution (of
        // interest if there's one, or all resolutions otherwise)
        for(size_t i=0;i<NB_BANDS;i++)
        {
            if( nResolutionOfInterest != 0 &&
                asBandDesc[i].nResolution != nResolutionOfInterest )
            {
                continue;
            }
            CPLString osBandName = asBandDesc[i].pszBandName + 1; /* skip B character */
            if( atoi(osBandName) < 10 )
                osBandName = "0" + osBandName;

            CPLString osTile(SENTINEL2GetTilename(CPLGetPath(pszFilename),
                                                  CPLGetBasename(pszFilename),
                                                  osBandName));
            VSIStatBufL sStat;
            if( VSIStatExL(osTile, &sStat, VSI_STAT_EXISTS_FLAG) == 0 )
            {
                oMapResolutionsToBands[asBandDesc[i].nResolution].insert(osBandName);
                oSetResolutions.insert(asBandDesc[i].nResolution);
            }
        }
    }
}

/************************************************************************/
/*                           OpenL1BGranule()                           */
/************************************************************************/

GDALDataset *SENTINEL2Dataset::OpenL1BGranule( const char* pszFilename,
                                               CPLXMLNode** ppsRoot,
                                               int nResolutionOfInterest,
                                               std::set<CPLString> *poBandSet )
{
    CPLXMLNode *psRoot = CPLParseXMLFile( pszFilename );
    if( psRoot == nullptr )
    {
        CPLDebug("SENTINEL2", "Cannot XML parse %s", pszFilename);
        return nullptr;
    }

    char* pszOriginalXML = CPLSerializeXMLTree(psRoot);
    CPLString osOriginalXML;
    if( pszOriginalXML )
        osOriginalXML = pszOriginalXML;
    CPLFree(pszOriginalXML);

    SENTINEL2_CPLXMLNodeHolder oXMLHolder(psRoot);
    CPLStripXMLNamespace(psRoot, nullptr, TRUE);

    CPLString osMainMTD(SENTINEL2GetMainMTDFilenameFromGranuleMTD(pszFilename));

    SENTINEL2DatasetContainer* poDS = new SENTINEL2DatasetContainer();

    if( !osOriginalXML.empty() )
    {
        char* apszXMLMD[2];
        apszXMLMD[0] = const_cast<char*>(osOriginalXML.c_str());
        apszXMLMD[1] = nullptr;
        poDS->GDALDataset::SetMetadata(apszXMLMD, "xml:SENTINEL2");
    }

    std::set<int> oSetResolutions;
    std::map<int, std::set<CPLString> > oMapResolutionsToBands;
    char** papszMD = nullptr;
    SENTINEL2GetResolutionSetAndMainMDFromGranule(pszFilename,
                                                  "Level-1B_User_Product",
                                                  nResolutionOfInterest,
                                                  oSetResolutions,
                                                  oMapResolutionsToBands,
                                                  papszMD,
                                                  nullptr);
    if( poBandSet != nullptr )
        *poBandSet = oMapResolutionsToBands[nResolutionOfInterest];

    char** papszGranuleMD = SENTINEL2GetL1BGranuleMetadata(psRoot);
    papszMD = CSLMerge(papszMD, papszGranuleMD);
    CSLDestroy(papszGranuleMD);

    // Remove CLOUD_COVERAGE_ASSESSMENT that comes from main metadata, if granule
    // CLOUDY_PIXEL_PERCENTAGE is present.
    if( CSLFetchNameValue(papszMD, "CLOUDY_PIXEL_PERCENTAGE") != nullptr &&
        CSLFetchNameValue(papszMD, "CLOUD_COVERAGE_ASSESSMENT") != nullptr )
    {
        papszMD = CSLSetNameValue(papszMD, "CLOUD_COVERAGE_ASSESSMENT", nullptr);
    }

    poDS->GDALDataset::SetMetadata(papszMD);
    CSLDestroy(papszMD);

    // Get the footprint
    const char* pszPosList = CPLGetXMLValue(psRoot,
        "=Level-1B_Granule_ID.Geometric_Info.Granule_Footprint."
        "Granule_Footprint.Footprint.EXT_POS_LIST", nullptr);
    if( pszPosList != nullptr )
    {
        CPLString osPolygon = SENTINEL2GetPolygonWKTFromPosList(pszPosList);
        if( !osPolygon.empty() )
            poDS->GDALDataset::SetMetadataItem("FOOTPRINT", osPolygon.c_str());
    }

    /* Create subdatsets per resolution (10, 20, 60m) */
    int iSubDSNum = 1;
    for(std::set<int>::const_iterator oIterRes = oSetResolutions.begin();
                                oIterRes != oSetResolutions.end();
                            ++oIterRes )
    {
        const int nResolution = *oIterRes;

        poDS->GDALDataset::SetMetadataItem(
            CPLSPrintf("SUBDATASET_%d_NAME", iSubDSNum),
            CPLSPrintf("SENTINEL2_L1B:%s:%dm",
                        pszFilename,
                        nResolution),
            "SUBDATASETS");

        CPLString osBandNames = SENTINEL2GetBandListForResolution(
                                        oMapResolutionsToBands[nResolution]);

        CPLString osDesc(CPLSPrintf("Bands %s with %dm resolution",
                                    osBandNames.c_str(),
                                    nResolution));
        poDS->GDALDataset::SetMetadataItem(
            CPLSPrintf("SUBDATASET_%d_DESC", iSubDSNum),
            osDesc.c_str(),
            "SUBDATASETS");

        iSubDSNum ++;
    }

    if( ppsRoot != nullptr )
    {
        *ppsRoot = oXMLHolder.Release();
    }

    return poDS;
}

/************************************************************************/
/*                     SENTINEL2SetBandMetadata()                       */
/************************************************************************/

static void SENTINEL2SetBandMetadata(GDALRasterBand* poBand,
                                     const CPLString& osBandName)
{
    CPLString osLookupBandName(osBandName);
    if( osLookupBandName[0] == '0' )
        osLookupBandName = osLookupBandName.substr(1);
    if( atoi(osLookupBandName) > 0 )
        osLookupBandName = "B" + osLookupBandName;

    CPLString osBandDesc(osLookupBandName);
    const SENTINEL2BandDescription* psBandDesc =
                            SENTINEL2GetBandDesc(osLookupBandName);
    if( psBandDesc != nullptr )
    {
        osBandDesc += CPLSPrintf(", central wavelength %d nm",
                                    psBandDesc->nWaveLength);
        poBand->SetColorInterpretation(psBandDesc->eColorInterp);
        poBand->SetMetadataItem("BANDNAME", psBandDesc->pszBandName);
        poBand->SetMetadataItem("BANDWIDTH", CPLSPrintf("%d",
                                                psBandDesc->nBandWidth));
        poBand->SetMetadataItem("BANDWIDTH_UNIT", "nm");
        poBand->SetMetadataItem("WAVELENGTH", CPLSPrintf("%d",
                                                psBandDesc->nWaveLength));
        poBand->SetMetadataItem("WAVELENGTH_UNIT", "nm");
    }
    else
    {
        const SENTINEL2_L2A_BandDescription* psL2ABandDesc =
                                        SENTINEL2GetL2ABandDesc(osBandName);
        if(psL2ABandDesc != nullptr )
        {
            osBandDesc += ", ";
            osBandDesc += psL2ABandDesc->pszBandDescription;
        }

        poBand->SetMetadataItem("BANDNAME", osBandName);
    }
    poBand->SetDescription(osBandDesc);
}

/************************************************************************/
/*                         OpenL1BSubdataset()                          */
/************************************************************************/

GDALDataset *SENTINEL2Dataset::OpenL1BSubdataset( GDALOpenInfo * poOpenInfo )
{
    CPLString osFilename;
    CPLAssert( STARTS_WITH_CI(poOpenInfo->pszFilename, "SENTINEL2_L1B:") );
    osFilename = poOpenInfo->pszFilename + strlen("SENTINEL2_L1B:");
    const char* pszPrecision = strrchr(osFilename.c_str(), ':');
    if( pszPrecision == nullptr || pszPrecision == osFilename.c_str() )
    {
        CPLError(CE_Failure, CPLE_AppDefined, "Invalid syntax for SENTINEL2_L1B:");
        return nullptr;
    }
    const int nSubDSPrecision = atoi(pszPrecision + 1);
    if( nSubDSPrecision != 10 && nSubDSPrecision != 20 && nSubDSPrecision != 60 )
    {
        CPLError(CE_Failure, CPLE_NotSupported, "Unsupported precision: %d",
                 nSubDSPrecision);
        return nullptr;
    }
    osFilename.resize( pszPrecision - osFilename.c_str() );

    CPLXMLNode* psRoot = nullptr;
    std::set<CPLString> oSetBands;
    GDALDataset* poTmpDS = OpenL1BGranule( osFilename, &psRoot,
                                           nSubDSPrecision, &oSetBands);
    if( poTmpDS == nullptr )
    {
        CPLDebug("SENTINEL2", "Failed to open L1B granule %s", osFilename.c_str());
        return nullptr;
    }

    SENTINEL2_CPLXMLNodeHolder oXMLHolder(psRoot);

    std::vector<CPLString> aosBands;
    for(std::set<CPLString>::const_iterator oIterBandnames = oSetBands.begin();
                                            oIterBandnames != oSetBands.end();
                                        ++oIterBandnames)
    {
        aosBands.push_back(*oIterBandnames);
    }
    /* Put 2=Blue, 3=Green, 4=Band bands in RGB order for conveniency */
    if( aosBands.size() >= 3 &&
        aosBands[0] == "02" &&
        aosBands[1] == "03" &&
        aosBands[2] == "04" )
    {
        aosBands[0] = "04";
        aosBands[2] = "02";
    }

    int nBits = 0; /* 0 = unknown yet*/
    int nValMax = 0; /* 0 = unknown yet*/
    int nRows = 0;
    int nCols = 0;
    CPLXMLNode* psGranuleDimensions =
        CPLGetXMLNode(psRoot, "=Level-1B_Granule_ID.Geometric_Info.Granule_Dimensions");
    if( psGranuleDimensions == nullptr )
    {
        for( size_t i=0; i<aosBands.size(); i++ )
        {
            CPLString osTile(SENTINEL2GetTilename(CPLGetPath(osFilename),
                                                  CPLGetBasename(osFilename),
                                                  aosBands[i]));
            if( SENTINEL2GetTileInfo(osTile, &nCols, &nRows, &nBits) )
            {
                if( nBits <= 16 )
                    nValMax = (1 << nBits) - 1;
                else
                {
                    CPLDebug("SENTINEL2", "Unexpected bit depth %d", nBits);
                    nValMax = 65535;
                }
                break;
            }
        }
    }
    else
    {
        for(CPLXMLNode* psIter = psGranuleDimensions->psChild; psIter != nullptr;
                                                        psIter = psIter->psNext)
        {
            if( psIter->eType != CXT_Element )
                continue;
            if( EQUAL(psIter->pszValue, "Size") &&
                atoi(CPLGetXMLValue(psIter, "resolution", "")) == nSubDSPrecision )
            {
                const char* pszRows = CPLGetXMLValue(psIter, "NROWS", nullptr);
                if( pszRows == nullptr )
                {
                    CPLError(CE_Failure, CPLE_AppDefined, "Cannot find %s",
                            "NROWS");
                    delete poTmpDS;
                    return nullptr;
                }
                const char* pszCols = CPLGetXMLValue(psIter, "NCOLS", nullptr);
                if( pszCols == nullptr )
                {
                    CPLError(CE_Failure, CPLE_AppDefined, "Cannot find %s",
                            "NCOLS");
                    delete poTmpDS;
                    return nullptr;
                }
                nRows = atoi(pszRows);
                nCols = atoi(pszCols);
                break;
            }
        }
    }
    if( nRows <= 0 || nCols <= 0 )
    {
        CPLError(CE_Failure, CPLE_AppDefined, "Cannot find granule dimension");
        delete poTmpDS;
        return nullptr;
    }

    SENTINEL2Dataset* poDS = new SENTINEL2Dataset(nCols, nRows);
    poDS->aosNonJP2Files.push_back(osFilename);

    // Transfer metadata
    poDS->GDALDataset::SetMetadata( poTmpDS->GetMetadata() );
    poDS->GDALDataset::SetMetadata( poTmpDS->GetMetadata("xml:SENTINEL2"), "xml:SENTINEL2" );

    delete poTmpDS;

/* -------------------------------------------------------------------- */
/*      Initialize bands.                                               */
/* -------------------------------------------------------------------- */

    int nSaturatedVal = atoi(CSLFetchNameValueDef(poDS->GetMetadata(), "SPECIAL_VALUE_SATURATED", "-1"));
    int nNodataVal = atoi(CSLFetchNameValueDef(poDS->GetMetadata(), "SPECIAL_VALUE_NODATA", "-1"));

    const bool bAlpha =
        CPLTestBool(SENTINEL2GetOption(poOpenInfo, "ALPHA", "FALSE"));
    const int nBands = ((bAlpha) ? 1 : 0) + static_cast<int>(aosBands.size());
    const int nAlphaBand = (!bAlpha) ? 0 : nBands;
    const GDALDataType eDT = GDT_UInt16;

    for(int nBand=1;nBand<=nBands;nBand++)
    {
        VRTSourcedRasterBand* poBand = nullptr;

        if( nBand != nAlphaBand )
        {
            poBand = new VRTSourcedRasterBand( poDS, nBand, eDT,
                                               poDS->nRasterXSize,
                                               poDS->nRasterYSize );
        }
        else
        {
            poBand = new SENTINEL2AlphaBand ( poDS, nBand, eDT,
                                              poDS->nRasterXSize,
                                              poDS->nRasterYSize,
                                              nSaturatedVal,
                                              nNodataVal );
        }

        poDS->SetBand(nBand, poBand);
        if( nBand == nAlphaBand )
            poBand->SetColorInterpretation(GCI_AlphaBand);

        CPLString osBandName;
        if( nBand != nAlphaBand )
        {
            osBandName = aosBands[nBand-1];
            SENTINEL2SetBandMetadata( poBand, osBandName);
        }
        else
            osBandName = aosBands[0];

        CPLString osTile(SENTINEL2GetTilename(CPLGetPath(osFilename),
                                              CPLGetBasename(osFilename),
                                              osBandName));

        bool bTileFound = false;
        if( nValMax == 0 )
        {
            /* It is supposed to be 12 bits, but some products have 15 bits */
            if( SENTINEL2GetTileInfo(osTile, nullptr, nullptr, &nBits) )
            {
                bTileFound = true;
                if( nBits <= 16 )
                    nValMax = (1 << nBits) - 1;
                else
                {
                    CPLDebug("SENTINEL2", "Unexpected bit depth %d", nBits);
                    nValMax = 65535;
                }
            }
        }
        else
        {
            VSIStatBufL sStat;
            if( VSIStatExL(osTile, &sStat, VSI_STAT_EXISTS_FLAG) == 0 )
                bTileFound = true;
        }
        if( !bTileFound )
        {
            CPLError(CE_Warning, CPLE_AppDefined,
                    "Tile %s not found on filesystem. Skipping it",
                    osTile.c_str());
            continue;
        }

        GDALProxyPoolDataset* proxyDS =
            new GDALProxyPoolDataset( osTile,
                                      poDS->nRasterXSize,
                                      poDS->nRasterYSize,
                                      GA_ReadOnly,
                                      TRUE );
        proxyDS->AddSrcBandDescription(eDT, 128, 128);

        if( nBand != nAlphaBand )
        {
            poBand->AddSimpleSource( proxyDS->GetRasterBand(1),
                                    0, 0,
                                    poDS->nRasterXSize,
                                    poDS->nRasterYSize,
                                    0,
                                    0,
                                    poDS->nRasterXSize,
                                    poDS->nRasterYSize);
        }
        else
        {
            poBand->AddComplexSource( proxyDS->GetRasterBand(1),
                                        0, 0,
                                        poDS->nRasterXSize,
                                        poDS->nRasterYSize,
                                        0,
                                        0,
                                        poDS->nRasterXSize,
                                        poDS->nRasterYSize,
                                        nValMax /* offset */,
                                        0 /* scale */);
        }

        proxyDS->Dereference();

        if( (nBits % 8) != 0 )
        {
            poBand->SetMetadataItem("NBITS",
                                CPLSPrintf("%d", nBits), "IMAGE_STRUCTURE");
        }
    }

/* -------------------------------------------------------------------- */
/*      Add georeferencing.                                             */
/* -------------------------------------------------------------------- */
    //const char* pszDirection = poDS->GetMetadataItem("DATATAKE_1_SENSING_ORBIT_DIRECTION");
    const char* pszFootprint = poDS->GetMetadataItem("FOOTPRINT");
    if( pszFootprint != nullptr )
    {
        // For descending orbits, we have observed that the order of points in
        // the polygon is UL, LL, LR, UR. That might not be true for ascending orbits
        // but let's assume it...
        OGRGeometry* poGeom = nullptr;
        if( OGRGeometryFactory::createFromWkt( pszFootprint, nullptr, &poGeom)
                                                                == OGRERR_NONE &&
            poGeom != nullptr &&
            wkbFlatten(poGeom->getGeometryType()) == wkbPolygon )
        {
            OGRLinearRing* poRing =
                reinterpret_cast<OGRPolygon*>(poGeom)->getExteriorRing();
            if( poRing != nullptr && poRing->getNumPoints() == 5 )
            {
                GDAL_GCP    asGCPList[5];
                memset( asGCPList, 0, sizeof(asGCPList) );
                for(int i=0;i<4;i++)
                {
                    asGCPList[i].dfGCPX = poRing->getX(i);
                    asGCPList[i].dfGCPY = poRing->getY(i);
                    asGCPList[i].dfGCPZ = poRing->getZ(i);
                }
                asGCPList[0].dfGCPPixel = 0;
                asGCPList[0].dfGCPLine = 0;
                asGCPList[1].dfGCPPixel = 0;
                asGCPList[1].dfGCPLine = poDS->nRasterYSize;
                asGCPList[2].dfGCPPixel = poDS->nRasterXSize;
                asGCPList[2].dfGCPLine = poDS->nRasterYSize;
                asGCPList[3].dfGCPPixel = poDS->nRasterXSize;
                asGCPList[3].dfGCPLine = 0;

                int nGCPCount = 4;
                CPLXMLNode* psGeometryHeader =
                    CPLGetXMLNode(psRoot,
                                  "=Level-1B_Granule_ID.Geometric_Info."
                                  "Granule_Position.Geometric_Header");
                if( psGeometryHeader != nullptr )
                {
                    const char* pszGC =
                        CPLGetXMLValue(psGeometryHeader, "GROUND_CENTER", nullptr);
                    const char* pszQLCenter =
                        CPLGetXMLValue(psGeometryHeader, "QL_CENTER", nullptr);
                    if( pszGC != nullptr && pszQLCenter != nullptr && EQUAL(pszQLCenter, "0 0") )
                    {
                        char** papszTokens = CSLTokenizeString(pszGC);
                        if( CSLCount(papszTokens) >= 2 )
                        {
                            nGCPCount = 5;
                            asGCPList[4].dfGCPX = CPLAtof(papszTokens[1]);
                            asGCPList[4].dfGCPY = CPLAtof(papszTokens[0]);
                            if( CSLCount(papszTokens) >= 3 )
                                asGCPList[4].dfGCPZ = CPLAtof(papszTokens[2]);
                            asGCPList[4].dfGCPLine = poDS->nRasterYSize / 2.0;
                            asGCPList[4].dfGCPPixel = poDS->nRasterXSize / 2.0;
                        }
                        CSLDestroy(papszTokens);
                    }
                }

                poDS->SetGCPs( nGCPCount, asGCPList, SRS_WKT_WGS84 );
                GDALDeinitGCPs( nGCPCount, asGCPList );
            }
        }
        delete poGeom;
    }

/* -------------------------------------------------------------------- */
/*      Initialize overview information.                                */
/* -------------------------------------------------------------------- */
    poDS->SetDescription( poOpenInfo->pszFilename );
    CPLString osOverviewFile;
    osOverviewFile = CPLSPrintf("%s_%dm.tif.ovr",
                                osFilename.c_str(), nSubDSPrecision);
    poDS->SetMetadataItem( "OVERVIEW_FILE", osOverviewFile, "OVERVIEWS" );
    poDS->oOvManager.Initialize( poDS, ":::VIRTUAL:::" );

    return poDS;
}

/************************************************************************/
/*                 SENTINEL2GetGranuleList_L1CSafeCompact()             */
/************************************************************************/

static bool SENTINEL2GetGranuleList_L1CSafeCompact(CPLXMLNode* psMainMTD,
                                    const char* pszFilename,
                                    std::vector<L1CSafeCompatGranuleDescription>& osList)
{
    CPLXMLNode* psProductInfo = CPLGetXMLNode(psMainMTD,
                                "=Level-1C_User_Product.General_Info.Product_Info");
    if( psProductInfo == nullptr )
    {
        CPLError(CE_Failure, CPLE_AppDefined, "Cannot find %s",
                        "=Level-1C_User_Product.General_Info.Product_Info");
        return false;
    }

    CPLXMLNode* psProductOrganisation =
                        CPLGetXMLNode(psProductInfo, "Product_Organisation");
    if( psProductOrganisation == nullptr )
    {
        CPLError(CE_Failure, CPLE_AppDefined, "Cannot find %s", "Product_Organisation");
        return false;
    }

    CPLString osDirname( CPLGetDirname(pszFilename) );
#ifdef HAVE_READLINK
    char szPointerFilename[2048];
    int nBytes = static_cast<int>(readlink(pszFilename, szPointerFilename,
                                           sizeof(szPointerFilename)));
    if (nBytes != -1)
    {
        const int nOffset =
            std::min(nBytes, static_cast<int>(sizeof(szPointerFilename)-1));
        szPointerFilename[nOffset] = '\0';
        osDirname = CPLGetDirname(szPointerFilename);
    }
#endif

    const char chSeparator = SENTINEL2GetPathSeparator(osDirname);
    for(CPLXMLNode* psIter = psProductOrganisation->psChild; psIter != nullptr;
                                                    psIter = psIter->psNext )
    {
        if( psIter->eType != CXT_Element ||
            !EQUAL(psIter->pszValue, "Granule_List") )
        {
            continue;
        }
        for(CPLXMLNode* psIter2 = psIter->psChild; psIter2 != nullptr;
                                                     psIter2 = psIter2->psNext )
        {
            if( psIter2->eType != CXT_Element ||
                !EQUAL(psIter2->pszValue, "Granule") )
            {
                continue;
            }

            const char* pszImageFile = CPLGetXMLValue(psIter2, "IMAGE_FILE", nullptr);
            if( pszImageFile == nullptr || strlen(pszImageFile) < 3 )
            {
                CPLDebug("SENTINEL2", "Missing IMAGE_FILE element");
                continue;
            }
            L1CSafeCompatGranuleDescription oDesc;
            oDesc.osBandPrefixPath = osDirname + chSeparator + pszImageFile;
            oDesc.osBandPrefixPath.resize( oDesc.osBandPrefixPath.size() - 3 ); // strip B12
            // GRANULE/L1C_T30TXT_A007999_20170102T111441/IMG_DATA/T30TXT_20170102T111442_B12 -->
            // GRANULE/L1C_T30TXT_A007999_20170102T111441/MTD_TL.xml
            oDesc.osMTDTLPath = osDirname + chSeparator +
                                CPLGetDirname(CPLGetDirname(pszImageFile)) +
                                chSeparator + "MTD_TL.xml";
            osList.push_back(oDesc);
        }
    }

    return true;
}

/************************************************************************/
/*                 SENTINEL2GetGranuleList_L2ASafeCompact()             */
/************************************************************************/

static bool SENTINEL2GetGranuleList_L2ASafeCompact(CPLXMLNode* psMainMTD,
                                    const char* pszFilename,
                                    std::vector<L1CSafeCompatGranuleDescription>& osList)
{
    const char* pszNodePath = "=Level-2A_User_Product.General_Info.Product_Info";
    CPLXMLNode* psProductInfo = CPLGetXMLNode(psMainMTD, pszNodePath);
    if( psProductInfo == nullptr )
    {
        pszNodePath = "=Level-2A_User_Product.General_Info.L2A_Product_Info";
        psProductInfo = CPLGetXMLNode(psMainMTD, pszNodePath);
    }
    if( psProductInfo == nullptr )
    {
        CPLError(CE_Failure, CPLE_AppDefined, "Cannot find %s",
                        pszNodePath);
        return false;
    }

    CPLXMLNode* psProductOrganisation =
                        CPLGetXMLNode(psProductInfo, "Product_Organisation");
    if( psProductOrganisation == nullptr )
    {
        psProductOrganisation =
                        CPLGetXMLNode(psProductInfo, "L2A_Product_Organisation");
        if( psProductOrganisation == nullptr )
        {
            CPLError(CE_Failure, CPLE_AppDefined, "Cannot find %s", "Product_Organisation");
            return false;
        }
    }

    CPLString osDirname( CPLGetDirname(pszFilename) );
#ifdef HAVE_READLINK
    char szPointerFilename[2048];
    int nBytes = static_cast<int>(readlink(pszFilename, szPointerFilename,
                                           sizeof(szPointerFilename)));
    if (nBytes != -1)
    {
        const int nOffset =
            std::min(nBytes, static_cast<int>(sizeof(szPointerFilename)-1));
        szPointerFilename[nOffset] = '\0';
        osDirname = CPLGetDirname(szPointerFilename);
    }
#endif

    const char chSeparator = SENTINEL2GetPathSeparator(osDirname);
    for(CPLXMLNode* psIter = psProductOrganisation->psChild; psIter != nullptr;
                                                    psIter = psIter->psNext )
    {
        if( psIter->eType != CXT_Element ||
            !EQUAL(psIter->pszValue, "Granule_List") )
        {
            continue;
        }
        for(CPLXMLNode* psIter2 = psIter->psChild; psIter2 != nullptr;
                                                     psIter2 = psIter2->psNext )
        {
            if( psIter2->eType != CXT_Element ||
                !EQUAL(psIter2->pszValue, "Granule") )
            {
                continue;
            }

            const char* pszImageFile = CPLGetXMLValue(psIter2, "IMAGE_FILE", nullptr);
            if( pszImageFile == nullptr )
            {
                pszImageFile = CPLGetXMLValue(psIter2, "IMAGE_FILE_2A", nullptr);
                if( pszImageFile == nullptr || strlen(pszImageFile) < 3 )
                {
                    CPLDebug("SENTINEL2", "Missing IMAGE_FILE element");
                    continue;
                }
            }
            L1CSafeCompatGranuleDescription oDesc;
            oDesc.osBandPrefixPath = osDirname + chSeparator + pszImageFile;
<<<<<<< HEAD
            if( oDesc.osBandPrefixPath.size() < 36 )
            {
                CPLDebug("SENTINEL2", "Band prefix path too short");
                continue;
            }
=======
>>>>>>> 6e48b5ff
            oDesc.osBandPrefixPath.resize( oDesc.osBandPrefixPath.size() - 36 );
            // GRANULE/L1C_T30TXT_A007999_20170102T111441/IMG_DATA/T30TXT_20170102T111442_B12_60m -->
            // GRANULE/L1C_T30TXT_A007999_20170102T111441/MTD_TL.xml
            oDesc.osMTDTLPath = osDirname + chSeparator +
                                CPLGetDirname(CPLGetDirname(pszImageFile));
<<<<<<< HEAD
            if( oDesc.osMTDTLPath.size() < 9 )
            {
                CPLDebug("SENTINEL2", "MTDTL path too short");
                continue;
            }
=======
>>>>>>> 6e48b5ff
            oDesc.osMTDTLPath.resize( oDesc.osMTDTLPath.size() - 9 );
            oDesc.osMTDTLPath = oDesc.osMTDTLPath +
                                chSeparator + "MTD_TL.xml";
            osList.push_back(oDesc);
        }
    }

    return true;
}

/************************************************************************/
/*                           OpenL1C_L2A()                              */
/************************************************************************/

GDALDataset *SENTINEL2Dataset::OpenL1C_L2A( const char* pszFilename,
                                            SENTINEL2Level eLevel )
{
    CPLXMLNode *psRoot = CPLParseXMLFile( pszFilename );
    if( psRoot == nullptr )
    {
        CPLDebug("SENTINEL2", "Cannot XML parse %s", pszFilename);
        return nullptr;
    }

    char* pszOriginalXML = CPLSerializeXMLTree(psRoot);
    CPLString osOriginalXML;
    if( pszOriginalXML )
        osOriginalXML = pszOriginalXML;
    CPLFree(pszOriginalXML);

    SENTINEL2_CPLXMLNodeHolder oXMLHolder(psRoot);
    CPLStripXMLNamespace(psRoot, nullptr, TRUE);

    const char* pszNodePath = (eLevel == SENTINEL2_L1C ) ?
                "=Level-1C_User_Product.General_Info.Product_Info" :
                "=Level-2A_User_Product.General_Info.Product_Info";
    CPLXMLNode* psProductInfo = CPLGetXMLNode(psRoot, pszNodePath);
    if( psProductInfo == nullptr && eLevel == SENTINEL2_L2A )
    {
        pszNodePath = "=Level-2A_User_Product.General_Info.L2A_Product_Info";
        psProductInfo = CPLGetXMLNode(psRoot, pszNodePath);
    }
    if( psProductInfo == nullptr )
    {
        CPLError(CE_Failure, CPLE_AppDefined, "Cannot find %s", pszNodePath);
        return nullptr;
    }

    const bool bIsSafeCompact =
        EQUAL(CPLGetXMLValue(psProductInfo, "Query_Options.PRODUCT_FORMAT", ""),
              "SAFE_COMPACT");

    std::set<int> oSetResolutions;
    std::map<int, std::set<CPLString> > oMapResolutionsToBands;
    if( bIsSafeCompact )
    {
        for(unsigned int i = 0; i < NB_BANDS; ++i)
        {
            // L2 does not contain B10
            if( i == 10 && eLevel == SENTINEL2_L2A )
                continue;
            const SENTINEL2BandDescription * psBandDesc = &asBandDesc[i];
            oSetResolutions.insert( psBandDesc->nResolution );
            CPLString osName = psBandDesc->pszBandName + 1; /* skip B character */
            if( atoi(osName) < 10 )
                osName = "0" + osName;
            oMapResolutionsToBands[psBandDesc->nResolution].insert(osName);
        }
    }
    else if( eLevel == SENTINEL2_L1C &&
        !SENTINEL2GetResolutionSet(psProductInfo,
                                   oSetResolutions,
                                   oMapResolutionsToBands) )
    {
        CPLDebug("SENTINEL2", "Failed to get resolution set");
        return nullptr;
    }

    std::vector<CPLString> aosGranuleList;
    if( bIsSafeCompact )
    {
        std::vector<L1CSafeCompatGranuleDescription> aoL1CSafeCompactGranuleList;
        if( eLevel == SENTINEL2_L1C &&
            !SENTINEL2GetGranuleList_L1CSafeCompact(psRoot, pszFilename,
<<<<<<< HEAD
=======
                                                    aoL1CSafeCompactGranuleList) )
        {
            return nullptr;
        }
        else if ( eLevel == SENTINEL2_L2A &&
            !SENTINEL2GetGranuleList_L2ASafeCompact(psRoot, pszFilename,
>>>>>>> 6e48b5ff
                                                    aoL1CSafeCompactGranuleList) )
        {
            CPLDebug("SENTINEL2", "Failed to get granule list");
            return nullptr;
        }
        else if ( eLevel == SENTINEL2_L2A &&
            !SENTINEL2GetGranuleList_L2ASafeCompact(psRoot, pszFilename,
                                                    aoL1CSafeCompactGranuleList) )
        {
            CPLDebug("SENTINEL2", "Failed to get granule list");
            return nullptr;
        }
        for(size_t i=0;i<aoL1CSafeCompactGranuleList.size();++i)
        {
            aosGranuleList.push_back(
                aoL1CSafeCompactGranuleList[i].osMTDTLPath);
        }
    }
    else if( !SENTINEL2GetGranuleList(psRoot,
                                 eLevel,
                                 pszFilename,
                                 aosGranuleList,
                                 (eLevel == SENTINEL2_L1C) ? nullptr :
                                                    &oSetResolutions,
                                 (eLevel == SENTINEL2_L1C) ? nullptr :
                                                    &oMapResolutionsToBands) )
    {
        CPLDebug("SENTINEL2", "Failed to get granule list");
        return nullptr;
    }
    if( oSetResolutions.empty() )
    {
        CPLDebug("SENTINEL2", "Resolution set is empty");
        return nullptr;
    }

    std::set<int> oSetEPSGCodes;
    for(size_t i=0;i<aosGranuleList.size();i++)
    {
        int nEPSGCode = 0;
        if( SENTINEL2GetGranuleInfo(eLevel,
                                    aosGranuleList[i],
                                    *(oSetResolutions.begin()), &nEPSGCode) )
        {
            oSetEPSGCodes.insert(nEPSGCode);
        }
    }

    SENTINEL2DatasetContainer* poDS = new SENTINEL2DatasetContainer();
    char** papszMD = SENTINEL2GetUserProductMetadata(psRoot,
        (eLevel == SENTINEL2_L1C ) ? "Level-1C_User_Product" :
                                     "Level-2A_User_Product");
    poDS->GDALDataset::SetMetadata(papszMD);
    CSLDestroy(papszMD);

    if( !osOriginalXML.empty() )
    {
        char* apszXMLMD[2];
        apszXMLMD[0] = const_cast<char*>(osOriginalXML.c_str());
        apszXMLMD[1] = nullptr;
        poDS->GDALDataset::SetMetadata(apszXMLMD, "xml:SENTINEL2");
    }

    const char* pszPrefix = (eLevel == SENTINEL2_L1C) ? "SENTINEL2_L1C" :
                                                        "SENTINEL2_L2A";

    /* Create subdatsets per resolution (10, 20, 60m) and EPSG codes */
    int iSubDSNum = 1;
    for(std::set<int>::const_iterator oIterRes = oSetResolutions.begin();
                                oIterRes != oSetResolutions.end();
                              ++oIterRes )
    {
        const int nResolution = *oIterRes;

        for(std::set<int>::const_iterator oIterEPSG = oSetEPSGCodes.begin();
                                    oIterEPSG != oSetEPSGCodes.end();
                                  ++oIterEPSG )
        {
            const int nEPSGCode = *oIterEPSG;
            poDS->GDALDataset::SetMetadataItem(
                CPLSPrintf("SUBDATASET_%d_NAME", iSubDSNum),
                CPLSPrintf("%s:%s:%dm:EPSG_%d",
                            pszPrefix, pszFilename, nResolution, nEPSGCode),
                "SUBDATASETS");

            CPLString osBandNames = SENTINEL2GetBandListForResolution(
                                            oMapResolutionsToBands[nResolution]);

            CPLString osDesc(CPLSPrintf("Bands %s with %dm resolution",
                                        osBandNames.c_str(), nResolution));
            if( nEPSGCode >= 32601 && nEPSGCode <= 32660 )
                osDesc += CPLSPrintf(", UTM %dN", nEPSGCode - 32600);
            else if( nEPSGCode >= 32701 && nEPSGCode <= 32760 )
                osDesc += CPLSPrintf(", UTM %dS", nEPSGCode - 32700);
            else
                osDesc += CPLSPrintf(", EPSG:%d", nEPSGCode);
            poDS->GDALDataset::SetMetadataItem(
                CPLSPrintf("SUBDATASET_%d_DESC", iSubDSNum),
                osDesc.c_str(),
                "SUBDATASETS");

            iSubDSNum ++;
        }
    }

    /* Expose TCI or PREVIEW subdatasets */
    if( bIsSafeCompact )
    {
        for(std::set<int>::const_iterator oIterEPSG = oSetEPSGCodes.begin();
                                        oIterEPSG != oSetEPSGCodes.end();
                                    ++oIterEPSG )
        {
            const int nEPSGCode = *oIterEPSG;
            poDS->GDALDataset::SetMetadataItem(
                CPLSPrintf("SUBDATASET_%d_NAME", iSubDSNum),
                CPLSPrintf("%s:%s:TCI:EPSG_%d",
                            pszPrefix, pszFilename, nEPSGCode),
                "SUBDATASETS");

            CPLString osDesc("True color image");
            if( nEPSGCode >= 32601 && nEPSGCode <= 32660 )
                osDesc += CPLSPrintf(", UTM %dN", nEPSGCode - 32600);
            else if( nEPSGCode >= 32701 && nEPSGCode <= 32760 )
                osDesc += CPLSPrintf(", UTM %dS", nEPSGCode - 32700);
            else
                osDesc += CPLSPrintf(", EPSG:%d", nEPSGCode);
            poDS->GDALDataset::SetMetadataItem(
                CPLSPrintf("SUBDATASET_%d_DESC", iSubDSNum),
                osDesc.c_str(),
                "SUBDATASETS");

            iSubDSNum ++;
        }
    }
    else
    {
        for(std::set<int>::const_iterator oIterEPSG = oSetEPSGCodes.begin();
                                        oIterEPSG != oSetEPSGCodes.end();
                                    ++oIterEPSG )
        {
            const int nEPSGCode = *oIterEPSG;
            poDS->GDALDataset::SetMetadataItem(
                CPLSPrintf("SUBDATASET_%d_NAME", iSubDSNum),
                CPLSPrintf("%s:%s:PREVIEW:EPSG_%d",
                            pszPrefix, pszFilename, nEPSGCode),
                "SUBDATASETS");

            CPLString osDesc("RGB preview");
            if( nEPSGCode >= 32601 && nEPSGCode <= 32660 )
                osDesc += CPLSPrintf(", UTM %dN", nEPSGCode - 32600);
            else if( nEPSGCode >= 32701 && nEPSGCode <= 32760 )
                osDesc += CPLSPrintf(", UTM %dS", nEPSGCode - 32700);
            else
                osDesc += CPLSPrintf(", EPSG:%d", nEPSGCode);
            poDS->GDALDataset::SetMetadataItem(
                CPLSPrintf("SUBDATASET_%d_DESC", iSubDSNum),
                osDesc.c_str(),
                "SUBDATASETS");

            iSubDSNum ++;
        }
    }

    pszNodePath = (eLevel == SENTINEL2_L1C ) ?
        "=Level-1C_User_Product.Geometric_Info.Product_Footprint."
        "Product_Footprint.Global_Footprint.EXT_POS_LIST" :
        "=Level-2A_User_Product.Geometric_Info.Product_Footprint."
        "Product_Footprint.Global_Footprint.EXT_POS_LIST";
    const char* pszPosList = CPLGetXMLValue(psRoot, pszNodePath, nullptr);
    if( pszPosList != nullptr )
    {
        CPLString osPolygon = SENTINEL2GetPolygonWKTFromPosList(pszPosList);
        if( !osPolygon.empty() )
            poDS->GDALDataset::SetMetadataItem("FOOTPRINT", osPolygon.c_str());
    }

    return poDS;
}

/************************************************************************/
/*                    SENTINEL2GetL1BCTileMetadata()                    */
/************************************************************************/

static
char** SENTINEL2GetL1BCTileMetadata( CPLXMLNode* psMainMTD )
{
    CPLStringList aosList;

    CPLXMLNode* psRoot =  CPLGetXMLNode(psMainMTD,
                                        "=Level-1C_Tile_ID");
    if( psRoot == nullptr )
    {
        CPLError(CE_Failure, CPLE_AppDefined,
                 "Cannot find =Level-1C_Tile_ID");
        return nullptr;
    }
    CPLXMLNode* psGeneralInfo = CPLGetXMLNode(psRoot,
                                              "General_Info");
    for( CPLXMLNode* psIter = (psGeneralInfo ? psGeneralInfo->psChild : nullptr);
                     psIter != nullptr;
                     psIter = psIter->psNext )
    {
        if( psIter->eType != CXT_Element )
            continue;
        const char* pszValue = CPLGetXMLValue(psIter, nullptr, nullptr);
        if( pszValue != nullptr )
        {
            aosList.AddNameValue( psIter->pszValue, pszValue );
        }
    }

    CPLXMLNode* psQII = CPLGetXMLNode(psRoot, "Quality_Indicators_Info");
    if( psQII != nullptr )
    {
        CPLXMLNode* psICCQI = CPLGetXMLNode(psQII, "Image_Content_QI");
        for( CPLXMLNode* psIter = (psICCQI ? psICCQI->psChild : nullptr);
                     psIter != nullptr;
                     psIter = psIter->psNext )
        {
            if( psIter->eType != CXT_Element )
                continue;
            if( psIter->psChild != nullptr && psIter->psChild->eType == CXT_Text )
            {
                aosList.AddNameValue( psIter->pszValue,
                                    psIter->psChild->pszValue );
            }
        }
    }

    return aosList.StealList();
}

/************************************************************************/
/*                              OpenL1CTile()                           */
/************************************************************************/

GDALDataset *SENTINEL2Dataset::OpenL1CTile( const char* pszFilename,
                                            CPLXMLNode** ppsRootMainMTD,
                                            int nResolutionOfInterest,
                                            std::set<CPLString>* poBandSet )
{
    CPLXMLNode *psRoot = CPLParseXMLFile( pszFilename );
    if( psRoot == nullptr )
    {
        CPLDebug("SENTINEL2", "Cannot XML parse %s", pszFilename);
        return nullptr;
    }

    char* pszOriginalXML = CPLSerializeXMLTree(psRoot);
    CPLString osOriginalXML;
    if( pszOriginalXML )
        osOriginalXML = pszOriginalXML;
    CPLFree(pszOriginalXML);

    SENTINEL2_CPLXMLNodeHolder oXMLHolder(psRoot);
    CPLStripXMLNamespace(psRoot, nullptr, TRUE);

    std::set<int> oSetResolutions;
    std::map<int, std::set<CPLString> > oMapResolutionsToBands;
    char** papszMD = nullptr;
    SENTINEL2GetResolutionSetAndMainMDFromGranule(pszFilename,
                                                  "Level-1C_User_Product",
                                                  nResolutionOfInterest,
                                                  oSetResolutions,
                                                  oMapResolutionsToBands,
                                                  papszMD,
                                                  ppsRootMainMTD);
    if( poBandSet != nullptr )
        *poBandSet = oMapResolutionsToBands[nResolutionOfInterest];

    SENTINEL2DatasetContainer* poDS = new SENTINEL2DatasetContainer();

    char** papszGranuleMD = SENTINEL2GetL1BCTileMetadata(psRoot);
    papszMD = CSLMerge(papszMD, papszGranuleMD);
    CSLDestroy(papszGranuleMD);

    // Remove CLOUD_COVERAGE_ASSESSMENT that comes from main metadata, if granule
    // CLOUDY_PIXEL_PERCENTAGE is present.
    if( CSLFetchNameValue(papszMD, "CLOUDY_PIXEL_PERCENTAGE") != nullptr &&
        CSLFetchNameValue(papszMD, "CLOUD_COVERAGE_ASSESSMENT") != nullptr )
    {
        papszMD = CSLSetNameValue(papszMD, "CLOUD_COVERAGE_ASSESSMENT", nullptr);
    }

    poDS->GDALDataset::SetMetadata(papszMD);
    CSLDestroy(papszMD);

    if( !osOriginalXML.empty() )
    {
        char* apszXMLMD[2];
        apszXMLMD[0] = const_cast<char*>(osOriginalXML.c_str());
        apszXMLMD[1] = nullptr;
        poDS->GDALDataset::SetMetadata(apszXMLMD, "xml:SENTINEL2");
    }

    /* Create subdatsets per resolution (10, 20, 60m) */
    int iSubDSNum = 1;
    for(std::set<int>::const_iterator oIterRes = oSetResolutions.begin();
                                oIterRes != oSetResolutions.end();
                              ++oIterRes )
    {
        const int nResolution = *oIterRes;

        poDS->GDALDataset::SetMetadataItem(
            CPLSPrintf("SUBDATASET_%d_NAME", iSubDSNum),
            CPLSPrintf("%s:%s:%dm",
                        "SENTINEL2_L1C_TILE", pszFilename, nResolution),
                        "SUBDATASETS");

        CPLString osBandNames = SENTINEL2GetBandListForResolution(
                                        oMapResolutionsToBands[nResolution]);

        CPLString osDesc(CPLSPrintf("Bands %s with %dm resolution",
                                    osBandNames.c_str(), nResolution));
        poDS->GDALDataset::SetMetadataItem(
            CPLSPrintf("SUBDATASET_%d_DESC", iSubDSNum),
            osDesc.c_str(),
            "SUBDATASETS");

        iSubDSNum ++;
    }

    /* Expose PREVIEW subdataset */
    poDS->GDALDataset::SetMetadataItem(
        CPLSPrintf("SUBDATASET_%d_NAME", iSubDSNum),
        CPLSPrintf("%s:%s:PREVIEW",
                    "SENTINEL2_L1C_TILE", pszFilename),
        "SUBDATASETS");

    CPLString osDesc("RGB preview");
    poDS->GDALDataset::SetMetadataItem(
        CPLSPrintf("SUBDATASET_%d_DESC", iSubDSNum),
        osDesc.c_str(),
        "SUBDATASETS");

    return poDS;
}

/************************************************************************/
/*                         SENTINEL2GetOption()                         */
/************************************************************************/

static
const char* SENTINEL2GetOption( GDALOpenInfo* poOpenInfo,
                                const char* pszName,
                                const char* pszDefaultVal )
{
#ifdef GDAL_DMD_OPENOPTIONLIST
    const char* pszVal = CSLFetchNameValue(poOpenInfo->papszOpenOptions, pszName);
    if( pszVal != nullptr )
        return pszVal;
#else
    (void) poOpenInfo;
#endif
    return CPLGetConfigOption( CPLSPrintf("SENTINEL2_%s", pszName), pszDefaultVal );
}

/************************************************************************/
/*                            LaunderUnit()                             */
/************************************************************************/

static CPLString LaunderUnit(const char* pszUnit)
{
    CPLString osUnit;
    for(int i=0; pszUnit[i] != '\0'; )
    {
        if( strncmp(pszUnit + i, "\xC2" "\xB2", 2) == 0 ) /* square / 2 */
        {
            i += 2;
            osUnit += "2";
        }
        else if( strncmp(pszUnit + i, "\xC2" "\xB5", 2) == 0 ) /* micro */
        {
            i += 2;
            osUnit += "u";
        }
        else
        {
            osUnit += pszUnit[i];
            i ++;
        }
    }
    return osUnit;
}

/************************************************************************/
/*                       SENTINEL2GetTileInfo()                         */
/************************************************************************/

static bool SENTINEL2GetTileInfo(const char* pszFilename,
                                int* pnWidth, int* pnHeight, int *pnBits)
{
    static const unsigned char jp2_box_jp[] = {0x6a,0x50,0x20,0x20}; /* 'jP  ' */
    VSILFILE* fp = VSIFOpenL(pszFilename, "rb");
    if( fp == nullptr )
        return false;
    GByte abyHeader[8];
    if( VSIFReadL(abyHeader, 8, 1, fp) != 1 )
    {
        VSIFCloseL(fp);
        return false;
    }
    if( memcmp(abyHeader + 4, jp2_box_jp, 4) == 0 )
    {
        bool bRet = false;
        /* Just parse the ihdr box instead of doing a full dataset opening */
        GDALJP2Box oBox( fp );
        if( oBox.ReadFirst() )
        {
            while( strlen(oBox.GetType()) > 0 )
            {
                if( EQUAL(oBox.GetType(),"jp2h") )
                {
                    GDALJP2Box oChildBox( fp );
                    if( !oChildBox.ReadFirstChild( &oBox ) )
                        break;

                    while( strlen(oChildBox.GetType()) > 0 )
                    {
                        if( EQUAL(oChildBox.GetType(),"ihdr") )
                        {
                            GByte* pabyData = oChildBox.ReadBoxData();
                            GIntBig nLength = oChildBox.GetDataLength();
                            if( pabyData != nullptr && nLength >= 4 + 4 + 2 + 1 )
                            {
                                bRet = true;
                                if( pnHeight )
                                {
                                    memcpy(pnHeight, pabyData, 4);
                                    CPL_MSBPTR32(pnHeight);
                                }
                                if( pnWidth != nullptr )
                                {
                                    //cppcheck-suppress nullPointer
                                    memcpy(pnWidth, pabyData+4, 4);
                                    CPL_MSBPTR32(pnWidth);
                                }
                                if( pnBits )
                                {
                                    GByte byPBC = pabyData[4+4+2];
                                    if( byPBC != 255 )
                                    {
                                        *pnBits = 1 + (byPBC & 0x7f);
                                    }
                                    else
                                        *pnBits = 0;
                                }
                            }
                            CPLFree(pabyData);
                            break;
                        }
                        if( !oChildBox.ReadNextChild( &oBox ) )
                            break;
                    }
                    break;
                }

                if (!oBox.ReadNext())
                    break;
            }
        }
        VSIFCloseL(fp);
        return bRet;
    }
    else /* for unit tests, we use TIFF */
    {
        VSIFCloseL(fp);
        GDALDataset* poDS = (GDALDataset*)GDALOpen(pszFilename, GA_ReadOnly);
        bool bRet = false;
        if( poDS != nullptr )
        {
            if( poDS->GetRasterCount() != 0 )
            {
                bRet = true;
                if( pnWidth )
                    *pnWidth = poDS->GetRasterXSize();
                if( pnHeight )
                    *pnHeight = poDS->GetRasterYSize();
                if( pnBits )
                {
                    const char* pszNBits = poDS->GetRasterBand(1)->GetMetadataItem(
                                                            "NBITS", "IMAGE_STRUCTURE");
                    if( pszNBits == nullptr )
                    {
                        GDALDataType eDT = poDS->GetRasterBand(1)->GetRasterDataType();
                        pszNBits = CPLSPrintf( "%d", GDALGetDataTypeSize(eDT) );
                    }
                    *pnBits = atoi(pszNBits);
                }
            }
            GDALClose(poDS);
        }
        return bRet;
    }
}

/************************************************************************/
/*                         OpenL1C_L2ASubdataset()                      */
/************************************************************************/

GDALDataset *SENTINEL2Dataset::OpenL1C_L2ASubdataset( GDALOpenInfo * poOpenInfo,
                                                      SENTINEL2Level eLevel )
{
    CPLString osFilename;
    const char* pszPrefix = (eLevel == SENTINEL2_L1C) ? "SENTINEL2_L1C" :
                                                        "SENTINEL2_L2A";
    CPLAssert( STARTS_WITH_CI(poOpenInfo->pszFilename, pszPrefix) );
    osFilename = poOpenInfo->pszFilename + strlen(pszPrefix) + 1;
    const char* pszEPSGCode = strrchr(osFilename.c_str(), ':');
    if( pszEPSGCode == nullptr || pszEPSGCode == osFilename.c_str() )
    {
        CPLError(CE_Failure, CPLE_AppDefined,
                 "Invalid syntax for %s:", pszPrefix);
        return nullptr;
    }
    osFilename[ (size_t)(pszEPSGCode - osFilename.c_str()) ] = '\0';
    const char* pszPrecision = strrchr(osFilename.c_str(), ':');
    if( pszPrecision == nullptr )
    {
        CPLError(CE_Failure, CPLE_AppDefined,
                 "Invalid syntax for %s:", pszPrefix);
        return nullptr;
    }

    if( !STARTS_WITH_CI(pszEPSGCode+1, "EPSG_") )
    {
        CPLError(CE_Failure, CPLE_AppDefined,
                 "Invalid syntax for %s:", pszPrefix);
        return nullptr;
    }

    const int nSubDSEPSGCode = atoi(pszEPSGCode + 1 + strlen("EPSG_"));
    const bool bIsPreview = STARTS_WITH_CI(pszPrecision + 1, "PREVIEW");
    const bool bIsTCI = STARTS_WITH_CI(pszPrecision + 1, "TCI");
    const int nSubDSPrecision = (bIsPreview) ? 320 : (bIsTCI) ? 10 : atoi(pszPrecision + 1);
    if( !bIsTCI && !bIsPreview &&
        nSubDSPrecision != 10 && nSubDSPrecision != 20 && nSubDSPrecision != 60 )
    {
        CPLError(CE_Failure, CPLE_NotSupported, "Unsupported precision: %d",
                 nSubDSPrecision);
        return nullptr;
    }

    osFilename.resize( pszPrecision - osFilename.c_str() );
    std::vector<CPLString> aosNonJP2Files;
    aosNonJP2Files.push_back(osFilename);

    CPLXMLNode *psRoot = CPLParseXMLFile( osFilename );
    if( psRoot == nullptr )
    {
        CPLDebug("SENTINEL2", "Cannot XML parse %s", osFilename.c_str());
        return nullptr;
    }

    char* pszOriginalXML = CPLSerializeXMLTree(psRoot);
    CPLString osOriginalXML;
    if( pszOriginalXML )
        osOriginalXML = pszOriginalXML;
    CPLFree(pszOriginalXML);

    SENTINEL2_CPLXMLNodeHolder oXMLHolder(psRoot);
    CPLStripXMLNamespace(psRoot, nullptr, TRUE);

<<<<<<< HEAD
    CPLXMLNode* psProductInfo = eLevel == SENTINEL2_L1C ?
        CPLGetXMLNode(psRoot, "=Level-1C_User_Product.General_Info.Product_Info") :
        CPLGetXMLNode(psRoot, "=Level-2A_User_Product.General_Info.Product_Info");
    if( psProductInfo == nullptr && eLevel == SENTINEL2_L2A )
    {
        psProductInfo = CPLGetXMLNode(psRoot, "=Level-2A_User_Product.General_Info.L2A_Product_Info");
    }
    if( psProductInfo == nullptr )
    {
        CPLDebug("SENTINEL2", "Product Info not found");
        return nullptr;
    }

    const bool bIsSafeCompact = EQUAL(CPLGetXMLValue(psProductInfo,
                                    "Query_Options.PRODUCT_FORMAT", ""),
                                    "SAFE_COMPACT");

    const char* pszProductURI = CPLGetXMLValue(psProductInfo,
                                    "PRODUCT_URI", nullptr);
    SENTINEL2ProductType pType = MSI2A;
    if( pszProductURI == nullptr )
    {
        pszProductURI = CPLGetXMLValue(psProductInfo,
                            "PRODUCT_URI_2A", nullptr);
=======
    const bool bIsSafeCompact = eLevel == SENTINEL2_L1C ?
        EQUAL(CPLGetXMLValue(psRoot,
            "=Level-1C_User_Product.General_Info.Product_Info.Query_Options.PRODUCT_FORMAT", ""),
            "SAFE_COMPACT") :
        EQUAL(CPLGetXMLValue(psRoot,
            "=Level-2A_User_Product.General_Info.Product_Info.Query_Options.PRODUCT_FORMAT", ""),
            "SAFE_COMPACT");

    const char* pszProductURI = eLevel == SENTINEL2_L1C ?
        CPLGetXMLValue(psRoot,
                       "=Level-1C_User_Product.General_Info.Product_Info.PRODUCT_URI", nullptr) :
        CPLGetXMLValue(psRoot,
                       "=Level-2A_User_Product.General_Info.Product_Info.PRODUCT_URI", nullptr);
    SENTINEL2ProductType pType = MSI2A;
    if( pszProductURI == nullptr )
    {
        pszProductURI = CPLGetXMLValue(psRoot,
                       "=Level-2A_User_Product.General_Info.L2A_Product_Info.PRODUCT_URI_2A", "");
>>>>>>> 6e48b5ff
        pType = MSI2Ap;
    }
    if( pszProductURI == nullptr )
        pszProductURI = "";

    std::vector<CPLString> aosGranuleList;
    std::map<int, std::set<CPLString> > oMapResolutionsToBands;
    std::vector<L1CSafeCompatGranuleDescription> aoL1CSafeCompactGranuleList;
    if( bIsSafeCompact )
    {
        for(unsigned int i = 0; i < NB_BANDS; ++i)
        {
            // L2 does not contain B10
            if( i == 10 && eLevel == SENTINEL2_L2A )
                continue;
            const SENTINEL2BandDescription * psBandDesc = &asBandDesc[i];
            CPLString osName = psBandDesc->pszBandName + 1; /* skip B character */
            if( atoi(osName) < 10 )
                osName = "0" + osName;
            oMapResolutionsToBands[psBandDesc->nResolution].insert(osName);
        }
        if( eLevel == SENTINEL2_L1C &&
            !SENTINEL2GetGranuleList_L1CSafeCompact(psRoot, osFilename,
                                                    aoL1CSafeCompactGranuleList) )
        {
<<<<<<< HEAD
            CPLDebug("SENTINEL2", "Failed to get granule list");
=======
>>>>>>> 6e48b5ff
            return nullptr;
        }
        if( eLevel == SENTINEL2_L2A &&
            !SENTINEL2GetGranuleList_L2ASafeCompact(psRoot, osFilename,
                                                    aoL1CSafeCompactGranuleList) )
        {
            CPLDebug("SENTINEL2", "Failed to get granule list");
            return nullptr;
        }
        for(size_t i=0;i<aoL1CSafeCompactGranuleList.size();++i)
        {
            aosGranuleList.push_back(
                aoL1CSafeCompactGranuleList[i].osMTDTLPath);
        }
    }
    else if( !SENTINEL2GetGranuleList(psRoot,
                                 eLevel,
                                 osFilename,
                                 aosGranuleList,
                                 nullptr,
                                 (eLevel == SENTINEL2_L1C) ? nullptr :
                                                    &oMapResolutionsToBands) )
    {
        CPLDebug("SENTINEL2", "Failed to get granule list");
        return nullptr;
    }

    std::vector<CPLString> aosBands;
    std::set<CPLString> oSetBands;
    if( bIsPreview || bIsTCI )
    {
        aosBands.push_back("04");
        aosBands.push_back("03");
        aosBands.push_back("02");
    }
    else if( eLevel == SENTINEL2_L1C && !bIsSafeCompact )
    {
        CPLXMLNode* psBandList = CPLGetXMLNode(psRoot,
            "=Level-1C_User_Product.General_Info.Product_Info.Query_Options.Band_List");
        if( psBandList == nullptr )
        {
            CPLError(CE_Failure, CPLE_AppDefined, "Cannot find %s",
                    "Query_Options.Band_List");
            return nullptr;
        }

        for(CPLXMLNode* psIter = psBandList->psChild; psIter != nullptr;
                                                      psIter = psIter->psNext )
        {
            if( psIter->eType != CXT_Element ||
                !EQUAL(psIter->pszValue, "BAND_NAME") )
                continue;
            const char* pszBandName = CPLGetXMLValue(psIter, nullptr, "");
            const SENTINEL2BandDescription* psBandDesc =
                                SENTINEL2GetBandDesc(pszBandName);
            if( psBandDesc == nullptr )
            {
                CPLDebug("SENTINEL2", "Unknown band name %s", pszBandName);
                continue;
            }
            if( psBandDesc->nResolution != nSubDSPrecision )
                continue;
            CPLString osName = psBandDesc->pszBandName + 1; /* skip B character */
            if( atoi(osName) < 10 )
                osName = "0" + osName;
            oSetBands.insert(osName);
        }
        if( oSetBands.empty() )
        {
            CPLDebug("SENTINEL2", "Band set is empty");
            return nullptr;
        }
    }
    else
    {
        oSetBands = oMapResolutionsToBands[nSubDSPrecision];
    }

    if( aosBands.empty() )
    {
        for(std::set<CPLString>::const_iterator oIterBandnames = oSetBands.begin();
                                                oIterBandnames != oSetBands.end();
                                            ++oIterBandnames)
        {
            aosBands.push_back(*oIterBandnames);
        }
        /* Put 2=Blue, 3=Green, 4=Band bands in RGB order for conveniency */
        if( aosBands.size() >= 3 &&
            aosBands[0] == "02" &&
            aosBands[1] == "03" &&
            aosBands[2] == "04" )
        {
            aosBands[0] = "04";
            aosBands[2] = "02";
        }
    }

/* -------------------------------------------------------------------- */
/*      Create dataset.                                                 */
/* -------------------------------------------------------------------- */

    char** papszMD = SENTINEL2GetUserProductMetadata(psRoot,
        (eLevel == SENTINEL2_L1C ) ? "Level-1C_User_Product" : "Level-2A_User_Product");

    const int nSaturatedVal = atoi(CSLFetchNameValueDef(papszMD,
                                                  "SPECIAL_VALUE_SATURATED", "-1"));
    const int nNodataVal = atoi(CSLFetchNameValueDef(papszMD,
                                               "SPECIAL_VALUE_NODATA", "-1"));

    const bool bAlpha =
        CPLTestBool(SENTINEL2GetOption(poOpenInfo, "ALPHA", "FALSE"));

    SENTINEL2Dataset* poDS = CreateL1CL2ADataset(eLevel,
                                                 pType,
                                                 bIsSafeCompact,
                                                 aosGranuleList,
                                                 aoL1CSafeCompactGranuleList,
                                                 aosNonJP2Files,
                                                 nSubDSPrecision,
                                                 bIsPreview,
                                                 bIsTCI,
                                                 nSubDSEPSGCode,
                                                 bAlpha,
                                                 aosBands,
                                                 nSaturatedVal,
                                                 nNodataVal,
                                                 CPLString(pszProductURI));
    if( poDS == nullptr )
    {
        CSLDestroy(papszMD);
        return nullptr;
    }

    if( !osOriginalXML.empty() )
    {
        char* apszXMLMD[2] = { nullptr };
        apszXMLMD[0] = const_cast<char*>(osOriginalXML.c_str());
        apszXMLMD[1] = nullptr;
        poDS->GDALDataset::SetMetadata(apszXMLMD, "xml:SENTINEL2");
    }

    poDS->GDALDataset::SetMetadata(papszMD);
    CSLDestroy(papszMD);

/* -------------------------------------------------------------------- */
/*      Add extra band metadata.                                        */
/* -------------------------------------------------------------------- */
    poDS->AddL1CL2ABandMetadata(eLevel, psRoot, aosBands);

/* -------------------------------------------------------------------- */
/*      Initialize overview information.                                */
/* -------------------------------------------------------------------- */
    poDS->SetDescription( poOpenInfo->pszFilename );
    CPLString osOverviewFile;
    if( bIsPreview )
        osOverviewFile = CPLSPrintf("%s_PREVIEW_EPSG_%d.tif.ovr",
                                    osFilename.c_str(), nSubDSEPSGCode);
    else if( bIsTCI )
        osOverviewFile = CPLSPrintf("%s_TCI_EPSG_%d.tif.ovr",
                                    osFilename.c_str(), nSubDSEPSGCode);
    else
        osOverviewFile = CPLSPrintf("%s_%dm_EPSG_%d.tif.ovr",
                                    osFilename.c_str(), nSubDSPrecision,
                                    nSubDSEPSGCode);
    poDS->SetMetadataItem( "OVERVIEW_FILE", osOverviewFile, "OVERVIEWS" );
    poDS->oOvManager.Initialize( poDS, ":::VIRTUAL:::" );

    return poDS;
}

/************************************************************************/
/*                         AddL1CL2ABandMetadata()                      */
/************************************************************************/

void SENTINEL2Dataset::AddL1CL2ABandMetadata(SENTINEL2Level eLevel,
                                             CPLXMLNode* psRoot,
                                             const std::vector<CPLString>& aosBands)
{
    CPLXMLNode* psIC = CPLGetXMLNode(psRoot,
        (eLevel == SENTINEL2_L1C) ?
            "=Level-1C_User_Product.General_Info.Product_Image_Characteristics" :
            "=Level-2A_User_Product.General_Info.Product_Image_Characteristics");
    if( psIC == nullptr )
    {
        psIC = CPLGetXMLNode(psRoot, "=Level-2A_User_Product.General_Info.L2A_Product_Image_Characteristics");
    }
    if( psIC != nullptr )
    {
        CPLXMLNode* psSIL = CPLGetXMLNode(psIC,
                            "Reflectance_Conversion.Solar_Irradiance_List");
        if( psSIL != nullptr )
        {
            for(CPLXMLNode* psIter = psSIL->psChild; psIter != nullptr;
                                                     psIter = psIter->psNext )
            {
                if( psIter->eType != CXT_Element ||
                    !EQUAL(psIter->pszValue, "SOLAR_IRRADIANCE") )
                {
                    continue;
                }
                const char* pszBandId = CPLGetXMLValue(psIter, "bandId", nullptr);
                const char* pszUnit = CPLGetXMLValue(psIter, "unit", nullptr);
                const char* pszValue = CPLGetXMLValue(psIter, nullptr, nullptr);
                if( pszBandId != nullptr && pszUnit != nullptr && pszValue != nullptr )
                {
                    int nIdx = atoi(pszBandId);
                    if( nIdx >= 0 && nIdx < (int)NB_BANDS )
                    {
                        for(int i=0;i<nBands;i++)
                        {
                            GDALRasterBand* poBand = GetRasterBand(i+1);
                            const char* pszBandName =
                                poBand->GetMetadataItem("BANDNAME");
                            if( pszBandName != nullptr &&
                                EQUAL(asBandDesc[nIdx].pszBandName, pszBandName) )
                            {
                                poBand->GDALRasterBand::SetMetadataItem(
                                    "SOLAR_IRRADIANCE", pszValue);
                                poBand->GDALRasterBand::SetMetadataItem(
                                    "SOLAR_IRRADIANCE_UNIT",
                                     LaunderUnit(pszUnit));
                                break;
                            }
                        }
                    }
                }
            }
        }
    }

/* -------------------------------------------------------------------- */
/*      Add Scene Classification category values (L2A)                  */
/* -------------------------------------------------------------------- */
    CPLXMLNode* psSCL = CPLGetXMLNode(psRoot,
            "=Level-2A_User_Product.General_Info."
            "Product_Image_Characteristics.Scene_Classification_List");
    if( psSCL == nullptr)
    {
<<<<<<< HEAD
        psSCL = CPLGetXMLNode(psRoot,
            "=Level-2A_User_Product.General_Info."
            "L2A_Product_Image_Characteristics.L2A_Scene_Classification_List");
=======
        psSCL = CPLGetXMLNode(psRoot, "L2A_Product_Image_Characteristics.L2A_Scene_Classification_List");
>>>>>>> 6e48b5ff
    }
    int nSCLBand = 0;
    for(int nBand=1;nBand<=static_cast<int>(aosBands.size());nBand++)
    {
        if( EQUAL(aosBands[nBand-1], "SCL") )
        {
            nSCLBand = nBand;
            break;
        }
    }
    if( psSCL != nullptr && nSCLBand > 0 )
    {
        std::vector<CPLString> osCategories;
        for(CPLXMLNode* psIter = psSCL->psChild; psIter != nullptr;
                                                     psIter = psIter->psNext )
        {
            if( psIter->eType != CXT_Element ||
                (!EQUAL(psIter->pszValue, "L2A_Scene_Classification_ID") &&
                 !EQUAL(psIter->pszValue, "Scene_Classification_ID") ) )
            {
                continue;
            }
            const char* pszText = CPLGetXMLValue(psIter,
                                        "SCENE_CLASSIFICATION_TEXT", nullptr);
            if( pszText == nullptr)
                pszText = CPLGetXMLValue(psIter,
                                        "L2A_SCENE_CLASSIFICATION_TEXT", nullptr);
            const char* pszIdx = CPLGetXMLValue(psIter,
                                        "SCENE_CLASSIFICATION_INDEX", nullptr);
            if( pszIdx == nullptr )
                pszIdx = CPLGetXMLValue(psIter,
                                        "L2A_SCENE_CLASSIFICATION_INDEX", nullptr);
            if( pszText && pszIdx && atoi(pszIdx) >= 0 && atoi(pszIdx) < 100 )
            {
                int nIdx = atoi(pszIdx);
                if( nIdx >= (int)osCategories.size() )
                    osCategories.resize(nIdx + 1);
                if( STARTS_WITH_CI(pszText, "SC_") )
                    osCategories[nIdx] = pszText + 3;
                else
                    osCategories[nIdx] = pszText;
            }
        }
        char** papszCategories =
                    (char**)CPLCalloc(osCategories.size()+1,sizeof(char*));
        for(size_t i=0;i<osCategories.size();i++)
            papszCategories[i] = CPLStrdup(osCategories[i]);
        GetRasterBand(nSCLBand)->SetCategoryNames(papszCategories);
        CSLDestroy(papszCategories);
    }
}

/************************************************************************/
/*                         CreateL1CL2ADataset()                        */
/************************************************************************/

SENTINEL2Dataset* SENTINEL2Dataset::CreateL1CL2ADataset(
                SENTINEL2Level eLevel,
                SENTINEL2ProductType pType,
                bool bIsSafeCompact,
                const std::vector<CPLString>& aosGranuleList,
                const std::vector<L1CSafeCompatGranuleDescription>& aoL1CSafeCompactGranuleList,
                std::vector<CPLString>& aosNonJP2Files,
                int nSubDSPrecision,
                bool bIsPreview,
                bool bIsTCI,
                int nSubDSEPSGCode, /* or -1 if not known at this point */
                bool bAlpha,
                const std::vector<CPLString>& aosBands,
                int nSaturatedVal,
                int nNodataVal,
<<<<<<< HEAD
                const CPLString& osProductURI)
=======
                const CPLString pszProductURI)
>>>>>>> 6e48b5ff
{

    /* Iterate over granule metadata to know the layer extent */
    /* and the location of each granule */
    double dfMinX = 1.0e20;
    double dfMinY = 1.0e20;
    double dfMaxX = -1.0e20;
    double dfMaxY = -1.0e20;
    std::vector<SENTINEL2GranuleInfo> aosGranuleInfoList;
    const int nDesiredResolution = (bIsPreview || bIsTCI) ? 0 : nSubDSPrecision;

    if( bIsSafeCompact )
    {
        CPLAssert( aosGranuleList.size() ==
                   aoL1CSafeCompactGranuleList.size() );
    }

    for(size_t i=0;i<aosGranuleList.size();i++)
    {
        int nEPSGCode = 0;
        double dfULX = 0.0;
        double dfULY = 0.0;
        int nResolution = 0;
        int nWidth = 0;
        int nHeight = 0;
        if( SENTINEL2GetGranuleInfo(eLevel,
                                    aosGranuleList[i],
                                    nDesiredResolution,
                                    &nEPSGCode,
                                    &dfULX, &dfULY,
                                    &nResolution,
                                    &nWidth, &nHeight) &&
            (nSubDSEPSGCode == nEPSGCode || nSubDSEPSGCode < 0) &&
            nResolution != 0 )
        {
            nSubDSEPSGCode = nEPSGCode;
            aosNonJP2Files.push_back(aosGranuleList[i]);

            if( dfULX < dfMinX ) dfMinX = dfULX;
            if( dfULY > dfMaxY ) dfMaxY = dfULY;
            const double dfLRX = dfULX + nResolution * nWidth;
            const double dfLRY = dfULY - nResolution * nHeight;
            if( dfLRX > dfMaxX ) dfMaxX = dfLRX;
            if( dfLRY < dfMinY ) dfMinY = dfLRY;

            SENTINEL2GranuleInfo oGranuleInfo;
            oGranuleInfo.osPath = CPLGetPath(aosGranuleList[i]);
            if( bIsSafeCompact )
            {
                oGranuleInfo.osBandPrefixPath =
                            aoL1CSafeCompactGranuleList[i].osBandPrefixPath;
            }
            oGranuleInfo.dfMinX = dfULX;
            oGranuleInfo.dfMinY = dfLRY;
            oGranuleInfo.dfMaxX = dfLRX;
            oGranuleInfo.dfMaxY = dfULY;
            oGranuleInfo.nWidth = nWidth / (nSubDSPrecision / nResolution);
            oGranuleInfo.nHeight = nHeight / (nSubDSPrecision / nResolution);
            aosGranuleInfoList.push_back(oGranuleInfo);
        }
    }
    if( dfMinX > dfMaxX )
    {
        CPLError(CE_Failure, CPLE_NotSupported,
                 "No granule found for EPSG code %d",
                 nSubDSEPSGCode);
        return nullptr;
    }

    const int nRasterXSize = static_cast<int>
                                    ((dfMaxX - dfMinX) / nSubDSPrecision + 0.5);
    const int nRasterYSize = static_cast<int>
                                    ((dfMaxY - dfMinY) / nSubDSPrecision + 0.5);
    SENTINEL2Dataset* poDS = new SENTINEL2Dataset(nRasterXSize, nRasterYSize);

    poDS->aosNonJP2Files = aosNonJP2Files;

    OGRSpatialReference oSRS;
    char* pszProjection = nullptr;
    if( oSRS.importFromEPSG(nSubDSEPSGCode) == OGRERR_NONE &&
        oSRS.exportToWkt(&pszProjection) == OGRERR_NONE )
    {
        poDS->SetProjection(pszProjection);
        CPLFree(pszProjection);
    }
    else
    {
        CPLDebug("SENTINEL2", "Invalid EPSG code %d", nSubDSEPSGCode);
    }

    double adfGeoTransform[6] = { 0 };
    adfGeoTransform[0] = dfMinX;
    adfGeoTransform[1] = nSubDSPrecision;
    adfGeoTransform[2] = 0;
    adfGeoTransform[3] = dfMaxY;
    adfGeoTransform[4] = 0;
    adfGeoTransform[5] = -nSubDSPrecision;
    poDS->SetGeoTransform(adfGeoTransform);
    poDS->GDALDataset::SetMetadataItem("COMPRESSION", "JPEG2000", "IMAGE_STRUCTURE");
    if( bIsPreview || bIsTCI )
        poDS->GDALDataset::SetMetadataItem("INTERLEAVE", "PIXEL", "IMAGE_STRUCTURE");

    int nBits = (bIsPreview || bIsTCI) ? 8 : 0 /* 0 = unknown yet*/;
    int nValMax = (bIsPreview || bIsTCI) ? 255 : 0 /* 0 = unknown yet*/;
    const int nBands = (bIsPreview || bIsTCI) ? 3 : ((bAlpha) ? 1 : 0) + static_cast<int>(aosBands.size());
    const int nAlphaBand = (bIsPreview || bIsTCI || !bAlpha) ? 0 : nBands;
    const GDALDataType eDT = (bIsPreview || bIsTCI) ? GDT_Byte: GDT_UInt16;

    std::map<CPLString, GDALProxyPoolDataset*> oMapPVITile;

    for( int nBand = 1; nBand <= nBands; nBand++ )
    {
        VRTSourcedRasterBand* poBand = nullptr;

        if( nBand != nAlphaBand )
        {
            poBand = new VRTSourcedRasterBand( poDS, nBand, eDT,
                                               poDS->nRasterXSize,
                                               poDS->nRasterYSize );
        }
        else
        {
            poBand = new SENTINEL2AlphaBand ( poDS, nBand, eDT,
                                              poDS->nRasterXSize,
                                              poDS->nRasterYSize,
                                              nSaturatedVal,
                                              nNodataVal );
        }

        poDS->SetBand(nBand, poBand);
        if( nBand == nAlphaBand )
            poBand->SetColorInterpretation(GCI_AlphaBand);

        CPLString osBandName;
        if( nBand != nAlphaBand )
        {
            osBandName = aosBands[nBand-1];
            SENTINEL2SetBandMetadata( poBand, osBandName);
        }
        else
            osBandName = aosBands[0];

        for(size_t iSrc=0;iSrc<aosGranuleInfoList.size();iSrc++)
        {
            const SENTINEL2GranuleInfo& oGranuleInfo = aosGranuleInfoList[iSrc];
            CPLString osTile;

            if( bIsSafeCompact && eLevel != SENTINEL2_L2A )
            {
                if( bIsTCI )
                {
                    osTile = oGranuleInfo.osBandPrefixPath + "TCI.jp2";
                }
                else
                {
                    osTile = oGranuleInfo.osBandPrefixPath + "B";
                    if( osBandName.size() == 1 )
                        osTile += "0" + osBandName;
                    else if( osBandName.size() == 3 )
                        osTile += osBandName.substr(1);
                    else
                        osTile += osBandName;
                    osTile += ".jp2";
                }
            }
            else
            {
                osTile = SENTINEL2GetTilename(
                        oGranuleInfo.osPath,
                        CPLGetFilename(oGranuleInfo.osPath),
                        osBandName,
<<<<<<< HEAD
                        osProductURI,
                        bIsPreview,
                        (eLevel == SENTINEL2_L1C) ? 0 : nSubDSPrecision);
                if( bIsSafeCompact && eLevel == SENTINEL2_L2A &&
                    pType == MSI2Ap && osTile.size() >= 34 )
                {
                    osTile.insert(osTile.size() - 34, "L2A_");
                }
                if( bIsTCI && osTile.size() >= 14 )
=======
                        pszProductURI,
                        bIsPreview,
                        (eLevel == SENTINEL2_L1C) ? 0 : nSubDSPrecision);
                if( pType == MSI2Ap )
                {
                    osTile.insert(osTile.size() - 34, "L2A_");
                }
                if( bIsTCI )
>>>>>>> 6e48b5ff
                {
                    osTile.replace(osTile.size() - 11, 3, "TCI");
                }
            }

            bool bTileFound = false;
            if( nValMax == 0 )
            {
                /* It is supposed to be 12 bits, but some products have 15 bits */
                if( SENTINEL2GetTileInfo(osTile, nullptr, nullptr, &nBits) )
                {
                    bTileFound = true;
                    if( nBits <= 16 )
                        nValMax = (1 << nBits) - 1;
                    else
                    {
                        CPLDebug("SENTINEL2", "Unexpected bit depth %d", nBits);
                        nValMax = 65535;
                    }
                }
            }
            else
            {
                VSIStatBufL sStat;
                if( VSIStatExL(osTile, &sStat, VSI_STAT_EXISTS_FLAG) == 0 )
                    bTileFound = true;
            }
            if( !bTileFound )
            {
                CPLError(CE_Warning, CPLE_AppDefined,
                        "Tile %s not found on filesystem. Skipping it",
                        osTile.c_str());
                continue;
            }

            GDALProxyPoolDataset* proxyDS = nullptr;
            if( bIsPreview || bIsTCI )
            {
                proxyDS = oMapPVITile[osTile];
                if( proxyDS == nullptr )
                {
                    proxyDS = new GDALProxyPoolDataset( osTile,
                                                        oGranuleInfo.nWidth,
                                                        oGranuleInfo.nHeight,
                                                        GA_ReadOnly,
                                                        TRUE);
                    for(int j=0;j<nBands;j++)
                        proxyDS->AddSrcBandDescription(eDT, 128, 128);
                    oMapPVITile[osTile] = proxyDS;
                }
                else
                    proxyDS->Reference();
            }
            else
            {
                proxyDS = new GDALProxyPoolDataset( osTile,
                                                    oGranuleInfo.nWidth,
                                                    oGranuleInfo.nHeight,
                                                    GA_ReadOnly,
                                                    TRUE);
                proxyDS->AddSrcBandDescription(eDT, 128, 128);
            }

            const int nDstXOff = static_cast<int>(
                    (oGranuleInfo.dfMinX - dfMinX) / nSubDSPrecision + 0.5);
            const int nDstYOff = static_cast<int>(
                    (dfMaxY - oGranuleInfo.dfMaxY) / nSubDSPrecision + 0.5);

            if( nBand != nAlphaBand )
            {
                poBand->AddSimpleSource( proxyDS->GetRasterBand((bIsPreview || bIsTCI) ? nBand : 1),
                                        0, 0,
                                        oGranuleInfo.nWidth,
                                        oGranuleInfo.nHeight,
                                        nDstXOff,
                                        nDstYOff,
                                        oGranuleInfo.nWidth,
                                        oGranuleInfo.nHeight);
            }
            else
            {
                poBand->AddComplexSource( proxyDS->GetRasterBand(1),
                                          0, 0,
                                          oGranuleInfo.nWidth,
                                          oGranuleInfo.nHeight,
                                          nDstXOff,
                                          nDstYOff,
                                          oGranuleInfo.nWidth,
                                          oGranuleInfo.nHeight,
                                          nValMax /* offset */,
                                          0 /* scale */);
            }

            proxyDS->Dereference();
        }

        if( (nBits % 8) != 0 )
        {
            poBand->SetMetadataItem("NBITS",
                                CPLSPrintf("%d", nBits), "IMAGE_STRUCTURE");
        }
    }

    return poDS;
}

/************************************************************************/
/*                      OpenL1CTileSubdataset()                         */
/************************************************************************/

GDALDataset* SENTINEL2Dataset::OpenL1CTileSubdataset( GDALOpenInfo * poOpenInfo )
{
    CPLString osFilename;
    CPLAssert( STARTS_WITH_CI(poOpenInfo->pszFilename, "SENTINEL2_L1C_TILE:") );
    osFilename = poOpenInfo->pszFilename + strlen("SENTINEL2_L1C_TILE:");
    const char* pszPrecision = strrchr(osFilename.c_str(), ':');
    if( pszPrecision == nullptr || pszPrecision == osFilename.c_str() )
    {
        CPLError(CE_Failure, CPLE_AppDefined, "Invalid syntax for SENTINEL2_L1C_TILE:");
        return nullptr;
    }
    const bool bIsPreview = STARTS_WITH_CI(pszPrecision + 1, "PREVIEW");
    const int nSubDSPrecision = (bIsPreview) ? 320 : atoi(pszPrecision + 1);
    if( !bIsPreview && nSubDSPrecision != 10 && nSubDSPrecision != 20 && nSubDSPrecision != 60 )
    {
        CPLError(CE_Failure, CPLE_NotSupported, "Unsupported precision: %d",
                 nSubDSPrecision);
        return nullptr;
    }
    osFilename.resize( pszPrecision - osFilename.c_str() );

    std::set<CPLString> oSetBands;
    CPLXMLNode* psRootMainMTD = nullptr;
    GDALDataset* poTmpDS = OpenL1CTile( osFilename, &psRootMainMTD, nSubDSPrecision, &oSetBands);
    SENTINEL2_CPLXMLNodeHolder oXMLHolder(psRootMainMTD);
    if( poTmpDS == nullptr )
        return nullptr;

    std::vector<CPLString> aosBands;
    if( bIsPreview )
    {
        aosBands.push_back("04");
        aosBands.push_back("03");
        aosBands.push_back("02");
    }
    else
    {
        for(std::set<CPLString>::const_iterator oIterBandnames = oSetBands.begin();
                                                oIterBandnames != oSetBands.end();
                                            ++oIterBandnames)
        {
            aosBands.push_back(*oIterBandnames);
        }
        /* Put 2=Blue, 3=Green, 4=Band bands in RGB order for conveniency */
        if( aosBands.size() >= 3 &&
            aosBands[0] == "02" &&
            aosBands[1] == "03" &&
            aosBands[2] == "04" )
        {
            aosBands[0] = "04";
            aosBands[2] = "02";
        }
    }

/* -------------------------------------------------------------------- */
/*      Create dataset.                                                 */
/* -------------------------------------------------------------------- */

    std::vector<CPLString> aosGranuleList;
    aosGranuleList.push_back(osFilename);

    const int nSaturatedVal = atoi(CSLFetchNameValueDef(poTmpDS->GetMetadata(),
                                                  "SPECIAL_VALUE_SATURATED", "-1"));
    const int nNodataVal = atoi(CSLFetchNameValueDef(poTmpDS->GetMetadata(),
                                               "SPECIAL_VALUE_NODATA", "-1"));

    const bool bAlpha =
        CPLTestBool(SENTINEL2GetOption(poOpenInfo, "ALPHA", "FALSE"));

    std::vector<CPLString> aosNonJP2Files;
    SENTINEL2Dataset* poDS = CreateL1CL2ADataset(SENTINEL2_L1C,
                                                 MSI2A,
                                                 false, // bIsSafeCompact
                                                 aosGranuleList,
                                                 std::vector<L1CSafeCompatGranuleDescription>(),
                                                 aosNonJP2Files,
                                                 nSubDSPrecision,
                                                 bIsPreview,
                                                 false, // bIsTCI
                                                 -1 /*nSubDSEPSGCode*/,
                                                 bAlpha,
                                                 aosBands,
                                                 nSaturatedVal,
                                                 nNodataVal,
                                                 CPLString());
    if( poDS == nullptr )
    {
        delete poTmpDS;
        return nullptr;
    }

    // Transfer metadata
    poDS->GDALDataset::SetMetadata( poTmpDS->GetMetadata() );
    poDS->GDALDataset::SetMetadata( poTmpDS->GetMetadata("xml:SENTINEL2"), "xml:SENTINEL2" );

    delete poTmpDS;

/* -------------------------------------------------------------------- */
/*      Add extra band metadata.                                        */
/* -------------------------------------------------------------------- */
    if( psRootMainMTD != nullptr )
        poDS->AddL1CL2ABandMetadata(SENTINEL2_L1C, psRootMainMTD, aosBands);

/* -------------------------------------------------------------------- */
/*      Initialize overview information.                                */
/* -------------------------------------------------------------------- */
    poDS->SetDescription( poOpenInfo->pszFilename );
    CPLString osOverviewFile;
    if( bIsPreview )
        osOverviewFile = CPLSPrintf("%s_PREVIEW.tif.ovr",
                                    osFilename.c_str());
    else
        osOverviewFile = CPLSPrintf("%s_%dm.tif.ovr",
                                    osFilename.c_str(), nSubDSPrecision);
    poDS->SetMetadataItem( "OVERVIEW_FILE", osOverviewFile, "OVERVIEWS" );
    poDS->oOvManager.Initialize( poDS, ":::VIRTUAL:::" );

    return poDS;
}

/************************************************************************/
/*                      GDALRegister_SENTINEL2()                        */
/************************************************************************/

void GDALRegister_SENTINEL2()
{
    if( GDALGetDriverByName( "SENTINEL2" ) != nullptr )
        return;

    GDALDriver *poDriver = new GDALDriver();

    poDriver->SetDescription( "SENTINEL2" );
#ifdef GDAL_DCAP_RASTER
    poDriver->SetMetadataItem( GDAL_DCAP_RASTER, "YES" );
#endif
    poDriver->SetMetadataItem( GDAL_DCAP_VIRTUALIO, "YES" );
    poDriver->SetMetadataItem( GDAL_DMD_LONGNAME, "Sentinel 2" );
    poDriver->SetMetadataItem( GDAL_DMD_HELPTOPIC, "frmt_sentinel2.html" );
    poDriver->SetMetadataItem( GDAL_DMD_SUBDATASETS, "YES" );

#ifdef GDAL_DMD_OPENOPTIONLIST
    poDriver->SetMetadataItem( GDAL_DMD_OPENOPTIONLIST,
"<OpenOptionList>"
"  <Option name='ALPHA' type='boolean' description='Whether to expose an alpha band' default='NO'/>"
"</OpenOptionList>" );
#endif

    poDriver->pfnOpen = SENTINEL2Dataset::Open;
    poDriver->pfnIdentify = SENTINEL2Dataset::Identify;

    GetGDALDriverManager()->RegisterDriver( poDriver );
}<|MERGE_RESOLUTION|>--- conflicted
+++ resolved
@@ -187,12 +187,7 @@
                 const std::vector<CPLString>& aosBands,
                 int nSaturatedVal,
                 int nNodataVal,
-<<<<<<< HEAD
                 const CPLString& osProductURI);
-=======
-                const CPLString pszProductURI);
->>>>>>> 6e48b5ff
-
     public:
                     SENTINEL2Dataset(int nXSize, int nYSize);
         virtual ~SENTINEL2Dataset();
@@ -872,17 +867,10 @@
     }
 #endif
 
-<<<<<<< HEAD
     const bool bIsMSI2Ap = EQUAL(CPLGetXMLValue(psProductInfo, "PRODUCT_TYPE", ""),
                                 "S2MSI2Ap");
     const bool bIsCompact = EQUAL(CPLGetXMLValue(psProductInfo, "PRODUCT_FORMAT", ""),
                                 "SAFE_COMPACT");
-=======
-    const bool isMSI2Ap = EQUAL(CPLGetXMLValue(psProductInfo, "PRODUCT_TYPE", ""),
-                                "S2MSI2Ap") ?
-                          true :
-                          false;
->>>>>>> 6e48b5ff
     CPLString oGranuleId("L2A_");
     std::set<CPLString> aoSetGranuleId;
     for(CPLXMLNode* psIter = psProductOrganisation->psChild; psIter != nullptr;
@@ -967,22 +955,14 @@
                 osGranuleMTD[8] == '_' && osGranuleMTD[12] == '_' &&
                 osGranuleMTD[osGranuleMTD.size()-7] == '_' &&
                 osGranuleMTD[osGranuleMTD.size()-6] == 'N' &&
-<<<<<<< HEAD
                 osGranuleMTD[7] == 'R' )
-=======
-                osGranuleMTD[5] == 'O' )
->>>>>>> 6e48b5ff
             {
                 osGranuleMTD[9] = 'M';
                 osGranuleMTD[10] = 'T';
                 osGranuleMTD[11] = 'D';
                 osGranuleMTD.resize(osGranuleMTD.size()-7);
             }
-<<<<<<< HEAD
             else if( bIsMSI2Ap )
-=======
-            if( isMSI2Ap )
->>>>>>> 6e48b5ff
             {
                 osGranuleMTD = "MTD_TL";
                 oGranuleId = "L2A_";
@@ -992,7 +972,6 @@
                 const char* pszProductURI = CPLGetXMLValue(psProductInfo, "PRODUCT_URI_2A", nullptr);
                 if( pszProductURI != nullptr )
                 {
-<<<<<<< HEAD
                     CPLString psProductURI(pszProductURI);
                     if( psProductURI.size() < 60 )
                     {
@@ -1002,12 +981,6 @@
                     oGranuleId += psProductURI.substr(38, 7);
                     oGranuleId += CPLString(pszGranuleId).substr(41, 8).c_str();
                     oGranuleId += psProductURI.substr(45, 15);
-=======
-                    CPLString vProductURI(pszProductURI);
-                    oGranuleId += vProductURI.substr(38, 7);
-                    oGranuleId += CPLString(pszGranuleId).substr(41, 8).c_str();
-                    oGranuleId += vProductURI.substr(45, 15);
->>>>>>> 6e48b5ff
                     pszGranuleId = oGranuleId.c_str();
                 }
             }
@@ -1208,22 +1181,8 @@
             }
         }
 
-<<<<<<< HEAD
         CPLXMLNode* psICCQI = CPLGetXMLNode(psQII, "Image_Content_QI");
         if( psICCQI == nullptr )
-=======
-    CPLXMLNode* psL2A_QII = CPLGetXMLNode(psRoot, "Quality_Indicators_Info");
-    if( psL2A_QII == nullptr )
-    {
-        psL2A_QII = CPLGetXMLNode(psRoot, "L2A_Quality_Indicators_Info");
-    }
-    if( psL2A_QII != nullptr )
-    {
-        CPLXMLNode* psICCQI = CPLGetXMLNode(psL2A_QII, "Image_Content_QI");
-        for( CPLXMLNode* psIter = (psICCQI ? psICCQI->psChild : nullptr);
-                    psIter != nullptr;
-                    psIter = psIter->psNext )
->>>>>>> 6e48b5ff
         {
             CPLXMLNode* psL2A_QII = CPLGetXMLNode(psRoot, "L2A_Quality_Indicators_Info");
             if( psL2A_QII != nullptr )
@@ -1560,11 +1519,7 @@
 static CPLString SENTINEL2GetTilename(const CPLString& osGranulePath,
                                       const CPLString& osGranuleName,
                                       const CPLString& osBandName,
-<<<<<<< HEAD
                                       const CPLString& osProductURI = CPLString(),
-=======
-                                      const CPLString& pszProductURI = CPLString(),
->>>>>>> 6e48b5ff
                                       bool bIsPreview = false,
                                       int nPrecisionL2A = 0)
 {
@@ -1640,19 +1595,11 @@
                 osJPEG2000Name[11] = osBandName[2];
             }
         }
-<<<<<<< HEAD
         else if( osProductURI.size() > 44 &&
                  osProductURI.substr(3, 8) == "_MSIL2A_" )
         {
             osTile += osProductURI.substr(38, 6);
             osTile += osProductURI.substr(10, 16);
-=======
-        else if( pszProductURI.size() > 11 &&
-                 pszProductURI.substr(3, 8) == "_MSIL2A_" )
-        {
-            osTile += pszProductURI.substr(38, 6);
-            osTile += pszProductURI.substr(10, 16);
->>>>>>> 6e48b5ff
             granuleNameMatchTilename = false;
         }
         else
@@ -2436,27 +2383,21 @@
             }
             L1CSafeCompatGranuleDescription oDesc;
             oDesc.osBandPrefixPath = osDirname + chSeparator + pszImageFile;
-<<<<<<< HEAD
             if( oDesc.osBandPrefixPath.size() < 36 )
             {
                 CPLDebug("SENTINEL2", "Band prefix path too short");
                 continue;
             }
-=======
->>>>>>> 6e48b5ff
             oDesc.osBandPrefixPath.resize( oDesc.osBandPrefixPath.size() - 36 );
             // GRANULE/L1C_T30TXT_A007999_20170102T111441/IMG_DATA/T30TXT_20170102T111442_B12_60m -->
             // GRANULE/L1C_T30TXT_A007999_20170102T111441/MTD_TL.xml
             oDesc.osMTDTLPath = osDirname + chSeparator +
                                 CPLGetDirname(CPLGetDirname(pszImageFile));
-<<<<<<< HEAD
             if( oDesc.osMTDTLPath.size() < 9 )
             {
                 CPLDebug("SENTINEL2", "MTDTL path too short");
                 continue;
             }
-=======
->>>>>>> 6e48b5ff
             oDesc.osMTDTLPath.resize( oDesc.osMTDTLPath.size() - 9 );
             oDesc.osMTDTLPath = oDesc.osMTDTLPath +
                                 chSeparator + "MTD_TL.xml";
@@ -2541,15 +2482,6 @@
         std::vector<L1CSafeCompatGranuleDescription> aoL1CSafeCompactGranuleList;
         if( eLevel == SENTINEL2_L1C &&
             !SENTINEL2GetGranuleList_L1CSafeCompact(psRoot, pszFilename,
-<<<<<<< HEAD
-=======
-                                                    aoL1CSafeCompactGranuleList) )
-        {
-            return nullptr;
-        }
-        else if ( eLevel == SENTINEL2_L2A &&
-            !SENTINEL2GetGranuleList_L2ASafeCompact(psRoot, pszFilename,
->>>>>>> 6e48b5ff
                                                     aoL1CSafeCompactGranuleList) )
         {
             CPLDebug("SENTINEL2", "Failed to get granule list");
@@ -3113,7 +3045,6 @@
     SENTINEL2_CPLXMLNodeHolder oXMLHolder(psRoot);
     CPLStripXMLNamespace(psRoot, nullptr, TRUE);
 
-<<<<<<< HEAD
     CPLXMLNode* psProductInfo = eLevel == SENTINEL2_L1C ?
         CPLGetXMLNode(psRoot, "=Level-1C_User_Product.General_Info.Product_Info") :
         CPLGetXMLNode(psRoot, "=Level-2A_User_Product.General_Info.Product_Info");
@@ -3138,26 +3069,6 @@
     {
         pszProductURI = CPLGetXMLValue(psProductInfo,
                             "PRODUCT_URI_2A", nullptr);
-=======
-    const bool bIsSafeCompact = eLevel == SENTINEL2_L1C ?
-        EQUAL(CPLGetXMLValue(psRoot,
-            "=Level-1C_User_Product.General_Info.Product_Info.Query_Options.PRODUCT_FORMAT", ""),
-            "SAFE_COMPACT") :
-        EQUAL(CPLGetXMLValue(psRoot,
-            "=Level-2A_User_Product.General_Info.Product_Info.Query_Options.PRODUCT_FORMAT", ""),
-            "SAFE_COMPACT");
-
-    const char* pszProductURI = eLevel == SENTINEL2_L1C ?
-        CPLGetXMLValue(psRoot,
-                       "=Level-1C_User_Product.General_Info.Product_Info.PRODUCT_URI", nullptr) :
-        CPLGetXMLValue(psRoot,
-                       "=Level-2A_User_Product.General_Info.Product_Info.PRODUCT_URI", nullptr);
-    SENTINEL2ProductType pType = MSI2A;
-    if( pszProductURI == nullptr )
-    {
-        pszProductURI = CPLGetXMLValue(psRoot,
-                       "=Level-2A_User_Product.General_Info.L2A_Product_Info.PRODUCT_URI_2A", "");
->>>>>>> 6e48b5ff
         pType = MSI2Ap;
     }
     if( pszProductURI == nullptr )
@@ -3183,10 +3094,7 @@
             !SENTINEL2GetGranuleList_L1CSafeCompact(psRoot, osFilename,
                                                     aoL1CSafeCompactGranuleList) )
         {
-<<<<<<< HEAD
             CPLDebug("SENTINEL2", "Failed to get granule list");
-=======
->>>>>>> 6e48b5ff
             return nullptr;
         }
         if( eLevel == SENTINEL2_L2A &&
@@ -3425,13 +3333,9 @@
             "Product_Image_Characteristics.Scene_Classification_List");
     if( psSCL == nullptr)
     {
-<<<<<<< HEAD
         psSCL = CPLGetXMLNode(psRoot,
             "=Level-2A_User_Product.General_Info."
             "L2A_Product_Image_Characteristics.L2A_Scene_Classification_List");
-=======
-        psSCL = CPLGetXMLNode(psRoot, "L2A_Product_Image_Characteristics.L2A_Scene_Classification_List");
->>>>>>> 6e48b5ff
     }
     int nSCLBand = 0;
     for(int nBand=1;nBand<=static_cast<int>(aosBands.size());nBand++)
@@ -3503,11 +3407,7 @@
                 const std::vector<CPLString>& aosBands,
                 int nSaturatedVal,
                 int nNodataVal,
-<<<<<<< HEAD
                 const CPLString& osProductURI)
-=======
-                const CPLString pszProductURI)
->>>>>>> 6e48b5ff
 {
 
     /* Iterate over granule metadata to know the layer extent */
@@ -3679,7 +3579,6 @@
                         oGranuleInfo.osPath,
                         CPLGetFilename(oGranuleInfo.osPath),
                         osBandName,
-<<<<<<< HEAD
                         osProductURI,
                         bIsPreview,
                         (eLevel == SENTINEL2_L1C) ? 0 : nSubDSPrecision);
@@ -3689,16 +3588,6 @@
                     osTile.insert(osTile.size() - 34, "L2A_");
                 }
                 if( bIsTCI && osTile.size() >= 14 )
-=======
-                        pszProductURI,
-                        bIsPreview,
-                        (eLevel == SENTINEL2_L1C) ? 0 : nSubDSPrecision);
-                if( pType == MSI2Ap )
-                {
-                    osTile.insert(osTile.size() - 34, "L2A_");
-                }
-                if( bIsTCI )
->>>>>>> 6e48b5ff
                 {
                     osTile.replace(osTile.size() - 11, 3, "TCI");
                 }
