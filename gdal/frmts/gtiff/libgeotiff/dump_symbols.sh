#!/bin/sh
# GDAL specific script to extract exported libtiff symbols that can be renamed
# to keep them internal to GDAL as much as possible

gcc ./*.c -fPIC -shared -o libgeotiff.so -I. -I../../../port

OUT_FILE=gdal_libgeotiff_symbol_rename.h

rm $OUT_FILE 2>/dev/null

echo "/* This is a generated file by dump_symbols.h. *DO NOT EDIT MANUALLY !* */" >> $OUT_FILE

<<<<<<< HEAD
symbol_list=$(objdump -t libgeotiff.so  | grep .text | awk '{print $6}' | grep -v -e .text -e __do_global -e __bss_start -e _edata -e _end -e _fini -e _init | sort)
=======
symbol_list=$(objdump -t libgeotiff.so  | grep .text | awk '{print $6}' | grep -v .text | grep -v __do_global | grep -v __bss_start | grep -v _edata | grep -v _end | grep -v _fini | grep -v _init | grep -v call_gmon_start | grep -v CPL_IGNORE_RET_VAL_INT | grep -v register_tm_clones | sort)
>>>>>>> 539a3347
for symbol in $symbol_list
do
    echo "#define $symbol gdal_$symbol" >> $OUT_FILE
done

rodata_symbol_list=$(objdump -t libgeotiff.so  | grep "\.rodata" |  awk '{print $6}' | grep -v "\.")
for symbol in $rodata_symbol_list
do
    echo "#define $symbol gdal_$symbol" >> $OUT_FILE
done

data_symbol_list=$(objdump -t libgeotiff.so  | grep "\.data"  | grep -v __dso_handle | grep -v __TMC_END__ |  awk '{print $6}' | grep -v "\.")
for symbol in $data_symbol_list
do
    echo "#define $symbol gdal_$symbol" >> $OUT_FILE
done

bss_symbol_list=$(objdump -t libgeotiff.so  | grep "\.bss" |  awk '{print $6}' | grep -v "\.")
for symbol in $bss_symbol_list
do
    echo "#define $symbol gdal_$symbol" >> $OUT_FILE
done

rm libgeotiff.so<|MERGE_RESOLUTION|>--- conflicted
+++ resolved
@@ -10,11 +10,7 @@
 
 echo "/* This is a generated file by dump_symbols.h. *DO NOT EDIT MANUALLY !* */" >> $OUT_FILE
 
-<<<<<<< HEAD
-symbol_list=$(objdump -t libgeotiff.so  | grep .text | awk '{print $6}' | grep -v -e .text -e __do_global -e __bss_start -e _edata -e _end -e _fini -e _init | sort)
-=======
-symbol_list=$(objdump -t libgeotiff.so  | grep .text | awk '{print $6}' | grep -v .text | grep -v __do_global | grep -v __bss_start | grep -v _edata | grep -v _end | grep -v _fini | grep -v _init | grep -v call_gmon_start | grep -v CPL_IGNORE_RET_VAL_INT | grep -v register_tm_clones | sort)
->>>>>>> 539a3347
+symbol_list=$(objdump -t libgeotiff.so  | grep .text | awk '{print $6}' | grep -v -e .text -e __do_global -e __bss_start -e _edata -e _end -e _fini -e _init -e call_gmon_start -e CPL_IGNORE_RET_VAL_INT -e register_tm_clones | sort)
 for symbol in $symbol_list
 do
     echo "#define $symbol gdal_$symbol" >> $OUT_FILE
