/******************************************************************************
 *
 * Project:  AmigoCloud Translator
 * Purpose:  Implements OGRAmigoCloudDataSource class
 * Author:   Victor Chernetsky, <victor at amigocloud dot com>
 *
 ******************************************************************************
 * Copyright (c) 2015, Victor Chernetsky, <victor at amigocloud dot com>
 *
 * Permission is hereby granted, free of charge, to any person obtaining a
 * copy of this software and associated documentation files (the "Software"),
 * to deal in the Software without restriction, including without limitation
 * the rights to use, copy, modify, merge, publish, distribute, sublicense,
 * and/or sell copies of the Software, and to permit persons to whom the
 * Software is furnished to do so, subject to the following conditions:
 *
 * The above copyright notice and this permission notice shall be included
 * in all copies or substantial portions of the Software.
 *
 * THE SOFTWARE IS PROVIDED "AS IS", WITHOUT WARRANTY OF ANY KIND, EXPRESS
 * OR IMPLIED, INCLUDING BUT NOT LIMITED TO THE WARRANTIES OF MERCHANTABILITY,
 * FITNESS FOR A PARTICULAR PURPOSE AND NONINFRINGEMENT. IN NO EVENT SHALL
 * THE AUTHORS OR COPYRIGHT HOLDERS BE LIABLE FOR ANY CLAIM, DAMAGES OR OTHER
 * LIABILITY, WHETHER IN AN ACTION OF CONTRACT, TORT OR OTHERWISE, ARISING
 * FROM, OUT OF OR IN CONNECTION WITH THE SOFTWARE OR THE USE OR OTHER
 * DEALINGS IN THE SOFTWARE.
 ****************************************************************************/

#include "ogr_amigocloud.h"
#include "ogr_pgdump.h"
#include "ogrgeojsonreader.h"
#include <sstream>

CPL_CVSID("$Id$")

CPLString OGRAMIGOCLOUDGetOptionValue(const char* pszFilename, const char* pszOptionName);

/************************************************************************/
/*                        OGRAmigoCloudDataSource()                        */
/************************************************************************/

OGRAmigoCloudDataSource::OGRAmigoCloudDataSource() :
    pszName(NULL),
    pszProjetctId(NULL),
    papoLayers(NULL),
    nLayers(0),
    bReadWrite(false),
    bUseHTTPS(false),
    bMustCleanPersistent(false),
    bHasOGRMetadataFunction(-1)
{}

/************************************************************************/
/*                       ~OGRAmigoCloudDataSource()                        */
/************************************************************************/

OGRAmigoCloudDataSource::~OGRAmigoCloudDataSource()

{
    for( int i = 0; i < nLayers; i++ )
        delete papoLayers[i];
    CPLFree( papoLayers );

    if( bMustCleanPersistent )
    {
        char** papszOptions = NULL;
        papszOptions = CSLSetNameValue(papszOptions, "CLOSE_PERSISTENT", CPLSPrintf("AMIGOCLOUD:%p", this));
        papszOptions = CSLAddString(papszOptions, GetUserAgentOption().c_str());
        CPLHTTPDestroyResult( CPLHTTPFetch( GetAPIURL(), papszOptions) );
        CSLDestroy(papszOptions);
    }

    CPLFree( pszName );
    CPLFree(pszProjetctId);
}

std::string  OGRAmigoCloudDataSource::GetUserAgentOption()
{
    std::stringstream userAgent;
    userAgent << "USERAGENT=gdal/AmigoCloud build:" << GDALVersionInfo("RELEASE_NAME");
    return userAgent.str();
}

/************************************************************************/
/*                           TestCapability()                           */
/************************************************************************/

int OGRAmigoCloudDataSource::TestCapability( const char * pszCap )

{
    if( bReadWrite && EQUAL(pszCap, ODsCCreateLayer) )
        return TRUE;
    else if( bReadWrite && EQUAL(pszCap, ODsCDeleteLayer) )
        return TRUE;
    else if( EQUAL(pszCap,ODsCRandomLayerWrite) )
        return bReadWrite;
    else
        return FALSE;
}

/************************************************************************/
/*                              GetLayer()                              */
/************************************************************************/

OGRLayer *OGRAmigoCloudDataSource::GetLayer( int iLayer )

{
    if( iLayer < 0 || iLayer >= nLayers )
        return NULL;
    else
        return papoLayers[iLayer];
}

/************************************************************************/
/*                          GetLayerByName()                            */
/************************************************************************/

OGRLayer *OGRAmigoCloudDataSource::GetLayerByName(const char * pszLayerName)
{
    OGRLayer* poLayer = OGRDataSource::GetLayerByName(pszLayerName);
    return poLayer;
}

/************************************************************************/
/*                     OGRAMIGOCLOUDGetOptionValue()                       */
/************************************************************************/

CPLString OGRAMIGOCLOUDGetOptionValue(const char* pszFilename,
                               const char* pszOptionName)
{
    CPLString osOptionName(pszOptionName);
    osOptionName += "=";
    const char* pszOptionValue = strstr(pszFilename, osOptionName);
    if (!pszOptionValue)
        return "";

    CPLString osOptionValue(pszOptionValue + osOptionName.size());
    const char* pszSpace = strchr(osOptionValue.c_str(), ' ');
    if (pszSpace)
        osOptionValue.resize(pszSpace - osOptionValue.c_str());
    return osOptionValue;
}

bool OGRAmigoCloudDataSource::ListDatasets()
{
    std::stringstream url;
    url << std::string(GetAPIURL()) << "/users/0/projects/" << std::string(GetProjetcId()) << "/datasets/?summary";

    json_object* result = RunGET(url.str().c_str());
    if( result == NULL ) {
        CPLError(CE_Failure, CPLE_AppDefined, "AmigoCloud:get failed.");
        return false;
    }

    if( result != NULL )
    {
        int type = json_object_get_type(result);
        if(type == json_type_object)
        {
            json_object *poResults = CPL_json_object_object_get(result, "results");
            if(poResults != NULL) {
                array_list *res = json_object_get_array(poResults);
                if(res != NULL) {
                    CPLprintf("List of available datasets for project id: %s\n", GetProjetcId());
                    CPLprintf("| id \t | name\n");
                    CPLprintf("|--------|-------------------\n");
                    for(int i = 0; i < res->length; i++) {
                        json_object *ds = (json_object*)array_list_get_idx(res, i);
                        if(ds!=NULL) {
                            const char *name = NULL;
                            int64_t dataset_id = 0;
                            json_object *poName = CPL_json_object_object_get(ds, "name");
                            if (poName != NULL) {
                                name = json_object_get_string(poName);
                            }
                            json_object *poId = CPL_json_object_object_get(ds, "id");
                            if (poId != NULL) {
                                dataset_id = json_object_get_int64(poId);
                            }
                            if (name != NULL) {
                                std::stringstream str;
                                str << "| " << dataset_id << "\t | " << name;
                                CPLprintf("%s\n", str.str().c_str());
                            }                        }
                    }
                }
            }
        }
        json_object_put(result);
    }
    return true;
}

/************************************************************************/
/*                                Open()                                */
/************************************************************************/

int OGRAmigoCloudDataSource::Open( const char * pszFilename,
                                   char** papszOpenOptionsIn,
                                   int bUpdateIn )

{

    bReadWrite = CPL_TO_BOOL(bUpdateIn);

    pszName = CPLStrdup( pszFilename );
    if( CSLFetchNameValue(papszOpenOptionsIn, "PROJECTID") )
        pszProjetctId = CPLStrdup(CSLFetchNameValue(papszOpenOptionsIn, "PROJECTID"));
    else
    {
        pszProjetctId = CPLStrdup(pszFilename + strlen("AMIGOCLOUD:"));
        char* pchSpace = strchr(pszProjetctId, ' ');
        if( pchSpace )
            *pchSpace = '\0';
        if( pszProjetctId[0] == 0 )
        {
            CPLError(CE_Failure, CPLE_AppDefined, "Missing projetc id");
            return FALSE;
        }
    }

    osAPIKey = CSLFetchNameValueDef(papszOpenOptionsIn, "AMIGOCLOUD_API_KEY",
                                    CPLGetConfigOption("AMIGOCLOUD_API_KEY", ""));

    if (osAPIKey.empty())
    {
        osAPIKey = OGRAMIGOCLOUDGetOptionValue(pszFilename, "AMIGOCLOUD_API_KEY");
    }
    if (osAPIKey.empty())
    {
        CPLError(CE_Failure, CPLE_AppDefined, "AMIGOCLOUD_API_KEY is not defined.\n");
        return FALSE;
    }

    bUseHTTPS = CPLTestBool(CPLGetConfigOption("AMIGOCLOUD_HTTPS", "YES"));

    OGRLayer* poSchemaLayer = ExecuteSQLInternal("SELECT current_schema()");
    if( poSchemaLayer )
    {
        OGRFeature* poFeat = poSchemaLayer->GetNextFeature();
        if( poFeat )
        {
            if( poFeat->GetFieldCount() == 1 )
            {
                osCurrentSchema = poFeat->GetFieldAsString(0);
            }
            delete poFeat;
        }
        ReleaseResultSet(poSchemaLayer);
    }
    if( osCurrentSchema.empty() )
        return FALSE;

    CPLString osDatasets = OGRAMIGOCLOUDGetOptionValue(pszFilename, "datasets");
    if (!osDatasets.empty())
    {
        char** papszTables = CSLTokenizeString2(osDatasets, ",", 0);
        for(int i=0;papszTables && papszTables[i];i++)
        {
            papoLayers = (OGRAmigoCloudTableLayer**) CPLRealloc(
                papoLayers, (nLayers + 1) * sizeof(OGRAmigoCloudTableLayer*));
            papoLayers[nLayers ++] = new OGRAmigoCloudTableLayer(this, papszTables[i]);
        }
        CSLDestroy(papszTables);
        return TRUE;
    } else {
        // If 'datasets' word is in the filename, but no datasets specified,
        // print the list of available datasets
        if(std::string(pszFilename).find("datasets") != std::string::npos)
            ListDatasets();
    }

    return TRUE;
}

/************************************************************************/
/*                            GetAPIURL()                               */
/************************************************************************/

const char* OGRAmigoCloudDataSource::GetAPIURL() const
{
    const char* pszAPIURL = CPLGetConfigOption("AMIGOCLOUD_API_URL", NULL);
    if (pszAPIURL)
        return pszAPIURL;

    else if( bUseHTTPS )
        return CPLSPrintf("https://www.amigocloud.com/api/v1");
    else
        return CPLSPrintf("http://www.amigocloud.com/api/v1");
}

/************************************************************************/
/*                             FetchSRSId()                             */
/************************************************************************/

int OGRAmigoCloudDataSource::FetchSRSId( OGRSpatialReference * poSRS )

{
    if( poSRS == NULL )
        return 0;

    OGRSpatialReference oSRS(*poSRS);
    // cppcheck-suppress uselessAssignmentPtrArg
    poSRS = NULL;

    const char* pszAuthorityName = oSRS.GetAuthorityName(NULL);

    if( pszAuthorityName == NULL || strlen(pszAuthorityName) == 0 )
    {
/* -------------------------------------------------------------------- */
/*      Try to identify an EPSG code                                    */
/* -------------------------------------------------------------------- */
        oSRS.AutoIdentifyEPSG();

        pszAuthorityName = oSRS.GetAuthorityName(NULL);
        if (pszAuthorityName != NULL && EQUAL(pszAuthorityName, "EPSG"))
        {
            const char* pszAuthorityCode = oSRS.GetAuthorityCode(NULL);
            if ( pszAuthorityCode != NULL && strlen(pszAuthorityCode) > 0 )
            {
                /* Import 'clean' SRS */
                oSRS.importFromEPSG( atoi(pszAuthorityCode) );

                pszAuthorityName = oSRS.GetAuthorityName(NULL);
            }
        }
    }
/* -------------------------------------------------------------------- */
/*      Check whether the EPSG authority code is already mapped to a    */
/*      SRS ID.                                                         */
/* -------------------------------------------------------------------- */
    if( pszAuthorityName != NULL && EQUAL( pszAuthorityName, "EPSG" ) )
    {
        /* For the root authority name 'EPSG', the authority code
         * should always be integral
         */
        const int nAuthorityCode = atoi( oSRS.GetAuthorityCode(NULL) );

        return nAuthorityCode;
    }

    return 0;
}

/************************************************************************/
/*                          ICreateLayer()                              */
/************************************************************************/

OGRLayer   *OGRAmigoCloudDataSource::ICreateLayer( const char *pszNameIn,
                                           OGRSpatialReference *poSpatialRef,
                                           OGRwkbGeometryType eGType,
                                           char ** papszOptions )
{
    if( !bReadWrite )
    {
        CPLError(CE_Failure, CPLE_AppDefined, "Operation not available in read-only mode");
        return NULL;
    }

/* -------------------------------------------------------------------- */
/*      Do we already have this layer?  If so, should we blow it        */
/*      away?                                                           */
/* -------------------------------------------------------------------- */
    CPLString osName(pszNameIn);

    OGRAmigoCloudTableLayer* poLayer = new OGRAmigoCloudTableLayer(this, osName);
    const bool bGeomNullable =
        CPLFetchBool(papszOptions, "GEOMETRY_NULLABLE", true);
    poLayer->SetDeferredCreation(eGType, poSpatialRef, bGeomNullable);
    papoLayers = (OGRAmigoCloudTableLayer**) CPLRealloc(
                    papoLayers, (nLayers + 1) * sizeof(OGRAmigoCloudTableLayer*));
    papoLayers[nLayers ++] = poLayer;

    return poLayer;
}

/************************************************************************/
/*                            DeleteLayer()                             */
/************************************************************************/

OGRErr OGRAmigoCloudDataSource::DeleteLayer(int iLayer)
{
    if( !bReadWrite )
    {
        CPLError(CE_Failure, CPLE_AppDefined,
                 "Operation not available in read-only mode");
        return OGRERR_FAILURE;
    }

    if( iLayer < 0 || iLayer >= nLayers )
    {
        CPLError( CE_Failure, CPLE_AppDefined,
                  "Layer %d not in legal range of 0 to %d.",
                  iLayer, nLayers-1 );
        return OGRERR_FAILURE;
    }

/* -------------------------------------------------------------------- */
/*      Blow away our OGR structures related to the layer.  This is     */
/*      pretty dangerous if anything has a reference to this layer!     */
/* -------------------------------------------------------------------- */
    CPLString osDatasetId = papoLayers[iLayer]->GetDatasetId();

    CPLDebug( "AMIGOCLOUD", "DeleteLayer(%s)", osDatasetId.c_str() );

    int bDeferredCreation = papoLayers[iLayer]->GetDeferredCreation();
    papoLayers[iLayer]->CancelDeferredCreation();
    delete papoLayers[iLayer];
    memmove( papoLayers + iLayer, papoLayers + iLayer + 1,
             sizeof(void *) * (nLayers - iLayer - 1) );
    nLayers--;

    if (osDatasetId.empty())
        return OGRERR_NONE;

    if( !bDeferredCreation )
    {
        std::stringstream url;
        url << std::string(GetAPIURL()) << "/users/0/projects/" + std::string(GetProjetcId()) + "/datasets/"+ osDatasetId.c_str();
        json_object *poObj = RunDELETE(url.str().c_str());

//        json_object* poObj = RunSQL(osSQL);
        if( poObj == NULL )
            return OGRERR_FAILURE;
        json_object_put(poObj);
    }

    return OGRERR_NONE;
}

/************************************************************************/
/*                          AddHTTPOptions()                            */
/************************************************************************/

char** OGRAmigoCloudDataSource::AddHTTPOptions()
{
    bMustCleanPersistent = true;

    return CSLAddString(NULL, CPLSPrintf("PERSISTENT=AMIGOCLOUD:%p", this));
}

/************************************************************************/
/*                               RunPOST()                               */
/************************************************************************/

json_object* OGRAmigoCloudDataSource::RunPOST(const char*pszURL, const char *pszPostData, const char *pszHeaders)
{
    CPLString osURL(pszURL);

    /* -------------------------------------------------------------------- */
    /*      Provide the API Key                                             */
    /* -------------------------------------------------------------------- */
    if( !osAPIKey.empty() )
    {
        osURL += "?token=";
        osURL += osAPIKey;
    }
    char** papszOptions=NULL;
    CPLString osPOSTFIELDS("POSTFIELDS=");
    if (pszPostData)
        osPOSTFIELDS += pszPostData;
    papszOptions = CSLAddString(papszOptions, osPOSTFIELDS);
    papszOptions = CSLAddString(papszOptions, pszHeaders);
    papszOptions = CSLAddString(papszOptions, GetUserAgentOption().c_str());

    CPLHTTPResult * psResult = CPLHTTPFetch( osURL.c_str(), papszOptions);
    CSLDestroy(papszOptions);
    if( psResult == NULL )
        return NULL;

    if (psResult->pszContentType &&
        strncmp(psResult->pszContentType, "text/html", 9) == 0)
    {
        CPLDebug( "AMIGOCLOUD", "RunPOST HTML Response: %s", psResult->pabyData );
        CPLError(CE_Failure, CPLE_AppDefined,
                 "HTML error page returned by server: %s", psResult->pabyData);
        CPLHTTPDestroyResult(psResult);
        return NULL;
    }
    if (psResult->pszErrBuf != NULL && psResult->pabyData != NULL )
    {
        CPLError( CE_Failure, CPLE_AppDefined, "POST Response: %s", psResult->pabyData );
    }
    else if (psResult->nStatus != 0)
    {
        CPLDebug( "AMIGOCLOUD", "RunPOST Error Status:%d", psResult->nStatus );
    }

    if( psResult->pabyData == NULL )
    {
        CPLHTTPDestroyResult(psResult);
        return NULL;
    }

    json_object* poObj = NULL;
    const char* pszText = reinterpret_cast<const char*>(psResult->pabyData);
    if( !OGRJSonParse(pszText, &poObj, true) )
    {
        CPLHTTPDestroyResult(psResult);
        return NULL;
    }

    CPLHTTPDestroyResult(psResult);

    if( poObj != NULL )
    {
        if( json_object_get_type(poObj) == json_type_object )
        {
            json_object* poError = CPL_json_object_object_get(poObj, "error");
            if( poError != NULL && json_object_get_type(poError) == json_type_array &&
                json_object_array_length(poError) > 0 )
            {
                poError = json_object_array_get_idx(poError, 0);
                if( poError != NULL && json_object_get_type(poError) == json_type_string )
                {
                    CPLError(CE_Failure, CPLE_AppDefined,
                             "Error returned by server : %s", json_object_get_string(poError));
                    json_object_put(poObj);
                    return NULL;
                }
            }
            json_object* poJob = CPL_json_object_object_get(poObj, "job");
            if (poJob != NULL) {
                const char *job = json_object_get_string(poJob);
                if (job != NULL) {
                    waitForJobToFinish(job);
                }
            }
        }
        else
        {
            json_object_put(poObj);
            return NULL;
        }
    }

    return poObj;
}

bool OGRAmigoCloudDataSource::waitForJobToFinish(const char* jobId)
{
    std::stringstream url;
    url << std::string(GetAPIURL()) << "/me/jobs/" << std::string(jobId);
    bool done = false;
    int count = 0;
    while (!done && count<5) {
        count++;
        json_object *result = RunGET(url.str().c_str());
        if (result == NULL) {
            CPLError(CE_Failure, CPLE_AppDefined, "waitForJobToFinish failed.");
            return false;
        }

        if (result != NULL) {
            int type = json_object_get_type(result);
            if (type == json_type_object) {
                json_object *poStatus = CPL_json_object_object_get(result, "status");
                const char *status = json_object_get_string(poStatus);
                if (status != NULL) {
                    if (std::string(status) == "SUCCESS") {
                        return true;
                    } else if (std::string(status) == "FAILURE") {
                        CPLError(CE_Failure, CPLE_AppDefined, "Job failed : %s", json_object_get_string(result));
                        return false;
                    }
                }
            }
        }
        CPLSleep(1.0); // Sleep 1 sec.
    }
    return false;
}


/************************************************************************/
/*                               RunDELETE()                               */
/************************************************************************/

json_object* OGRAmigoCloudDataSource::RunDELETE(const char*pszURL)
{
    CPLString osURL(pszURL);

    /* -------------------------------------------------------------------- */
    /*      Provide the API Key                                             */
    /* -------------------------------------------------------------------- */
    if( !osAPIKey.empty() )
    {
        osURL += "?token=";
        osURL += osAPIKey;
    }
    char** papszOptions=NULL;
    CPLString osPOSTFIELDS("CUSTOMREQUEST=DELETE");
    papszOptions = CSLAddString(papszOptions, osPOSTFIELDS);
    papszOptions = CSLAddString(papszOptions, GetUserAgentOption().c_str());

    CPLHTTPResult * psResult = CPLHTTPFetch( osURL.c_str(), papszOptions);
    CSLDestroy(papszOptions);
    if( psResult == NULL )
        return NULL;

    if (psResult->pszContentType &&
        strncmp(psResult->pszContentType, "text/html", 9) == 0)
    {
        CPLDebug( "AMIGOCLOUD", "RunDELETE HTML Response:%s", psResult->pabyData );
        CPLError(CE_Failure, CPLE_AppDefined,
                 "HTML error page returned by server:%s", psResult->pabyData);
        CPLHTTPDestroyResult(psResult);
        return NULL;
    }
    if (psResult->pszErrBuf != NULL && psResult->pabyData != NULL )
    {
        CPLError( CE_Failure, CPLE_AppDefined, "DELETE Response: %s", psResult->pabyData );
    }
    else if ( psResult->nStatus != 0)
    {
        CPLDebug( "AMIGOCLOUD", "DELETE Error Status:%d", psResult->nStatus );
    }

    if( psResult->pabyData == NULL )
    {
        CPLHTTPDestroyResult(psResult);
        return NULL;
    }

    json_object* poObj = NULL;
    const char* pszText = reinterpret_cast<const char*>(psResult->pabyData);
    if( !OGRJSonParse(pszText, &poObj, true) )
    {
        CPLHTTPDestroyResult(psResult);
        return NULL;
    }

    CPLHTTPDestroyResult(psResult);

    if( poObj != NULL )
    {
        if( json_object_get_type(poObj) == json_type_object )
        {
            json_object* poError = CPL_json_object_object_get(poObj, "error");
            if( poError != NULL && json_object_get_type(poError) == json_type_array &&
                json_object_array_length(poError) > 0 )
            {
                poError = json_object_array_get_idx(poError, 0);
                if( poError != NULL && json_object_get_type(poError) == json_type_string )
                {
                    CPLError(CE_Failure, CPLE_AppDefined,
                             "Error returned by server : %s", json_object_get_string(poError));
                    json_object_put(poObj);
                    return NULL;
                }
            }
        }
        else
        {
            json_object_put(poObj);
            return NULL;
        }
    }

    return poObj;
}

/************************************************************************/
/*                               RunGET()                               */
/************************************************************************/

json_object* OGRAmigoCloudDataSource::RunGET(const char*pszURL)
{
    CPLString osURL(pszURL);

    /* -------------------------------------------------------------------- */
    /*      Provide the API Key                                             */
    /* -------------------------------------------------------------------- */
    if( !osAPIKey.empty() )
    {
        if(osURL.find("?") == std::string::npos)
            osURL += "?token=";
        else
            osURL += "&token=";
        osURL += osAPIKey;
    }
    char** papszOptions=NULL;
    papszOptions = CSLAddString(papszOptions, GetUserAgentOption().c_str());

    CPLHTTPResult * psResult = CPLHTTPFetch( osURL.c_str(), papszOptions);
<<<<<<< HEAD
=======
    CSLDestroy( papszOptions );
>>>>>>> 0176627a
    if( psResult == NULL ) {
        return NULL;
    }

    if (psResult->pszContentType &&
        strncmp(psResult->pszContentType, "text/html", 9) == 0)
    {
        CPLError(CE_Failure, CPLE_AppDefined,
                 "HTML error page returned by server:%s", psResult->pabyData);
        CPLHTTPDestroyResult(psResult);
        return NULL;
    }
    if (psResult->pszErrBuf != NULL && psResult->pabyData != NULL )
    {
        CPLError( CE_Failure, CPLE_AppDefined, "GET Response: %s", psResult->pabyData );
    }
    else if (psResult->nStatus != 0)
    {
        CPLDebug( "AMIGOCLOUD", "RunGET Error Status:%d", psResult->nStatus );
    }

    if( psResult->pabyData == NULL )
    {
        CPLHTTPDestroyResult(psResult);
        return NULL;
    }

    CPLDebug( "AMIGOCLOUD", "RunGET Response:%s", psResult->pabyData );

    json_object* poObj = NULL;
    const char* pszText = reinterpret_cast<const char*>(psResult->pabyData);
    if( !OGRJSonParse(pszText, &poObj, true) )
    {
        CPLHTTPDestroyResult(psResult);
        return NULL;
    }

    CPLHTTPDestroyResult(psResult);

    if( poObj != NULL )
    {
        if( json_object_get_type(poObj) == json_type_object )
        {
            json_object* poError = CPL_json_object_object_get(poObj, "error");
            if( poError != NULL && json_object_get_type(poError) == json_type_array &&
                json_object_array_length(poError) > 0 )
            {
                poError = json_object_array_get_idx(poError, 0);
                if( poError != NULL && json_object_get_type(poError) == json_type_string )
                {
                    CPLError(CE_Failure, CPLE_AppDefined,
                             "Error returned by server : %s", json_object_get_string(poError));
                    json_object_put(poObj);
                    return NULL;
                }
            }
        }
        else
        {
            json_object_put(poObj);
            return NULL;
        }
    }

    return poObj;
}

/************************************************************************/
/*                               RunSQL()                               */
/************************************************************************/

json_object* OGRAmigoCloudDataSource::RunSQL(const char* pszUnescapedSQL)
{
    CPLString osSQL;
    osSQL = "/users/0/projects/" + CPLString(pszProjetctId) + "/sql";

    /* -------------------------------------------------------------------- */
    /*      Provide the API Key                                             */
    /* -------------------------------------------------------------------- */
    if( !osAPIKey.empty() )
    {
        osSQL += "?token=";
        osSQL += osAPIKey;
    }

    osSQL += "&query=";

    char * pszEscaped = CPLEscapeString( pszUnescapedSQL, -1, CPLES_URL );
    std::string escaped = pszEscaped;
    CPLFree( pszEscaped );
    osSQL += escaped;

/* -------------------------------------------------------------------- */
/*      Collection the header options and execute request.              */
/* -------------------------------------------------------------------- */

    std::string pszAPIURL = GetAPIURL();
    char** papszOptions = NULL;
    papszOptions = CSLAddString(papszOptions, GetUserAgentOption().c_str());

    pszAPIURL += osSQL;

    CPLHTTPResult * psResult = CPLHTTPFetch( pszAPIURL.c_str(), papszOptions);
    CSLDestroy(papszOptions);
    if( psResult == NULL )
        return NULL;

/* -------------------------------------------------------------------- */
/*      Check for some error conditions and report.  HTML Messages      */
/*      are transformed info failure.                                   */
/* -------------------------------------------------------------------- */
    if (psResult->pszContentType &&
        strncmp(psResult->pszContentType, "text/html", 9) == 0)
    {
        CPLDebug( "AMIGOCLOUD", "RunSQL HTML Response:%s", psResult->pabyData );
        CPLError(CE_Failure, CPLE_AppDefined,
                 "HTML error page returned by server");
        CPLHTTPDestroyResult(psResult);
        return NULL;
    }
    if (psResult->pszErrBuf != NULL)
    {
        CPLDebug( "AMIGOCLOUD", "RunSQL Error Message:%s", psResult->pszErrBuf );
    }
    else if (psResult->nStatus != 0)
    {
        CPLDebug( "AMIGOCLOUD", "RunSQL Error Status:%d", psResult->nStatus );
    }

    if( psResult->pabyData == NULL )
    {
        CPLHTTPDestroyResult(psResult);
        return NULL;
    }

    CPLDebug( "AMIGOCLOUD", "RunSQL Response:%s", psResult->pabyData );

    json_object* poObj = NULL;
    const char* pszText = reinterpret_cast<const char*>(psResult->pabyData);
    if( !OGRJSonParse(pszText, &poObj, true) )
    {
        CPLHTTPDestroyResult(psResult);
        return NULL;
    }

    CPLHTTPDestroyResult(psResult);

    if( poObj != NULL )
    {
        if( json_object_get_type(poObj) == json_type_object )
        {
            json_object* poError = CPL_json_object_object_get(poObj, "error");
            if( poError != NULL && json_object_get_type(poError) == json_type_array &&
                json_object_array_length(poError) > 0 )
            {
                poError = json_object_array_get_idx(poError, 0);
                if( poError != NULL && json_object_get_type(poError) == json_type_string )
                {
                    CPLError(CE_Failure, CPLE_AppDefined,
                            "Error returned by server : %s", json_object_get_string(poError));
                    json_object_put(poObj);
                    return NULL;
                }
            }
        }
        else
        {
            json_object_put(poObj);
            return NULL;
        }
    }

    return poObj;
}

/************************************************************************/
/*                        OGRAMIGOCLOUDGetSingleRow()                      */
/************************************************************************/

json_object* OGRAMIGOCLOUDGetSingleRow(json_object* poObj)
{
    if( poObj == NULL )
    {
        return NULL;
    }

    json_object* poRows = CPL_json_object_object_get(poObj, "data");
    if( poRows == NULL ||
        json_object_get_type(poRows) != json_type_array ||
        json_object_array_length(poRows) != 1 )
    {
        return NULL;
    }

    json_object* poRowObj = json_object_array_get_idx(poRows, 0);
    if( poRowObj == NULL || json_object_get_type(poRowObj) != json_type_object )
    {
        return NULL;
    }

    return poRowObj;
}

/************************************************************************/
/*                             ExecuteSQL()                             */
/************************************************************************/

OGRLayer * OGRAmigoCloudDataSource::ExecuteSQL( const char *pszSQLCommand,
                                        OGRGeometry *poSpatialFilter,
                                        const char *pszDialect )

{
    return ExecuteSQLInternal(pszSQLCommand, poSpatialFilter, pszDialect, true);
}

OGRLayer * OGRAmigoCloudDataSource::ExecuteSQLInternal(
    const char *pszSQLCommand,
    OGRGeometry *poSpatialFilter,
    const char *,
    bool bRunDeferredActions )

{
    if( bRunDeferredActions )
    {
        for( int iLayer = 0; iLayer < nLayers; iLayer++ )
        {
            papoLayers[iLayer]->RunDeferredCreationIfNecessary();
            papoLayers[iLayer]->FlushDeferredInsert();
        }
    }

    /* Skip leading spaces */
    while(*pszSQLCommand == ' ')
        pszSQLCommand ++;

    if( !EQUALN(pszSQLCommand, "SELECT", strlen("SELECT")) &&
        !EQUALN(pszSQLCommand, "EXPLAIN", strlen("EXPLAIN")) &&
        !EQUALN(pszSQLCommand, "WITH", strlen("WITH")) )
    {
        RunSQL(pszSQLCommand);
        return NULL;
    }

    OGRAmigoCloudResultLayer* poLayer = new OGRAmigoCloudResultLayer( this, pszSQLCommand );

    if( poSpatialFilter != NULL )
        poLayer->SetSpatialFilter( poSpatialFilter );

    if( !poLayer->IsOK() )
    {
        delete poLayer;
        return NULL;
    }

    return poLayer;
}

/************************************************************************/
/*                          ReleaseResultSet()                          */
/************************************************************************/

void OGRAmigoCloudDataSource::ReleaseResultSet( OGRLayer * poLayer )

{
    delete poLayer;
}<|MERGE_RESOLUTION|>--- conflicted
+++ resolved
@@ -683,10 +683,7 @@
     papszOptions = CSLAddString(papszOptions, GetUserAgentOption().c_str());
 
     CPLHTTPResult * psResult = CPLHTTPFetch( osURL.c_str(), papszOptions);
-<<<<<<< HEAD
-=======
     CSLDestroy( papszOptions );
->>>>>>> 0176627a
     if( psResult == NULL ) {
         return NULL;
     }
