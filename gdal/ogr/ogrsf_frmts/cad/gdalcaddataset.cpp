--- conflicted
+++ resolved
@@ -197,16 +197,10 @@
                 }
             }
         }
-<<<<<<< HEAD
-    }
-
-=======
         // if nRasters == 2 we have the only one raster in CAD file
-    }   
-    }
-    
+    }
+
     // the only one raster layer in dataset is present or subdataset is request
->>>>>>> 1baf6c1d
     if( nRasters == 2 )
     {
         CADLayer &oLayer = poCADFile->getLayer( nSubRasterLayer );
@@ -238,7 +232,7 @@
                 GDALClose( poRasterDS );
                 return poOpenInfo->nOpenFlags & GDAL_OF_VECTOR;
             }
-            
+
             if(poRasterDS->GetGeoTransform(adfGeoTransform) != CE_None)
             {
                 // external world file have priority
@@ -248,7 +242,7 @@
                 FillTransform(pImage, dfUnits);
             }
             delete pImage;
-            
+
             nRasterXSize = poRasterDS->GetRasterXSize();
             nRasterYSize = poRasterDS->GetRasterYSize();
             if (!GDALCheckDatasetDimensions(nRasterXSize, nRasterYSize))
@@ -261,8 +255,8 @@
                 SetBand( iBand,
                     new CADWrapperRasterBand( poRasterDS->GetRasterBand( 
                         iBand )) );
-            
-            char** papszDomainList = poRasterDS->GetDomainList();
+
+            char** papszDomainList = poRasterDS->GetMetadataDomainList();
             while( papszDomainList )
             {
                 char** papszMetadata = GetMetadata(*papszDomainList);
@@ -272,10 +266,10 @@
                 else
                     CSLMerge(papszMetadata, papszRasterMetadata);    
                 papszDomainList++;
-            }    
-        }
-    }
-    
+            }
+        }
+    }
+
     return TRUE;
 }
 
@@ -422,7 +416,7 @@
     memcpy( padfGeoTransform, adfGeoTransform, sizeof(double) * 6 );
     return CE_None;
 }
-                       
+
 int GDALCADDataset::GetGCPCount()
 {
     if(NULL == poRasterDS)
@@ -442,36 +436,8 @@
     if(NULL == poRasterDS)
         return NULL;
     return poRasterDS->GetGCPs();
-} 
-
-<<<<<<< HEAD
-char **GDALCADDataset::GetMetadataDomainList()
-{
-    if(NULL == poRasterDS)
-        return GDALDataset::GetMetadataDomainList();
-    return CSLMerge(GDALDataset::GetMetadataDomainList(), 
-                                    poRasterDS->GetMetadataDomainList());    
-}
-
-char **GDALCADDataset::GetMetadata( const char * pszDomain  )
-{
-    if(NULL == poRasterDS)
-        return GDALDataset::GetMetadata(pszDomain);
-    return CSLMerge(GDALDataset::GetMetadata(pszDomain), 
-                                    poRasterDS->GetMetadata(pszDomain));    
-}
-
-const char *GDALCADDataset::GetMetadataItem( const char * pszName, const char * pszDomain )
-{
-    const char* pszRet = GDALDataset::GetMetadataItem(pszName, pszDomain);
-    if(NULL == pszRet && NULL != poRasterDS)
-        pszRet = poRasterDS->GetMetadataItem(pszName, pszDomain);
-    return pszRet;
-}
-
-=======
-   
->>>>>>> 1baf6c1d
+}
+
 int GDALCADDataset::CloseDependentDatasets()
 {
     int bRet = GDALDataset::CloseDependentDatasets();
