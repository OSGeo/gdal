/*******************************************************************************
 *  Project: libopencad
 *  Purpose: OpenSource CAD formats support library
 *  Author: Alexandr Borzykh, mush3d at gmail.com
 *  Author: Dmitry Baryshnikov, bishop.dev@gmail.com
 *  Language: C++
 *******************************************************************************
 *  The MIT License (MIT)
 *
 *  Copyright (c) 2016 Alexandr Borzykh
 *  Copyright (c) 2016 NextGIS, <info@nextgis.com>
 *
 *  Permission is hereby granted, free of charge, to any person obtaining a copy
 *  of this software and associated documentation files (the "Software"), to deal
 *  in the Software without restriction, including without limitation the rights
 *  to use, copy, modify, merge, publish, distribute, sublicense, and/or sell
 *  copies of the Software, and to permit persons to whom the Software is
 *  furnished to do so, subject to the following conditions:
 *
 *  The above copyright notice and this permission notice shall be included in all
 *  copies or substantial portions of the Software.
 *
 *  THE SOFTWARE IS PROVIDED "AS IS", WITHOUT WARRANTY OF ANY KIND, EXPRESS OR
 *  IMPLIED, INCLUDING BUT NOT LIMITED TO THE WARRANTIES OF MERCHANTABILITY,
 *  FITNESS FOR A PARTICULAR PURPOSE AND NONINFRINGEMENT. IN NO EVENT SHALL THE
 *  AUTHORS OR COPYRIGHT HOLDERS BE LIABLE FOR ANY CLAIM, DAMAGES OR OTHER
 *  LIABILITY, WHETHER IN AN ACTION OF CONTRACT, TORT OR OTHERWISE, ARISING FROM,
 *  OUT OF OR IN CONNECTION WITH THE SOFTWARE OR THE USE OR OTHER DEALINGS IN THE
 *  SOFTWARE.
 *******************************************************************************/
#include "io.h"

#include <iostream>
#include <cstring>

unsigned short CalculateCRC8( unsigned short initialVal, const char * ptr, int num )
{
    unsigned char al;
    while( num-- > 0 )
    {
        al         = static_cast<unsigned char>( ( * ptr ) ^ ( ( char ) ( initialVal & 0xFF ) ) );
        initialVal = ( initialVal >> 8 ) & 0xFF;
        initialVal = initialVal ^ DWGCRC8Table[al & 0xFF];
        ptr++;
    }

<<<<<<< HEAD
    return static_cast<unsigned short>( initialVal );
=======
    return static_cast<unsigned short>(initialVal);
>>>>>>> 5832dc64
}

unsigned char Read2B( const char * pabyInput, size_t& nBitOffsetFromStart )
{
    unsigned char result           = 0;
    size_t        nByteOffset      = nBitOffsetFromStart / 8;
    size_t        nBitOffsetInByte = nBitOffsetFromStart % 8;

    const char * p2BByte = pabyInput + nByteOffset;
    unsigned char a2BBytes[2];
    memcpy( a2BBytes, p2BByte, 2 );

    switch( nBitOffsetInByte )
    {
        case 7:
<<<<<<< HEAD
            result = ( a2BBytes[0] & binary(00000001) ) << 1;
            result |= ( a2BBytes[1] & binary(10000000) ) >> 7;
=======
            result  = ( a2BBytes[0] & binary( 00000001 ) ) << 1;
            result |= ( a2BBytes[1] & binary( 10000000 ) ) >> 7;
>>>>>>> 5832dc64
            break;
        default:
            result = ( a2BBytes[0] >> ( 6 - nBitOffsetInByte ) );
            break;
    }

<<<<<<< HEAD
    result &= binary(00000011);
=======
    result &= binary( 00000011 );
>>>>>>> 5832dc64
    nBitOffsetFromStart += 2;

    return result;
}

unsigned char Read3B( const char * pabyInput, size_t& nBitOffsetFromStart )
{
    unsigned char result           = 0;
    size_t        nByteOffset      = nBitOffsetFromStart / 8;
    size_t        nBitOffsetInByte = nBitOffsetFromStart % 8;

    const char * p3BByte = pabyInput + nByteOffset;
    unsigned char a3BBytes[2];
    memcpy( a3BBytes, p3BByte, 2 );

    switch( nBitOffsetInByte )
    {
        case 6:
<<<<<<< HEAD
            result = ( a3BBytes[0] & binary(00000011) ) << 1;
            result |= ( a3BBytes[1] & binary(10000000) ) >> 7;
            break;

        case 7:
            result = ( a3BBytes[0] & binary(00000001) ) << 2;
            result |= ( a3BBytes[1] & binary(11000000) ) >> 6;
=======
            result  = ( a3BBytes[0] & binary( 00000011 ) ) << 1;
            result |= ( a3BBytes[1] & binary( 10000000 ) ) >> 7;
            break;

        case 7:
            result  = ( a3BBytes[0] & binary( 00000001 ) ) << 2;
            result |= ( a3BBytes[1] & binary( 11000000 ) ) >> 6;
>>>>>>> 5832dc64
            break;

        default:
            result = ( a3BBytes[0] >> ( 5 - nBitOffsetInByte ) );
            break;
    }

<<<<<<< HEAD
    result &= binary(00000111);
=======
    result &= binary( 00000111 );
>>>>>>> 5832dc64
    nBitOffsetFromStart += 3;

    return result;
}

unsigned char Read4B( const char * pabyInput, size_t& nBitOffsetFromStart )
{
    unsigned char result           = 0;
    size_t        nByteOffset      = nBitOffsetFromStart / 8;
    size_t        nBitOffsetInByte = nBitOffsetFromStart % 8;

    const char * p4BByte = pabyInput + nByteOffset;
    unsigned char a4BBytes[2];
    memcpy( a4BBytes, p4BByte, 2 );

    switch( nBitOffsetInByte )
    {
        case 5:
<<<<<<< HEAD
            result = ( a4BBytes[0] & binary(00000111) ) << 1;
            result |= ( a4BBytes[1] & binary(10000000) ) >> 7;
            break;
        case 6:
            result = ( a4BBytes[0] & binary(00000011) ) << 2;
            result |= ( a4BBytes[1] & binary(11000000) ) >> 6;
            break;

        case 7:
            result = ( a4BBytes[0] & binary(00000001) ) << 3;
            result |= ( a4BBytes[1] & binary(11100000) ) >> 5;
=======
            result  = ( a4BBytes[0] & binary( 00000111 ) ) << 1;
            result |= ( a4BBytes[1] & binary( 10000000 ) ) >> 7;
            break;
        case 6:
            result  = ( a4BBytes[0] & binary( 00000011 ) ) << 2;
            result |= ( a4BBytes[1] & binary( 11000000 ) ) >> 6;
            break;

        case 7:
            result  = ( a4BBytes[0] & binary( 00000001 ) ) << 3;
            result |= ( a4BBytes[1] & binary( 11100000 ) ) >> 5;
>>>>>>> 5832dc64
            break;

        default:
            result = ( a4BBytes[0] >> ( 4 - nBitOffsetInByte ) );
            break;
    }

<<<<<<< HEAD
    result &= binary(00001111);
=======
    result &= binary( 00001111 );
>>>>>>> 5832dc64
    nBitOffsetFromStart += 4;

    return result;
}

short ReadRAWSHORT( const char * pabyInput, size_t& nBitOffsetFromStart )
{
    size_t nByteOffset      = nBitOffsetFromStart / 8;
    size_t nBitOffsetInByte = nBitOffsetFromStart % 8;

    const char * pShortFirstByte = pabyInput + nByteOffset;
    unsigned char aShortBytes[3];
    memcpy( aShortBytes, pShortFirstByte, 3 );

    switch( nBitOffsetInByte )
    {
        case 0:
            break;

        default:
            aShortBytes[0] <<= nBitOffsetInByte;
            aShortBytes[0] |= ( aShortBytes[1] >> ( 8 - nBitOffsetInByte ) );
            aShortBytes[1] <<= nBitOffsetInByte;
            aShortBytes[1] |= ( aShortBytes[2] >> ( 8 - nBitOffsetInByte ) );
            break;
    }

    void  * ptr    = aShortBytes;
    short * result = static_cast<short *>(ptr);

    nBitOffsetFromStart += 16;

    return * result;
}

double ReadRAWDOUBLE( const char * pabyInput, size_t& nBitOffsetFromStart )
{
    size_t nByteOffset      = nBitOffsetFromStart / 8;
    size_t nBitOffsetInByte = nBitOffsetFromStart % 8;

    const char * pDoubleFirstByte = pabyInput + nByteOffset;

    unsigned char aDoubleBytes[9];
    memcpy( aDoubleBytes, pDoubleFirstByte, 9 );

    switch( nBitOffsetInByte )
    {
        case 0:
            break;

        default:
            aDoubleBytes[0] <<= nBitOffsetInByte;
            aDoubleBytes[0] |= ( aDoubleBytes[1] >> ( 8 - nBitOffsetInByte ) );
            aDoubleBytes[1] <<= nBitOffsetInByte;
            aDoubleBytes[1] |= ( aDoubleBytes[2] >> ( 8 - nBitOffsetInByte ) );
            aDoubleBytes[2] <<= nBitOffsetInByte;
            aDoubleBytes[2] |= ( aDoubleBytes[3] >> ( 8 - nBitOffsetInByte ) );
            aDoubleBytes[3] <<= nBitOffsetInByte;
            aDoubleBytes[3] |= ( aDoubleBytes[4] >> ( 8 - nBitOffsetInByte ) );
            aDoubleBytes[4] <<= nBitOffsetInByte;
            aDoubleBytes[4] |= ( aDoubleBytes[5] >> ( 8 - nBitOffsetInByte ) );
            aDoubleBytes[5] <<= nBitOffsetInByte;
            aDoubleBytes[5] |= ( aDoubleBytes[6] >> ( 8 - nBitOffsetInByte ) );
            aDoubleBytes[6] <<= nBitOffsetInByte;
            aDoubleBytes[6] |= ( aDoubleBytes[7] >> ( 8 - nBitOffsetInByte ) );
            aDoubleBytes[7] <<= nBitOffsetInByte;
            aDoubleBytes[7] |= ( aDoubleBytes[8] >> ( 8 - nBitOffsetInByte ) );
            break;
    }

    void   * ptr    = aDoubleBytes;
    double * result = static_cast<double *>(ptr);

    nBitOffsetFromStart += 64;

    return * result;
}

int ReadRAWLONG( const char * pabyInput, size_t& nBitOffsetFromStart )
{
    size_t nByteOffset      = nBitOffsetFromStart / 8;
    size_t nBitOffsetInByte = nBitOffsetFromStart % 8;

    const char * pLongFirstByte = pabyInput + nByteOffset;

    unsigned char aLongBytes[5];
    memcpy( aLongBytes, pLongFirstByte, 5 );

    switch( nBitOffsetInByte )
    {
        case 0:
            break;

        default:
            aLongBytes[0] <<= nBitOffsetInByte;
            aLongBytes[0] |= ( aLongBytes[1] >> ( 8 - nBitOffsetInByte ) );
            aLongBytes[1] <<= nBitOffsetInByte;
            aLongBytes[1] |= ( aLongBytes[2] >> ( 8 - nBitOffsetInByte ) );
            aLongBytes[2] <<= nBitOffsetInByte;
            aLongBytes[2] |= ( aLongBytes[3] >> ( 8 - nBitOffsetInByte ) );
            aLongBytes[3] <<= nBitOffsetInByte;
            aLongBytes[3] |= ( aLongBytes[4] >> ( 8 - nBitOffsetInByte ) );
            break;
    }

    void * ptr    = aLongBytes;
    int  * result = static_cast<int *>(ptr);

    nBitOffsetFromStart += 32;

    return * result;
}

bool ReadBIT( const char * pabyInput, size_t& nBitOffsetFromStart )
{
    size_t nByteOffset      = nBitOffsetFromStart / 8;
    size_t nBitOffsetInByte = nBitOffsetFromStart % 8;

    const char * pBoolByte = pabyInput + nByteOffset;

<<<<<<< HEAD
    unsigned char resultVal = ( pBoolByte[0] >> ( 7 - nBitOffsetInByte ) ) & binary(00000001);
=======
    unsigned char resultVal = ( pBoolByte[0] >> ( 7 - nBitOffsetInByte ) ) & binary( 00000001 );
>>>>>>> 5832dc64

    ++nBitOffsetFromStart;

    return resultVal == 0 ? false : true;
}

short ReadBITSHORT( const char * pabyInput, size_t& nBitOffsetFromStart )
{
    unsigned char BITCODE = Read2B( pabyInput, nBitOffsetFromStart );

    size_t nByteOffset      = nBitOffsetFromStart / 8;
    size_t nBitOffsetInByte = nBitOffsetFromStart % 8;

    const char * pShortFirstByte = pabyInput + nByteOffset;
    unsigned char aShortBytes[4]; // maximum bytes a single short can take.
    memcpy( aShortBytes, pShortFirstByte, 4 );

    switch( BITCODE )
    {
        case BITSHORT_NORMAL:
        {
            aShortBytes[0] = ( aShortBytes[0] << nBitOffsetInByte );
            aShortBytes[0] |= ( aShortBytes[1] >> ( 8 - nBitOffsetInByte ) );
            aShortBytes[1] = ( aShortBytes[1] << nBitOffsetInByte );
            aShortBytes[1] |= ( aShortBytes[2] >> ( 8 - nBitOffsetInByte ) );

            nBitOffsetFromStart += 16;

            void  * ptr    = aShortBytes;
            short * result = static_cast < short * > ( ptr );

            return * result;
        }

        case BITSHORT_UNSIGNED_CHAR:
        {
            aShortBytes[0] = ( aShortBytes[0] << nBitOffsetInByte );
            aShortBytes[0] |= ( aShortBytes[1] >> ( 8 - nBitOffsetInByte ) );

            nBitOffsetFromStart += 8;

            return static_cast<unsigned char>(aShortBytes[0]);
        }

        case BITSHORT_ZERO_VALUE:
        {
            nBitOffsetFromStart += 0;
            return 0;
        }

        case BITSHORT_256:
        {
            nBitOffsetFromStart += 0;
            return 256;
        }
    }

    return -1;
}

unsigned char ReadCHAR( const char * pabyInput, size_t& nBitOffsetFromStart )
{
    unsigned char result           = 0;
    size_t        nByteOffset      = nBitOffsetFromStart / 8;
    size_t        nBitOffsetInByte = nBitOffsetFromStart % 8;

    const char * pCharFirstByte = pabyInput + nByteOffset;
    unsigned char aCharBytes[2]; // maximum bytes a single char can take.
    memcpy( aCharBytes, pCharFirstByte, 2 );

    result = ( aCharBytes[0] << nBitOffsetInByte );
    result |= ( aCharBytes[1] >> ( 8 - nBitOffsetInByte ) );

    nBitOffsetFromStart += 8;

    return result;
}

std::string ReadTV( const char * pabyInput, size_t& nBitOffsetFromStart )
{
    // TODO: due to CLion issues with copying text from output window, all
    //       string readed are now not zero-terminated. Will fix soon.
    short stringLength = ReadBITSHORT( pabyInput, nBitOffsetFromStart );

    std::string result;

    for( short i = 0; i < stringLength; ++i )
    {
        result += static_cast<char>(ReadCHAR( pabyInput, nBitOffsetFromStart ));
    }

    return result;
}

long ReadUMCHAR( const char * pabyInput, size_t& nBitOffsetFromStart )
{
    // TODO: bit offset is calculated, but function has nothing to do with it.
<<<<<<< HEAD
    long long result      = 0;
=======
    long result = 0;
>>>>>>> 5832dc64
    /*bool   negative = false;*/
    size_t    nByteOffset = nBitOffsetFromStart / 8;
    /*size_t nBitOffsetInByte = nBitOffsetFromStart % 8;*/

    const char * pMCharFirstByte = pabyInput + nByteOffset;
    unsigned char aMCharBytes[8]; // 8 bytes is maximum.
    memcpy( aMCharBytes, pMCharFirstByte, 8 );

    size_t      MCharBytesCount = 0;
    for( size_t i               = 0; i < 8; ++i )
    {
        aMCharBytes[i] = ReadCHAR( pabyInput, nBitOffsetFromStart );
        ++MCharBytesCount;
<<<<<<< HEAD
        if( !( aMCharBytes[i] & binary(10000000) ) )
=======
        if ( !( aMCharBytes[i] & binary( 10000000 ) ) )
>>>>>>> 5832dc64
        {
            break;
        }
    }

    SwapEndianness( aMCharBytes, MCharBytesCount ); // LSB to MSB

    for( size_t i = 0; i < MCharBytesCount; ++i )
    {
<<<<<<< HEAD
        aMCharBytes[i] &= binary(01111111);
=======
        aMCharBytes[i] &= binary( 01111111 );
>>>>>>> 5832dc64
    }

    // TODO: this code doesnt cover case when char.bytescount > 3, but its
    //       possible on large files.
    // I just cant write an algorithm that does this.
    switch( MCharBytesCount )
    {
        case 1:
            break;
        case 2:
        {
<<<<<<< HEAD
            char tmp = aMCharBytes[0] & binary(00000001);
=======
            char tmp = aMCharBytes[0] & binary( 00000001 );
>>>>>>> 5832dc64
            aMCharBytes[0] = aMCharBytes[0] >> 1;
            aMCharBytes[1] |= ( tmp << 7 );
            break;
        }
        case 3:
        {
<<<<<<< HEAD
            unsigned char tmp1 = aMCharBytes[0] & binary(00000011);
            unsigned char tmp2 = aMCharBytes[1] & binary(00000001);
            aMCharBytes[0]     = aMCharBytes[0] >> 2;
            aMCharBytes[1]     = aMCharBytes[1] >> 1;
=======
            unsigned char tmp1 = aMCharBytes[0] & binary( 00000011 );
            unsigned char tmp2 = aMCharBytes[1] & binary( 00000001 );
            aMCharBytes[0] = aMCharBytes[0] >> 2;
            aMCharBytes[1] = aMCharBytes[1] >> 1;
>>>>>>> 5832dc64
            aMCharBytes[1] |= ( tmp1 << 6 );
            aMCharBytes[2] |= ( tmp2 << 7 );
            break;
        }
        case 4:
        {
<<<<<<< HEAD
            unsigned char tmp1 = aMCharBytes[0] & binary(00000111);
            unsigned char tmp2 = aMCharBytes[1] & binary(00000011);
            unsigned char tmp3 = aMCharBytes[2] & binary(00000001);
            aMCharBytes[0]     = aMCharBytes[0] >> 3;
            aMCharBytes[1]     = aMCharBytes[1] >> 2;
            aMCharBytes[2]     = aMCharBytes[2] >> 1;
=======
            unsigned char tmp1 = aMCharBytes[0] & binary( 00000111 );
            unsigned char tmp2 = aMCharBytes[1] & binary( 00000011 );
            unsigned char tmp3 = aMCharBytes[2] & binary( 00000001 );
            aMCharBytes[0] = aMCharBytes[0] >> 3;
            aMCharBytes[1] = aMCharBytes[1] >> 2;
            aMCharBytes[2] = aMCharBytes[2] >> 1;
>>>>>>> 5832dc64
            aMCharBytes[1] |= ( tmp1 << 5 );
            aMCharBytes[2] |= ( tmp2 << 6 );
            aMCharBytes[3] |= ( tmp3 << 7 );
            break;
        }
    }

    SwapEndianness( aMCharBytes, MCharBytesCount ); // MSB to LSB

    memcpy( & result, aMCharBytes, MCharBytesCount );

    return result;
}

long ReadMCHAR( const char * pabyInput, size_t& nBitOffsetFromStart )
{
    long   result      = 0;
    bool   negative    = false;
    size_t nByteOffset = nBitOffsetFromStart / 8;

    // TODO: bit offset is calculated, but function has nothing to do with it.
    /*size_t nBitOffsetInByte = nBitOffsetFromStart % 8;*/

    const char * pMCharFirstByte = pabyInput + nByteOffset;
    unsigned char aMCharBytes[8]; // 8 bytes is maximum.
    memcpy( aMCharBytes, pMCharFirstByte, 8 );

    size_t      MCharBytesCount = 0;
    for( size_t i               = 0; i < 8; ++i )
    {
        aMCharBytes[i] = ReadCHAR( pabyInput, nBitOffsetFromStart );
        ++MCharBytesCount;
<<<<<<< HEAD
        if( !( aMCharBytes[i] & binary(10000000) ) )
=======
        if ( !( aMCharBytes[i] & binary( 10000000 ) ) )
>>>>>>> 5832dc64
        {
            break;
        }
    }

    SwapEndianness( aMCharBytes, MCharBytesCount ); // LSB to MSB

<<<<<<< HEAD
    if( ( aMCharBytes[0] & binary(01000000) ) == binary(01000000) )
    {
        aMCharBytes[0] &= binary(10111111);
=======
    if ( ( aMCharBytes[0] & binary( 01000000 ) ) == binary( 01000000 ) )
    {
        aMCharBytes[0] &= binary( 10111111 );
>>>>>>> 5832dc64
        negative = true;
    }

    for( size_t i = 0; i < MCharBytesCount; ++i )
    {
<<<<<<< HEAD
        aMCharBytes[i] &= binary(01111111);
=======
        aMCharBytes[i] &= binary( 01111111 );
>>>>>>> 5832dc64
    }

    // TODO: this code doesnt cover case when char.bytescount > 3, but its
    //       possible on large files.
    // I just cant write an algorithm that does this.
    switch( MCharBytesCount )
    {
        case 1:
            break;
        case 2:
        {
<<<<<<< HEAD
            char tmp = aMCharBytes[0] & binary(00000001);
=======
            char tmp = aMCharBytes[0] & binary( 00000001 );
>>>>>>> 5832dc64
            aMCharBytes[0] = aMCharBytes[0] >> 1;
            aMCharBytes[1] |= ( tmp << 7 );
            break;
        }
        case 3:
        {
<<<<<<< HEAD
            unsigned char tmp1 = aMCharBytes[0] & binary(00000011);
            unsigned char tmp2 = aMCharBytes[1] & binary(00000001);
            aMCharBytes[0]     = aMCharBytes[0] >> 2;
            aMCharBytes[1]     = aMCharBytes[1] >> 1;
=======
            unsigned char tmp1 = aMCharBytes[0] & binary( 00000011 );
            unsigned char tmp2 = aMCharBytes[1] & binary( 00000001 );
            aMCharBytes[0] = aMCharBytes[0] >> 2;
            aMCharBytes[1] = aMCharBytes[1] >> 1;
>>>>>>> 5832dc64
            aMCharBytes[1] |= ( tmp1 << 6 );
            aMCharBytes[2] |= ( tmp2 << 7 );
            break;
        }
        case 4:
        {
<<<<<<< HEAD
            unsigned char tmp1 = aMCharBytes[0] & binary(00000111);
            unsigned char tmp2 = aMCharBytes[1] & binary(00000011);
            unsigned char tmp3 = aMCharBytes[2] & binary(00000001);
            aMCharBytes[0]     = aMCharBytes[0] >> 3;
            aMCharBytes[1]     = aMCharBytes[1] >> 2;
            aMCharBytes[2]     = aMCharBytes[2] >> 1;
=======
            unsigned char tmp1 = aMCharBytes[0] & binary( 00000111 );
            unsigned char tmp2 = aMCharBytes[1] & binary( 00000011 );
            unsigned char tmp3 = aMCharBytes[2] & binary( 00000001 );
            aMCharBytes[0] = aMCharBytes[0] >> 3;
            aMCharBytes[1] = aMCharBytes[1] >> 2;
            aMCharBytes[2] = aMCharBytes[2] >> 1;
>>>>>>> 5832dc64
            aMCharBytes[1] |= ( tmp1 << 5 );
            aMCharBytes[2] |= ( tmp2 << 6 );
            aMCharBytes[3] |= ( tmp3 << 7 );
            break;
        }
    }

    SwapEndianness( aMCharBytes, MCharBytesCount ); // MSB to LSB

    memcpy( & result, aMCharBytes, MCharBytesCount );

    if( negative ) result *= -1;

    return result;
}

unsigned int ReadMSHORT( const char * pabyInput, size_t& nBitOffsetFromStart )
{
    unsigned int  result = 0;
    /*size_t nByteOffset      = nBitOffsetFromStart / 8;
    size_t nBitOffsetInByte = nBitOffsetFromStart % 8;

    const char * pMShortFirstByte = pabyInput + nByteOffset;*/
    unsigned char aMShortBytes[8]; // 8 bytes is maximum.

    // TODO: this function doesnot support MSHORTS longer than 4 bytes. ODA says
    //       its impossible, but not sure.
    size_t MShortBytesCount = 2;
<<<<<<< HEAD
    aMShortBytes[0] = ReadCHAR( pabyInput, nBitOffsetFromStart );
    aMShortBytes[1] = ReadCHAR( pabyInput, nBitOffsetFromStart );
    if( aMShortBytes[1] & binary(10000000) )
=======
    aMShortBytes[0] = ReadCHAR ( pabyInput, nBitOffsetFromStart );
    aMShortBytes[1] = ReadCHAR ( pabyInput, nBitOffsetFromStart );
    if ( aMShortBytes[1] & binary( 10000000 ) )
>>>>>>> 5832dc64
    {
        aMShortBytes[2] = ReadCHAR( pabyInput, nBitOffsetFromStart );
        aMShortBytes[3] = ReadCHAR( pabyInput, nBitOffsetFromStart );
        MShortBytesCount = 4;
    }

    SwapEndianness( aMShortBytes, MShortBytesCount );

    if( MShortBytesCount == 2 )
    {
<<<<<<< HEAD
        aMShortBytes[0] &= binary(01111111); // drop high order flag bit.
    } else if( MShortBytesCount == 4 )
    {
        aMShortBytes[0] &= binary(01111111);
        aMShortBytes[2] &= binary(01111111);
=======
        aMShortBytes[0] &= binary( 01111111 ); // drop high order flag bit.
    }
    else if ( MShortBytesCount == 4 )
    {
        aMShortBytes[0] &= binary( 01111111 );
        aMShortBytes[2] &= binary( 01111111 );
>>>>>>> 5832dc64

        aMShortBytes[2] |= ( aMShortBytes[1] << 7 );
        aMShortBytes[1] = ( aMShortBytes[1] >> 1 );
        aMShortBytes[1] |= ( aMShortBytes[0] << 7 );
        aMShortBytes[0] = ( aMShortBytes[0] >> 1 );
    }
    SwapEndianness( aMShortBytes, MShortBytesCount ); // MSB to LSB
    memcpy( & result, aMShortBytes, MShortBytesCount );
    return result;
}

double ReadBITDOUBLE( const char * pabyInput, size_t& nBitOffsetFromStart )
{
    unsigned char BITCODE = Read2B( pabyInput, nBitOffsetFromStart );

    size_t nByteOffset      = nBitOffsetFromStart / 8;
    size_t nBitOffsetInByte = nBitOffsetFromStart % 8;

    const char * pDoubleFirstByte = pabyInput + nByteOffset;
    unsigned char aDoubleBytes[9]; // maximum bytes a single double can take.
    memcpy( aDoubleBytes, pDoubleFirstByte, 9 );

    switch( BITCODE )
    {
        case BITDOUBLE_NORMAL:
        {
            aDoubleBytes[0] <<= nBitOffsetInByte;
            aDoubleBytes[0] |= ( aDoubleBytes[1] >> ( 8 - nBitOffsetInByte ) );
            aDoubleBytes[1] <<= nBitOffsetInByte;
            aDoubleBytes[1] |= ( aDoubleBytes[2] >> ( 8 - nBitOffsetInByte ) );
            aDoubleBytes[2] <<= nBitOffsetInByte;
            aDoubleBytes[2] |= ( aDoubleBytes[3] >> ( 8 - nBitOffsetInByte ) );
            aDoubleBytes[3] <<= nBitOffsetInByte;
            aDoubleBytes[3] |= ( aDoubleBytes[4] >> ( 8 - nBitOffsetInByte ) );
            aDoubleBytes[4] <<= nBitOffsetInByte;
            aDoubleBytes[4] |= ( aDoubleBytes[5] >> ( 8 - nBitOffsetInByte ) );
            aDoubleBytes[5] <<= nBitOffsetInByte;
            aDoubleBytes[5] |= ( aDoubleBytes[6] >> ( 8 - nBitOffsetInByte ) );
            aDoubleBytes[6] <<= nBitOffsetInByte;
            aDoubleBytes[6] |= ( aDoubleBytes[7] >> ( 8 - nBitOffsetInByte ) );
            aDoubleBytes[7] <<= nBitOffsetInByte;
            aDoubleBytes[7] |= ( aDoubleBytes[8] >> ( 8 - nBitOffsetInByte ) );

            nBitOffsetFromStart += 64;

            void   * ptr    = aDoubleBytes;
            double * result = static_cast< double *> ( ptr );

            return * result;
        }

        case BITDOUBLE_ONE_VALUE:
        {
            nBitOffsetFromStart += 0;

            return 1.0f;
        }

        case BITDOUBLE_ZERO_VALUE:
        {
            nBitOffsetFromStart += 0;

            return 0.0f;
        }

        case BITDOUBLE_NOT_USED:
        {
            nBitOffsetFromStart += 0;

            return 0.0f;
        }
    }

    return 0.0f;
}

double ReadBITDOUBLEWD( const char * pabyInput, size_t& nBitOffsetFromStart, double defaultvalue )
{
    unsigned char aDefaultValueBytes[8];
    memcpy( aDefaultValueBytes, & defaultvalue, 8 );

    unsigned char BITCODE = Read2B( pabyInput, nBitOffsetFromStart );

    switch( BITCODE )
    {
        case BITDOUBLEWD_DEFAULT_VALUE:
        {
            return defaultvalue;
        }

        case BITDOUBLEWD_4BYTES_PATCHED:
        {
            aDefaultValueBytes[0] = ReadCHAR( pabyInput, nBitOffsetFromStart );
            aDefaultValueBytes[1] = ReadCHAR( pabyInput, nBitOffsetFromStart );
            aDefaultValueBytes[2] = ReadCHAR( pabyInput, nBitOffsetFromStart );
            aDefaultValueBytes[3] = ReadCHAR( pabyInput, nBitOffsetFromStart );

            void   * ptr    = aDefaultValueBytes;
            double * result = static_cast< double *> ( ptr );

            return * result;
        }

        case BITDOUBLEWD_6BYTES_PATCHED:
        {
            aDefaultValueBytes[4] = ReadCHAR( pabyInput, nBitOffsetFromStart );
            aDefaultValueBytes[5] = ReadCHAR( pabyInput, nBitOffsetFromStart );
            aDefaultValueBytes[0] = ReadCHAR( pabyInput, nBitOffsetFromStart );
            aDefaultValueBytes[1] = ReadCHAR( pabyInput, nBitOffsetFromStart );
            aDefaultValueBytes[2] = ReadCHAR( pabyInput, nBitOffsetFromStart );
            aDefaultValueBytes[3] = ReadCHAR( pabyInput, nBitOffsetFromStart );

            void   * ptr    = aDefaultValueBytes;
            double * result = static_cast< double *> ( ptr );

            return * result;
        }

        case BITDOUBLEWD_FULL_RD:
        {
            aDefaultValueBytes[0] = ReadCHAR( pabyInput, nBitOffsetFromStart );
            aDefaultValueBytes[1] = ReadCHAR( pabyInput, nBitOffsetFromStart );
            aDefaultValueBytes[2] = ReadCHAR( pabyInput, nBitOffsetFromStart );
            aDefaultValueBytes[3] = ReadCHAR( pabyInput, nBitOffsetFromStart );
            aDefaultValueBytes[4] = ReadCHAR( pabyInput, nBitOffsetFromStart );
            aDefaultValueBytes[5] = ReadCHAR( pabyInput, nBitOffsetFromStart );
            aDefaultValueBytes[6] = ReadCHAR( pabyInput, nBitOffsetFromStart );
            aDefaultValueBytes[7] = ReadCHAR( pabyInput, nBitOffsetFromStart );

            void   * ptr    = aDefaultValueBytes;
            double * result = static_cast< double *> ( ptr );

            return * result;
        }
    }

    return 0.0f;
}

CADHandle ReadHANDLE( const char * pabyInput, size_t& nBitOffsetFromStart )
{
    CADHandle          result( Read4B( pabyInput, nBitOffsetFromStart ) );
    unsigned char      counter = Read4B( pabyInput, nBitOffsetFromStart );
    for( unsigned char i       = 0; i < counter; ++i )
    {
        result.addOffset( ReadCHAR( pabyInput, nBitOffsetFromStart ) );
    }

    return result;
}

void SkipHANDLE( const char * pabyInput, size_t& nBitOffsetFromStart )
{
    Read4B( pabyInput, nBitOffsetFromStart );
    unsigned char counter = static_cast<unsigned char>(Read4B( pabyInput, nBitOffsetFromStart ));
    nBitOffsetFromStart += counter * 8;
}

CADHandle ReadHANDLE8BLENGTH( const char * pabyInput, size_t& nBitOffsetFromStart )
{
    CADHandle result;

    unsigned char counter = ReadCHAR( pabyInput, nBitOffsetFromStart );

    for( unsigned char i = 0; i < counter; ++i )
    {
        result.addOffset( ReadCHAR( pabyInput, nBitOffsetFromStart ) );
    }

    return result;
}

int ReadBITLONG( const char * pabyInput, size_t& nBitOffsetFromStart )
{
    unsigned char BITCODE = Read2B( pabyInput, nBitOffsetFromStart );

    size_t nByteOffset      = nBitOffsetFromStart / 8;
    size_t nBitOffsetInByte = nBitOffsetFromStart % 8;

    const char * pLongFirstByte = pabyInput + nByteOffset;
    unsigned char aLongBytes[5]; // maximum bytes a single short can take.
    memcpy( aLongBytes, pLongFirstByte, 5 );

    switch( BITCODE )
    {
        case BITLONG_NORMAL:
        {
            aLongBytes[0] <<= nBitOffsetInByte;
            aLongBytes[0] |= ( aLongBytes[1] >> ( 8 - nBitOffsetInByte ) );
            aLongBytes[1] <<= nBitOffsetInByte;
            aLongBytes[1] |= ( aLongBytes[2] >> ( 8 - nBitOffsetInByte ) );
            aLongBytes[2] <<= nBitOffsetInByte;
            aLongBytes[2] |= ( aLongBytes[3] >> ( 8 - nBitOffsetInByte ) );
            aLongBytes[3] <<= nBitOffsetInByte;
            aLongBytes[3] |= ( aLongBytes[4] >> ( 8 - nBitOffsetInByte ) );

            nBitOffsetFromStart += 32;

            void * ptr    = aLongBytes;
            int  * result = static_cast < int * > ( ptr );

            return * result;
        }

        case BITLONG_UNSIGNED_CHAR:
        {
            aLongBytes[0] <<= nBitOffsetInByte;
            aLongBytes[0] |= ( aLongBytes[1] >> ( 8 - nBitOffsetInByte ) );

            nBitOffsetFromStart += 8;

            return aLongBytes[0];
        }

        case BITLONG_ZERO_VALUE:
        {
            nBitOffsetFromStart += 0;
            return 0;
        }

        case BITLONG_NOT_USED:
        {
            std::cerr <<
            "THAT SHOULD NEVER HAPPENED! BUG. (in file, or reader, or both.) ReadBITLONG(), case BITLONG_NOT_USED" <<
            std::endl;
            nBitOffsetFromStart += 0;
            return 0;
        }
    }

    return -1;
}

void SkipBITDOUBLE( const char * pabyInput, size_t& nBitOffsetFromStart )
{
    unsigned char BITCODE = Read2B( pabyInput, nBitOffsetFromStart );

    switch( BITCODE )
    {
        case BITDOUBLE_NORMAL:
            nBitOffsetFromStart += 64;
            break;
        case BITDOUBLE_ONE_VALUE:
            nBitOffsetFromStart += 0;
            break;
        case BITDOUBLE_ZERO_VALUE:
        case BITDOUBLE_NOT_USED:
            break;
    }
}

void SkipTV( const char * pabyInput, size_t& nBitOffsetFromStart )
{
    short stringLength = ReadBITSHORT( pabyInput, nBitOffsetFromStart );
    nBitOffsetFromStart += size_t( stringLength * 8 );
}

void SkipBITLONG( const char * pabyInput, size_t& nBitOffsetFromStart )
{
    unsigned char BITCODE = Read2B( pabyInput, nBitOffsetFromStart );
    switch( BITCODE )
    {
        case BITLONG_NORMAL:
            nBitOffsetFromStart += 32;
            break;

        case BITLONG_UNSIGNED_CHAR:
            nBitOffsetFromStart += 8;
            break;

        case BITLONG_ZERO_VALUE:
        case BITLONG_NOT_USED:
            break;
    }
}

void SkipBITSHORT( const char * pabyInput, size_t& nBitOffsetFromStart )
{
    unsigned char BITCODE = Read2B( pabyInput, nBitOffsetFromStart );
    switch( BITCODE )
    {
        case BITSHORT_NORMAL:
            nBitOffsetFromStart += 16;
            break;

        case BITSHORT_UNSIGNED_CHAR:
            nBitOffsetFromStart += 8;
            break;

        case BITSHORT_ZERO_VALUE:
        case BITSHORT_256:
            break;
    }
}

<<<<<<< HEAD
void SkipBIT( const char * /*pabyInput*/, size_t& nBitOffsetFromStart )
=======
void skipBIT(const char * /*pabyInput*/, size_t &nBitOffsetFromStart)
>>>>>>> 5832dc64
{
    ++nBitOffsetFromStart;
}

CADVector ReadVector( const char * pabyInput, size_t& nBitOffsetFromStart )
{
    double x, y, z;
    x = ReadBITDOUBLE( pabyInput, nBitOffsetFromStart );
    y = ReadBITDOUBLE( pabyInput, nBitOffsetFromStart );
    z = ReadBITDOUBLE( pabyInput, nBitOffsetFromStart );

    return CADVector( x, y, z );
}

CADVector ReadRAWVector( const char * pabyInput, size_t& nBitOffsetFromStart )
{
    double x, y;
    x = ReadRAWDOUBLE( pabyInput, nBitOffsetFromStart );
    y = ReadRAWDOUBLE( pabyInput, nBitOffsetFromStart );

    return CADVector( x, y );
}<|MERGE_RESOLUTION|>--- conflicted
+++ resolved
@@ -44,11 +44,7 @@
         ptr++;
     }
 
-<<<<<<< HEAD
     return static_cast<unsigned short>( initialVal );
-=======
-    return static_cast<unsigned short>(initialVal);
->>>>>>> 5832dc64
 }
 
 unsigned char Read2B( const char * pabyInput, size_t& nBitOffsetFromStart )
@@ -64,24 +60,15 @@
     switch( nBitOffsetInByte )
     {
         case 7:
-<<<<<<< HEAD
-            result = ( a2BBytes[0] & binary(00000001) ) << 1;
-            result |= ( a2BBytes[1] & binary(10000000) ) >> 7;
-=======
             result  = ( a2BBytes[0] & binary( 00000001 ) ) << 1;
             result |= ( a2BBytes[1] & binary( 10000000 ) ) >> 7;
->>>>>>> 5832dc64
             break;
         default:
             result = ( a2BBytes[0] >> ( 6 - nBitOffsetInByte ) );
             break;
     }
 
-<<<<<<< HEAD
-    result &= binary(00000011);
-=======
     result &= binary( 00000011 );
->>>>>>> 5832dc64
     nBitOffsetFromStart += 2;
 
     return result;
@@ -100,15 +87,6 @@
     switch( nBitOffsetInByte )
     {
         case 6:
-<<<<<<< HEAD
-            result = ( a3BBytes[0] & binary(00000011) ) << 1;
-            result |= ( a3BBytes[1] & binary(10000000) ) >> 7;
-            break;
-
-        case 7:
-            result = ( a3BBytes[0] & binary(00000001) ) << 2;
-            result |= ( a3BBytes[1] & binary(11000000) ) >> 6;
-=======
             result  = ( a3BBytes[0] & binary( 00000011 ) ) << 1;
             result |= ( a3BBytes[1] & binary( 10000000 ) ) >> 7;
             break;
@@ -116,7 +94,6 @@
         case 7:
             result  = ( a3BBytes[0] & binary( 00000001 ) ) << 2;
             result |= ( a3BBytes[1] & binary( 11000000 ) ) >> 6;
->>>>>>> 5832dc64
             break;
 
         default:
@@ -124,11 +101,7 @@
             break;
     }
 
-<<<<<<< HEAD
-    result &= binary(00000111);
-=======
     result &= binary( 00000111 );
->>>>>>> 5832dc64
     nBitOffsetFromStart += 3;
 
     return result;
@@ -147,19 +120,6 @@
     switch( nBitOffsetInByte )
     {
         case 5:
-<<<<<<< HEAD
-            result = ( a4BBytes[0] & binary(00000111) ) << 1;
-            result |= ( a4BBytes[1] & binary(10000000) ) >> 7;
-            break;
-        case 6:
-            result = ( a4BBytes[0] & binary(00000011) ) << 2;
-            result |= ( a4BBytes[1] & binary(11000000) ) >> 6;
-            break;
-
-        case 7:
-            result = ( a4BBytes[0] & binary(00000001) ) << 3;
-            result |= ( a4BBytes[1] & binary(11100000) ) >> 5;
-=======
             result  = ( a4BBytes[0] & binary( 00000111 ) ) << 1;
             result |= ( a4BBytes[1] & binary( 10000000 ) ) >> 7;
             break;
@@ -171,7 +131,6 @@
         case 7:
             result  = ( a4BBytes[0] & binary( 00000001 ) ) << 3;
             result |= ( a4BBytes[1] & binary( 11100000 ) ) >> 5;
->>>>>>> 5832dc64
             break;
 
         default:
@@ -179,11 +138,7 @@
             break;
     }
 
-<<<<<<< HEAD
-    result &= binary(00001111);
-=======
     result &= binary( 00001111 );
->>>>>>> 5832dc64
     nBitOffsetFromStart += 4;
 
     return result;
@@ -304,12 +259,7 @@
 
     const char * pBoolByte = pabyInput + nByteOffset;
 
-<<<<<<< HEAD
-    unsigned char resultVal = ( pBoolByte[0] >> ( 7 - nBitOffsetInByte ) ) & binary(00000001);
-=======
     unsigned char resultVal = ( pBoolByte[0] >> ( 7 - nBitOffsetInByte ) ) & binary( 00000001 );
->>>>>>> 5832dc64
-
     ++nBitOffsetFromStart;
 
     return resultVal == 0 ? false : true;
@@ -406,11 +356,7 @@
 long ReadUMCHAR( const char * pabyInput, size_t& nBitOffsetFromStart )
 {
     // TODO: bit offset is calculated, but function has nothing to do with it.
-<<<<<<< HEAD
     long long result      = 0;
-=======
-    long result = 0;
->>>>>>> 5832dc64
     /*bool   negative = false;*/
     size_t    nByteOffset = nBitOffsetFromStart / 8;
     /*size_t nBitOffsetInByte = nBitOffsetFromStart % 8;*/
@@ -424,11 +370,7 @@
     {
         aMCharBytes[i] = ReadCHAR( pabyInput, nBitOffsetFromStart );
         ++MCharBytesCount;
-<<<<<<< HEAD
-        if( !( aMCharBytes[i] & binary(10000000) ) )
-=======
         if ( !( aMCharBytes[i] & binary( 10000000 ) ) )
->>>>>>> 5832dc64
         {
             break;
         }
@@ -438,11 +380,7 @@
 
     for( size_t i = 0; i < MCharBytesCount; ++i )
     {
-<<<<<<< HEAD
-        aMCharBytes[i] &= binary(01111111);
-=======
         aMCharBytes[i] &= binary( 01111111 );
->>>>>>> 5832dc64
     }
 
     // TODO: this code doesnt cover case when char.bytescount > 3, but its
@@ -454,49 +392,29 @@
             break;
         case 2:
         {
-<<<<<<< HEAD
-            char tmp = aMCharBytes[0] & binary(00000001);
-=======
             char tmp = aMCharBytes[0] & binary( 00000001 );
->>>>>>> 5832dc64
             aMCharBytes[0] = aMCharBytes[0] >> 1;
             aMCharBytes[1] |= ( tmp << 7 );
             break;
         }
         case 3:
         {
-<<<<<<< HEAD
-            unsigned char tmp1 = aMCharBytes[0] & binary(00000011);
-            unsigned char tmp2 = aMCharBytes[1] & binary(00000001);
-            aMCharBytes[0]     = aMCharBytes[0] >> 2;
-            aMCharBytes[1]     = aMCharBytes[1] >> 1;
-=======
             unsigned char tmp1 = aMCharBytes[0] & binary( 00000011 );
             unsigned char tmp2 = aMCharBytes[1] & binary( 00000001 );
             aMCharBytes[0] = aMCharBytes[0] >> 2;
             aMCharBytes[1] = aMCharBytes[1] >> 1;
->>>>>>> 5832dc64
             aMCharBytes[1] |= ( tmp1 << 6 );
             aMCharBytes[2] |= ( tmp2 << 7 );
             break;
         }
         case 4:
         {
-<<<<<<< HEAD
-            unsigned char tmp1 = aMCharBytes[0] & binary(00000111);
-            unsigned char tmp2 = aMCharBytes[1] & binary(00000011);
-            unsigned char tmp3 = aMCharBytes[2] & binary(00000001);
-            aMCharBytes[0]     = aMCharBytes[0] >> 3;
-            aMCharBytes[1]     = aMCharBytes[1] >> 2;
-            aMCharBytes[2]     = aMCharBytes[2] >> 1;
-=======
             unsigned char tmp1 = aMCharBytes[0] & binary( 00000111 );
             unsigned char tmp2 = aMCharBytes[1] & binary( 00000011 );
             unsigned char tmp3 = aMCharBytes[2] & binary( 00000001 );
             aMCharBytes[0] = aMCharBytes[0] >> 3;
             aMCharBytes[1] = aMCharBytes[1] >> 2;
             aMCharBytes[2] = aMCharBytes[2] >> 1;
->>>>>>> 5832dc64
             aMCharBytes[1] |= ( tmp1 << 5 );
             aMCharBytes[2] |= ( tmp2 << 6 );
             aMCharBytes[3] |= ( tmp3 << 7 );
@@ -529,11 +447,7 @@
     {
         aMCharBytes[i] = ReadCHAR( pabyInput, nBitOffsetFromStart );
         ++MCharBytesCount;
-<<<<<<< HEAD
-        if( !( aMCharBytes[i] & binary(10000000) ) )
-=======
         if ( !( aMCharBytes[i] & binary( 10000000 ) ) )
->>>>>>> 5832dc64
         {
             break;
         }
@@ -541,25 +455,15 @@
 
     SwapEndianness( aMCharBytes, MCharBytesCount ); // LSB to MSB
 
-<<<<<<< HEAD
-    if( ( aMCharBytes[0] & binary(01000000) ) == binary(01000000) )
-    {
-        aMCharBytes[0] &= binary(10111111);
-=======
     if ( ( aMCharBytes[0] & binary( 01000000 ) ) == binary( 01000000 ) )
     {
         aMCharBytes[0] &= binary( 10111111 );
->>>>>>> 5832dc64
         negative = true;
     }
 
     for( size_t i = 0; i < MCharBytesCount; ++i )
     {
-<<<<<<< HEAD
-        aMCharBytes[i] &= binary(01111111);
-=======
         aMCharBytes[i] &= binary( 01111111 );
->>>>>>> 5832dc64
     }
 
     // TODO: this code doesnt cover case when char.bytescount > 3, but its
@@ -571,49 +475,29 @@
             break;
         case 2:
         {
-<<<<<<< HEAD
-            char tmp = aMCharBytes[0] & binary(00000001);
-=======
             char tmp = aMCharBytes[0] & binary( 00000001 );
->>>>>>> 5832dc64
             aMCharBytes[0] = aMCharBytes[0] >> 1;
             aMCharBytes[1] |= ( tmp << 7 );
             break;
         }
         case 3:
         {
-<<<<<<< HEAD
-            unsigned char tmp1 = aMCharBytes[0] & binary(00000011);
-            unsigned char tmp2 = aMCharBytes[1] & binary(00000001);
-            aMCharBytes[0]     = aMCharBytes[0] >> 2;
-            aMCharBytes[1]     = aMCharBytes[1] >> 1;
-=======
             unsigned char tmp1 = aMCharBytes[0] & binary( 00000011 );
             unsigned char tmp2 = aMCharBytes[1] & binary( 00000001 );
             aMCharBytes[0] = aMCharBytes[0] >> 2;
             aMCharBytes[1] = aMCharBytes[1] >> 1;
->>>>>>> 5832dc64
             aMCharBytes[1] |= ( tmp1 << 6 );
             aMCharBytes[2] |= ( tmp2 << 7 );
             break;
         }
         case 4:
         {
-<<<<<<< HEAD
-            unsigned char tmp1 = aMCharBytes[0] & binary(00000111);
-            unsigned char tmp2 = aMCharBytes[1] & binary(00000011);
-            unsigned char tmp3 = aMCharBytes[2] & binary(00000001);
-            aMCharBytes[0]     = aMCharBytes[0] >> 3;
-            aMCharBytes[1]     = aMCharBytes[1] >> 2;
-            aMCharBytes[2]     = aMCharBytes[2] >> 1;
-=======
             unsigned char tmp1 = aMCharBytes[0] & binary( 00000111 );
             unsigned char tmp2 = aMCharBytes[1] & binary( 00000011 );
             unsigned char tmp3 = aMCharBytes[2] & binary( 00000001 );
             aMCharBytes[0] = aMCharBytes[0] >> 3;
             aMCharBytes[1] = aMCharBytes[1] >> 2;
             aMCharBytes[2] = aMCharBytes[2] >> 1;
->>>>>>> 5832dc64
             aMCharBytes[1] |= ( tmp1 << 5 );
             aMCharBytes[2] |= ( tmp2 << 6 );
             aMCharBytes[3] |= ( tmp3 << 7 );
@@ -642,15 +526,9 @@
     // TODO: this function doesnot support MSHORTS longer than 4 bytes. ODA says
     //       its impossible, but not sure.
     size_t MShortBytesCount = 2;
-<<<<<<< HEAD
-    aMShortBytes[0] = ReadCHAR( pabyInput, nBitOffsetFromStart );
-    aMShortBytes[1] = ReadCHAR( pabyInput, nBitOffsetFromStart );
-    if( aMShortBytes[1] & binary(10000000) )
-=======
     aMShortBytes[0] = ReadCHAR ( pabyInput, nBitOffsetFromStart );
     aMShortBytes[1] = ReadCHAR ( pabyInput, nBitOffsetFromStart );
     if ( aMShortBytes[1] & binary( 10000000 ) )
->>>>>>> 5832dc64
     {
         aMShortBytes[2] = ReadCHAR( pabyInput, nBitOffsetFromStart );
         aMShortBytes[3] = ReadCHAR( pabyInput, nBitOffsetFromStart );
@@ -661,20 +539,12 @@
 
     if( MShortBytesCount == 2 )
     {
-<<<<<<< HEAD
-        aMShortBytes[0] &= binary(01111111); // drop high order flag bit.
-    } else if( MShortBytesCount == 4 )
-    {
-        aMShortBytes[0] &= binary(01111111);
-        aMShortBytes[2] &= binary(01111111);
-=======
         aMShortBytes[0] &= binary( 01111111 ); // drop high order flag bit.
     }
     else if ( MShortBytesCount == 4 )
     {
         aMShortBytes[0] &= binary( 01111111 );
         aMShortBytes[2] &= binary( 01111111 );
->>>>>>> 5832dc64
 
         aMShortBytes[2] |= ( aMShortBytes[1] << 7 );
         aMShortBytes[1] = ( aMShortBytes[1] >> 1 );
@@ -970,11 +840,7 @@
     }
 }
 
-<<<<<<< HEAD
 void SkipBIT( const char * /*pabyInput*/, size_t& nBitOffsetFromStart )
-=======
-void skipBIT(const char * /*pabyInput*/, size_t &nBitOffsetFromStart)
->>>>>>> 5832dc64
 {
     ++nBitOffsetFromStart;
 }
