--- conflicted
+++ resolved
@@ -642,20 +642,10 @@
         SkipBITSHORT( pabyBuf, nBitOffsetFromStart );
     }
 
-<<<<<<< HEAD
-    int returnCode = CADErrorCodes::SUCCESS;
-
     // byte align data
     nBitOffsetFromStart = (4 + dHeaderVarsSectionLength) * 8;
-=======
-    /*short nCRC =*/ ReadRAWSHORT( pabyBuf, nBitOffsetFromStart );
-#ifdef FIXME
-    unsigned short initial = 0xC0C1;
-    /*short calculated_crc = */ CalculateCRC8( initial, pabyBuf,
-                                               static_cast<int>(dHeaderVarsSectionLength) ); // TODO: CRC is calculated wrong every time.
-#endif
->>>>>>> 19e0025d
-
+
+    int returnCode = CADErrorCodes::SUCCESS;
     unsigned short nCRC = ReadRAWSHORT( pabyBuf, nBitOffsetFromStart );
     unsigned short initial = 0xC0C1;
     unsigned short nCalculated = CalculateCRC8(
