--- conflicted
+++ resolved
@@ -700,14 +700,9 @@
     {
         size_t nMessageLen = strlen(pszBasename)*2+256;
         char *pszMessage = (char *) malloc(nMessageLen);
-<<<<<<< HEAD
         snprintf( pszMessage, nMessageLen, "Unable to open %s.shx or %s.SHX.\n"
                                             "Try --config SHAPE_RESTORE_SHX true",
                                             pszBasename, pszBasename );
-=======
-        snprintf( pszMessage, nMessageLen, "Unable to open %s.shx or %s.SHX.",
-                  pszBasename, pszBasename );
->>>>>>> a5b5b24c
         psHooks->Error( pszMessage );
         free( pszMessage );
 
