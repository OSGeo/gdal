#!/bin/sh
# GDAL specific script to extract exported shapelib symbols that can be renamed
# to keep them internal to GDAL as much as possible

gcc shpopen.c dbfopen.c shptree.c sbnsearch.c -fPIC -shared -o shapelib.so -I.

OUT_FILE=gdal_shapelib_symbol_rename.h

rm $OUT_FILE 2>/dev/null

symbol_list=$(objdump -t shapelib.so  | grep .text | awk '{print $6}' | grep -v .text | grep -v __do_global | grep -v __bss_start | grep -v _edata | grep -v _end | grep -v _fini | grep -v _init | grep -v call_gmon_start | grep -v register_tm_clones | sort)
for symbol in $symbol_list
do
    echo "#define $symbol gdal_$symbol" >> $OUT_FILE
done

<<<<<<< HEAD
rodata_symbol_list=$(objdump -t shapelib.so  | grep "\\.rodata" |  awk '{print $6}' | grep -v "\\.")
for symbol in $data_symbol_list
=======
rodata_symbol_list=$(objdump -t shapelib.so  | grep "\.rodata" |  awk '{print $6}' | grep -v "\.")
for symbol in $rodata_symbol_list
>>>>>>> 6768181a
do
    echo "#define $symbol gdal_$symbol" >> $OUT_FILE
done

data_symbol_list=$(objdump -t shapelib.so  | grep "\\.data" | grep -v __dso_handle | grep -v "__TMC_END__" | awk '{print $6}' | grep -v "\\.")
for symbol in $data_symbol_list
do
    echo "#define $symbol gdal_$symbol" >> $OUT_FILE
done

bss_symbol_list=$(objdump -t shapelib.so  | grep "\\.bss" | grep -v bBigEndian |  awk '{print $6}' | grep -v "\\.")
for symbol in $bss_symbol_list
do
    echo "#define $symbol gdal_$symbol" >> $OUT_FILE
done

sort -u < $OUT_FILE > $OUT_FILE.tmp

echo "/* This is a generated file by dump_symbols.h. *DO NOT EDIT MANUALLY !* */" > $OUT_FILE
cat $OUT_FILE.tmp >> $OUT_FILE
rm -f $OUT_FILE.tmp

rm shapelib.so<|MERGE_RESOLUTION|>--- conflicted
+++ resolved
@@ -14,13 +14,8 @@
     echo "#define $symbol gdal_$symbol" >> $OUT_FILE
 done
 
-<<<<<<< HEAD
 rodata_symbol_list=$(objdump -t shapelib.so  | grep "\\.rodata" |  awk '{print $6}' | grep -v "\\.")
-for symbol in $data_symbol_list
-=======
-rodata_symbol_list=$(objdump -t shapelib.so  | grep "\.rodata" |  awk '{print $6}' | grep -v "\.")
 for symbol in $rodata_symbol_list
->>>>>>> 6768181a
 do
     echo "#define $symbol gdal_$symbol" >> $OUT_FILE
 done
