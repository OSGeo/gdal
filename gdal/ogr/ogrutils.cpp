--- conflicted
+++ resolved
@@ -249,11 +249,7 @@
     else
     {
         // Uppercase because OGC spec says capital 'E'.
-<<<<<<< HEAD
-        oss << std::defaultfloat << std::uppercase;
-=======
         oss << std::uppercase;
->>>>>>> 937f05b4
         opts.round = false;
     }
     oss << std::setprecision(opts.precision);
