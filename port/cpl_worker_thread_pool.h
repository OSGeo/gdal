/**********************************************************************
 * $Id$
 *
 * Project:  CPL - Common Portability Library
 * Purpose:  CPL worker thread pool
 * Author:   Even Rouault, <even dot rouault at spatialys dot com>
 *
 **********************************************************************
 * Copyright (c) 2015, Even Rouault, <even dot rouault at spatialys dot com>
 *
 * Permission is hereby granted, free of charge, to any person obtaining a
 * copy of this software and associated documentation files (the "Software"),
 * to deal in the Software without restriction, including without limitation
 * the rights to use, copy, modify, merge, publish, distribute, sublicense,
 * and/or sell copies of the Software, and to permit persons to whom the
 * Software is furnished to do so, subject to the following conditions:
 *
 * The above copyright notice and this permission notice shall be included
 * in all copies or substantial portions of the Software.
 *
 * THE SOFTWARE IS PROVIDED "AS IS", WITHOUT WARRANTY OF ANY KIND, EXPRESS OR
 * IMPLIED, INCLUDING BUT NOT LIMITED TO THE WARRANTIES OF MERCHANTABILITY,
 * FITNESS FOR A PARTICULAR PURPOSE AND NONINFRINGEMENT.  IN NO EVENT SHALL
 * THE AUTHORS OR COPYRIGHT HOLDERS BE LIABLE FOR ANY CLAIM, DAMAGES OR OTHER
 * LIABILITY, WHETHER IN AN ACTION OF CONTRACT, TORT OR OTHERWISE, ARISING
 * FROM, OUT OF OR IN CONNECTION WITH THE SOFTWARE OR THE USE OR OTHER
 * DEALINGS IN THE SOFTWARE.
 ****************************************************************************/

#ifndef CPL_WORKER_THREAD_POOL_H_INCLUDED_
#define CPL_WORKER_THREAD_POOL_H_INCLUDED_

#include "cpl_multiproc.h"
#include "cpl_list.h"

#include <condition_variable>
#include <functional>
#include <memory>
#include <mutex>
#include <queue>
#include <vector>

/**
 * \file cpl_worker_thread_pool.h
 *
 * Class to manage a pool of worker threads.
 * @since GDAL 2.1
 */

#ifndef DOXYGEN_SKIP
class CPLWorkerThreadPool;

struct CPLWorkerThread
{
    CPL_DISALLOW_COPY_ASSIGN(CPLWorkerThread)
    CPLWorkerThread() = default;

    CPLThreadFunc pfnInitFunc = nullptr;
    void *pInitData = nullptr;
    CPLWorkerThreadPool *poTP = nullptr;
    CPLJoinableThread *hThread = nullptr;
    bool bMarkedAsWaiting = false;

    std::mutex m_mutex{};
    std::condition_variable m_cv{};
};

typedef enum
{
    CPLWTS_OK,
    CPLWTS_STOP,
    CPLWTS_ERROR
} CPLWorkerThreadState;
#endif  // ndef DOXYGEN_SKIP

class CPLJobQueue;
<<<<<<< HEAD
=======
/// Unique pointer to a job queue.
>>>>>>> ea023c3e
using CPLJobQueuePtr = std::unique_ptr<CPLJobQueue>;

/** Pool of worker threads */
class CPL_DLL CPLWorkerThreadPool
{
    CPL_DISALLOW_COPY_ASSIGN(CPLWorkerThreadPool)

    std::vector<std::unique_ptr<CPLWorkerThread>> aWT{};
    mutable std::mutex m_mutex{};
    std::condition_variable m_cv{};
    volatile CPLWorkerThreadState eState = CPLWTS_OK;
    std::queue<std::function<void()>> jobQueue;
    int nPendingJobs = 0;

    CPLList *psWaitingWorkerThreadsList = nullptr;
    int nWaitingWorkerThreads = 0;

    int m_nMaxThreads = 0;

    static void WorkerThreadFunction(void *user_data);

    void DeclareJobFinished();
    std::function<void()> GetNextJob(CPLWorkerThread *psWorkerThread);

  public:
    CPLWorkerThreadPool();
    explicit CPLWorkerThreadPool(int nThreads);
    ~CPLWorkerThreadPool();

    bool Setup(int nThreads, CPLThreadFunc pfnInitFunc, void **pasInitData);
    bool Setup(int nThreads, CPLThreadFunc pfnInitFunc, void **pasInitData,
               bool bWaitallStarted);

    CPLJobQueuePtr CreateJobQueue();

    bool SubmitJob(std::function<void()> task);
    bool SubmitJob(CPLThreadFunc pfnFunc, void *pData);
    bool SubmitJobs(CPLThreadFunc pfnFunc, const std::vector<void *> &apData);
    void WaitCompletion(int nMaxRemainingJobs = 0);
    void WaitEvent();

    /** Return the number of threads setup */
    int GetThreadCount() const;
};

/** Job queue */
class CPL_DLL CPLJobQueue
{
    CPL_DISALLOW_COPY_ASSIGN(CPLJobQueue)
    CPLWorkerThreadPool *m_poPool = nullptr;
    std::mutex m_mutex{};
    std::condition_variable m_cv{};
    int m_nPendingJobs = 0;

    void DeclareJobFinished();

    //! @cond Doxygen_Suppress
  protected:
    friend class CPLWorkerThreadPool;
    explicit CPLJobQueue(CPLWorkerThreadPool *poPool);
    //! @endcond

  public:
    ~CPLJobQueue();

    /** Return the owning worker thread pool */
    CPLWorkerThreadPool *GetPool()
    {
        return m_poPool;
    }

    bool SubmitJob(CPLThreadFunc pfnFunc, void *pData);
    bool SubmitJob(std::function<void()> task);
    void WaitCompletion(int nMaxRemainingJobs = 0);
    bool WaitEvent();
};

#endif  // CPL_WORKER_THREAD_POOL_H_INCLUDED_<|MERGE_RESOLUTION|>--- conflicted
+++ resolved
@@ -74,10 +74,7 @@
 #endif  // ndef DOXYGEN_SKIP
 
 class CPLJobQueue;
-<<<<<<< HEAD
-=======
 /// Unique pointer to a job queue.
->>>>>>> ea023c3e
 using CPLJobQueuePtr = std::unique_ptr<CPLJobQueue>;
 
 /** Pool of worker threads */
