MIGRATION GUIDE FROM GDAL 3.10 to GDAL 3.11
<<<<<<< HEAD
-------------------------------------------

- GDAL drivers may now return raster bands with the new data types
  GDT_Float16 or GDT_CFloat16. Code that use the GDAL API must be
  ready to react to the new data type, possibly by doing RasterIO()
  requests with eBufType==GDT_Float32, if they can't deal natively
  with Float16 values.
=======
------------------------------------------

- If only a specific GDAL Minor version is to be supported, this must now be
  specified in the find_package call in CMake via a version range specification.
>>>>>>> 5c12fb85

MIGRATION GUIDE FROM GDAL 3.9 to GDAL 3.10
------------------------------------------

- The OGR SQL parser has been modified to evaluate NULL values in boolean
  operations similarly to other SQL engines (SQLite, PostgreSQL, etc.). Previously,
  with a foo=NULL field, expressions ``foo NOT IN ('bar')`` and ``foo NOT LIKE ('bar')``
  would evaluate as true. Now the result is false (with the NULL state being
  propagated to it). Concretely, to get the same results as in previous versions,
  the above expressions must be rewritten as ``foo IS NULL OR foo NOT IN ('bar')``
  and ``foo IS NULL OR foo NOT LIKE ('bar')``.

- MEM driver: opening a dataset with the MEM::: syntax is now disabled by
  default because of security implications. This can be enabled by setting the
  GDAL_MEM_ENABLE_OPEN build or configuration option. Creation of a 0-band MEM
  dataset, and using the GDALDataset::AddBand() method with the DATAPOINTER,
  PIXELOFFSET and LINEOFFSET options is the recommended way. For example, like
  in https://github.com/OSGeo/gdal/blob/e32a2fde41a555b7948cece9ab9b4e979138e7dd/gcore/rasterio.cpp#L1534-L1576

- The Erdas Imagine (HFA) and Derived drivers are now optional drivers. Users
  building with GDAL_BUILD_OPTIONAL_DRIVERS=OFF may need to explicitly enable
  them with GDAL_ENABLE_DRIVER_HFA=ON and GDAL_ENABLE_DRIVER_DERIVED=ON.
  The MapInfo, OGR_VRT and KML drivers are now an optional driver. Users
  building with OGR_BUILD_OPTIONAL_DRIVERS=OFF may need to explicitly enable
  them with OGR_ENABLE_DRIVER_TAB=ON, OGR_ENABLE_DRIVER_VRT=ON and
  OGR_ENABLE_DRIVER_KML=ON.

- User code using VSIFEofL() to potentially to end read loops should also test
  the return code of the new VSIFError() function. Some virtual file systems
  that used to report errors through VSIFEofL() now do through VSIFError().

- Out-of-tree implementations of VSIVirtualHandle():
  2 new required virtual methods must be implemented: int Error(), and
  void ClearErr() following POSIX semantics of ferror() and clearerr().
  This is to distinguish Read() that returns less bytes than requested because
  of an error (Error() != 0) or because of end-of-file (Eof() != 0)

  The VSIFilesystemPluginCallbacksStruct structure is extended with 2
  corresponding optional (but recommended to be implemented to reliably detect
  reading errors) callbacks "error" and "clear_err".

- Python bindings: Band.GetStatistics() and Band.ComputeStatistics() now
  return a None value in case of error (when exceptions are not enabled)

- New color interpretation (GCI_xxxx) items have been added to the GDALColorInterp
  enumeration. Code testing color interpretation may need to be adapted.

MIGRATION GUIDE FROM GDAL 3.8 to GDAL 3.9
-----------------------------------------

- Out-of-tree vector drivers:
  * OGRLayer::CreateField() now takes a const OGRFieldDefn* instead of a
    OGRFieldDefn*.
  * OGRLayer::CreateGeomField() now takes a const OGRGeomFieldDefn* instead of
    a OGRGeomFieldDefn*.
  * OGRLayer::ICreateLayer() has a new prototype, due to RFC 99 "Geometry
    coordinate precision" changes.

    The fastest migration path is from:

    OGRLayer *
         MyDataset::ICreateLayer(const char* pszLayerName,
                                 const OGRSpatialReference *poSpatialRef,
                                 OGRwkbGeometryType eGType, char **papszOptions)
    {
        ...
    }

    to

    OGRLayer *
         MyDataset::ICreateLayer(const char *pszLayerName,
                                 const OGRGeomFieldDefn *poGeomFieldDefn,
                                 CSLConstList papszOptions)
    {
        const auto eGType = poGeomFieldDefn ? poGeomFieldDefn->GetType() : wkbNone;
        const auto poSpatialRef =
            poGeomFieldDefn ? poGeomFieldDefn->GetSpatialRef() : nullptr;
        ...
    }

- Sealed feature and field definition (RFC 97). A number of drivers now "seal"
  their layer definition, which might cause issue to user code currently
  mis-using setters of OGRFeatureDefn, OGRFieldDefn or OGRGeomFieldDefn on such
  instances.
  The drivers that have been updated to seal their layer definition are:
  GeoPackage, PostgreSQL, Shapefile, OpenFileGDB, MITAB, Memory, GeoJSON, JSONFG,
  TopoJSON, ESRIJSON, ODS, XLSX.

- OGRLayer::SetIgnoredFields() now accepts a ``CSLConstList papszIgnoredFields``
  instead of a ``const char** papszIgnoredFields``

MIGRATION GUIDE FROM GDAL 3.7 to GDAL 3.8
-----------------------------------------

- Out-of-tree vector drivers:
  * GDALDataset::ICreateLayer() now takes a const OGRSpatialReference* instead
    of a OGRSpatialReference*. Drivers should clone the passed SRS if they need
    to keep it.

- The /vsimem virtual file system is modified to automatically create parent
  directories when a file is created. (e.g., creating /vsimem/parent/child.txt
  would cause the directory /vsimem/parent to be created.) If the parent
  directory cannot be created because the file /vsimem/parent exists, file
  creation will now fail.

- In SWIG bindings, the function FileFromMemBuffer now returns an error code
  if the file could not be created.


MIGRATION GUIDE FROM GDAL 3.6 to GDAL 3.7
-----------------------------------------

- Following RFC 87, PIXELTYPE=SIGNEDBYTE in IMAGE_STRUCTURE metadata domain is
  no longer reported by drivers that used to do it. The new GDT_Int8 data type
  is now reported.
  On writing, the PIXELTYPE=SIGNEDBYTE creation option is preserved in drivers
  that used to support it, but is deprecated and external code should rather use
  the GDT_Int8 data type.

- The VSILFILE* type is no longer aliased to FILE* in builds without the DEBUG
  define (that is production builds). External code that used FILE* with
  GDAL VSI*L API has to be changed to use VSILFILE*.
  This aliasing dates back to old times where both types were indifferently
  used in the code base. In the mean time, this was cleaned up. But there was a
  drawback of having VSILFILE* being either a dedicated type oor an alias of
  FILE* depending whether DEBUG is defined, especially with the C++ API, for
  people building their plugins with DEBUG and running them against a non-DEBUG
  GDAL build, or the reverse.

- GDALFlushCache() and GDALDataset::FlushCache() are modified to return a CPLErr
  error code instead of void. Affects out-of-tree drivers.

- A Close() virtual method is added to GDALDataset per RFC 91. Out-of-tree
  drivers with write support are encouraged to implement it for error
  propagation.

- Pansharpening now requires that panchromatic and multispectral bands have
  valid geotransform (in early versions, it was assumed in the case of missing
  geotransform that they covered the same geospatial extent).
  The undocumented VRT pansharpened MSShiftX and MSShiftY options (and the
  corresponding C++ GDALPansharpenOptions::dfMSShiftX and dfMSShiftY members)
  have been removed, due to using the inverted convention as one would expect,
  and being sub-par solution compared to using geotransform to correlate pixels
  of panchromatic and multispectral bands.

- OGRCoordinateTransformation::GetSourceCS() and GetTargetCS() now returns
  a const OGRSpatialReference*

- OGRGeometry::getSpatialReference() now returns a const OGRSpatialReference*

- OGRGeomFieldDefn::GetSpatialRef() now returns a const OGRSpatialReference*

MIGRATION GUIDE FROM GDAL 3.5 to GDAL 3.6
-----------------------------------------

- Out-of-tree vector drivers:
  * GDALDataset::IBuildOverviews(): parameters panOverviewList and panBandList
    are now of type 'const int*' (previously 'int*')
    Added a CSLConstList papszOptions member.
  * GDALRasterBand::BuildOverviews(): parameter panOverviewList is now of
    type 'const int*' (previously 'int*')
    Added a CSLConstList papszOptions member.
  * Compatibility layers of GDAL 3.0 _GetProjectionRef(), _GetGCPProjectionRef(),
    _SetProjection(), _SetGCPs() have been removed

MIGRATION GUIDE FROM GDAL 3.4 to GDAL 3.5
-----------------------------------------

- GDAL drivers may now return raster bands with the new data types GDT_Int64 or
  GDT_UInt64.
- Make GDALProxyRasterBand::RefUnderlyingRasterBand() / UnrefUnderlyingRasterBand() const. May affect out-of-tree drivers

MIGRATION GUIDE FROM GDAL 3.3 to GDAL 3.4
-----------------------------------------

- Out-of-tree vector drivers:
    * OGRFeatureDefn protected member variables have been changed.
        - (nFieldCount, papoFieldDefn)        ==> std::vector<std::unique_ptr<OGRFieldDefn>> apoFieldDefn{};
        - (nGeomFieldCount, paoGeomFieldDefn) ==> std::vector<std::unique_ptr<OGRGeomFieldDefn>> apoGeomFieldDefn{};
    * OGRFeatureDefn::AddGeomFieldDefn( OGRGeomFieldDefn *, bCopy = FALSE ) is
      replaced by AddGeomFieldDefn( std::unique_ptr<OGRGeomFieldDefn>&& )
    * GDALDataset::FlushCache() and GDALRasterBand::FlushCache() now takes a bool bAtClosing argument.
      That argument is set to true when FlushCache() is called from the dataset/band destructor.
      This can be used as a hint, for example to avoid doing extra work if the dataset is marked
      for deletion at closing. Driver implementing that method should propagate the argument to the
      base implementation when calling it.

MIGRATION GUIDE FROM GDAL 3.2 to GDAL 3.3
-----------------------------------------

- Python bindings:
  * Python 2 is no longer supported per RFC 77. Python 3.6 or later required
  * "osgeo.utils" was replaced by "osgeo_utils" (more details: see RFC78)
  * The following undocumented, untested utility scripts are no longer installed as system scripts and were moved
    from "gdal/swig/python/gdal-utils" to: "gdal/swig/python/gdal-utils/samples":
    - epsg_tr.py
    - esri2wkt.py
    - gcps2vec.py
    - gcps2wld.py
    - gdal_auth.py
    - gdalchksum.py
    - gdalident.py
    - gdalimport.py
    - mkgraticule.py
    In order to import sample script X (i.e. `epsg_tr`) as a module, use: `from osgeo_utils.samples import X`.
    In order to run it as a script run: `python -m osgeo_utils.samples.X`.
  * packaging:
    - "gdal/swig/python/samples" moved to: "gdal/swig/python/gdal-utils/osgeo_utils/samples"
    - "gdal/swig/python/scripts" moved to: "gdal/swig/python/gdal-utils/scripts"
- gdaldem TRI: default algorithm has been changed to use Riley et al. 1999. Use -alg Wilson to select the algorithm used previously
- Disable by default raster drivers DODS, JPEG2000(Jasper), JPEGLS, MG4LIDAR, FUJIBAS, IDA, INGR, ZMAP and vector driver ARCGEN, ArcObjects, CLOUDANT, COUCHDB, DB2, DODS, FME, GEOMEDIA, GTM, INGRES, MONGODB, REC, WALK at runtime, unless the GDAL_ENABLE_DEPRECATED_DRIVER_{drivername} configuration option is set to YES. Those drivers are planned for complete removal in GDAL 3.5
- Perl bindings are deprecated. Removal planned for GDAL 3.5. Use Geo::GDAL::FFI instead
- Removal of BNA, AeronavFAA, HTF, OpenAir, SEGUKOOA, SEGY, SUA, XPlane, BPG, E00GRID, EPSILON, IGNFHeightASCIIGrid, NTV1 drivers. Moved to (unsupported) https://github.com/OSGeo/gdal-extra-drivers repository.

MIGRATION GUIDE FROM GDAL 3.1 to GDAL 3.2
-----------------------------------------

- Python bindings: old-style, deprecated for many years, import method of
  importing the gdal module through "import gdal" is no longer available.
  "from osgeo import gdal" must now be used. This holds true for the ogr, osr,
  gdalconst and gdalnumeric modules.


MIGRATION GUIDE FROM GDAL 3.0 to GDAL 3.1
-----------------------------------------

- OGR SQL: the 'LIKE' operator is now case sensitive by default. ILIKE (supported
  in previous versions) must be used for case insensitive comparison. The
  OGR_SQL_LIKE_AS_ILIKE configuration option can be set to YES to make LIKE behave
  in a case insensitive way as in previous versions.

MIGRATION GUIDE FROM GDAL 2.4 to GDAL 3.0
-----------------------------------------

- Unix Build: ./configure arguments --without-bsb, --without-grib,
  and --without-mrf have been renamed to --disable-driver-bsb,
  --disable-driver-grib and --disable-driver-mrf
 - Unix build: Arguments of --with-pg changed to yes/no only.
- Substantial changes, sometimes backward incompatible, in coordinate reference
  system and coordinate transformations have been introduced per
  https://gdal.org/en/latest/development/rfc/rfc73_proj6_wkt2_srsbarn.html
    * OSRImportFromEPSG() takes into account official axis order.
      Traditional GIS-friendly axis order can be restored with
      OGRSpatialReference::SetAxisMappingStrategy(OAMS_TRADITIONAL_GIS_ORDER);
    * Same for SetWellKnownGeogCS("WGS84") / SetFromUserInput("WGS84")
    * removal of OPTGetProjectionMethods(), OPTGetParameterList() and OPTGetParameterInfo()
      No equivalent.
    * removal of OSRFixup() and OSRFixupOrdering(): no longer needed since objects
      constructed are always valid
    * removal of OSRStripCTParms(). Use OSRExportToWktEx() instead with the
      FORMAT=SQSQL option
    * exportToWkt() outputs AXIS nodes
    * OSRIsSame(): now takes into account data axis to CRS axis mapping, unless
      IGNORE_DATA_AXIS_TO_SRS_AXIS_MAPPING=YES is set as an option to OSRIsSameEx()
    * ogr_srs_api.h: SRS_WKT_WGS84 macro is no longer declared by default since
      WKT without AXIS is too ambiguous. Preferred remediation: use SRS_WKT_WGS84_LAT_LONG.
      Or #define USE_DEPRECATED_SRS_WKT_WGS84 before including ogr_srs_api.h

Out-of-tree drivers:
* GDALDataset::GetProjectionRef() made non-virtual.
  Replaced by GetSpatialRef() virtual method.
  Compatibility emulation possible by defining:
    const char* _GetProjectionRef() override; // note leading underscore
    const OGRSpatialReference* GetSpatialRef() const override {
        return GetSpatialRefFromOldGetProjectionRef();
    }

* GDALDataset::SetProjection() made non-virtual.
  Replaced by SetSpatialRef() virtual method.
  Compatibility emulation possible by defining:
    CPLErr _SetProjection(const char*) override; // note leading underscore
    CPLErr SetSpatialRef(const OGRSpatialReference* poSRS) override {
        return OldSetProjectionFromSetSpatialRef(poSRS);
    }

* GDALDataset::GetGCPProjection() made non-virtual.
  Replaced by GetGCPSpatialRef() virtual method.
  Compatibility emulation possible by defining:
    const char* _GetGCPProjectionRef() override; // note leading underscore
    const OGRSpatialReference* GetGCPSpatialRef() const override {
        return GetGCPSpatialRefFromOldGetGCPProjection();
    }

* GDALDataset::SetGCPs(..., const char* pszWKT) made non-virtual.
  Replaced by SetGCPs(..., const OGRSpatialReference* poSRS) virtual mode.
    CPLErr _SetGCPs( int nGCPCount, const GDAL_GCP *pasGCPList,
                    const char *pszGCPProjection ) override; // note leading underscore
    CPLErr SetGCPs( int nGCPCountIn, const GDAL_GCP *pasGCPListIn,
                    const OGRSpatialReference* poSRS ) override {
        return OldSetGCPsFromNew(nGCPCountIn, pasGCPListIn, poSRS);
    }

MIGRATION GUIDE FROM GDAL 2.3 to GDAL 2.4
-----------------------------------------

1) Out-of-tree drivers: RawRasterBand() constructor changes

RawRasterBand now only accepts a VSILFILE* file. Consequently the void* fpRaw
argument has become a VSILFILE* one. And the bIsVSIL = FALSE argument has
been removed. The int bOwnsFP = FALSE has seen its default value suppressed,
and has seen its type changed to the RawRasterBand::OwnFP::YES/NO enumeration,
to detect places where your code must be changed.

Caution: code like RawRasterBand(..., bNativeOrder, TRUE) must be changed to
RawRasterBand(..., bNativeOrder, RawRasterBand::OwnFP::NO, the TRUE value
being the bIsVSIL value, and the default argument being bOwnsFP == FALSE.

MIGRATION GUIDE FROM GDAL 2.2 to GDAL 2.3
-----------------------------------------

1) RFC 70: Guessing output format from output file name extension for utilities

Link: https://gdal.org/en/latest/development/rfc/rfc70_output_format_guess.html

Before GDAL 2.3, if not specifying the output format to utilities, GeoTIFF or
Shapefile were assumed for most utilities. Now, the output format will be
guessed from the output filename extension. This might break usages where
non-standard extensions are used for GeoTIFF or Shapefile output when -f/-of is
not specified (but warnings were already emitted in such situations).

2) RFC 68: C++11 Compilation requirement

Link: https://gdal.org/en/latest/development/rfc/rfc68_cplusplus11.html

GDAL now requires a C++11 compatible compiler. External code using GDAL C++ API
will also need to enable at least C++11 compilation mode, if the compiler
defaults to C++98/C++03.

3) Stricter const-ness in OGRGeomFieldDefn, OGRFeatureDefn and OGRFeature
   classes, impacting out-of-tree drivers that subclass them.

   The following methods are now const qualified:

     OGRGeomFieldDefn class:
        virtual OGRSpatialReference* GetSpatialRef() const

     OGRFeatureDefn class:
        virtual const char* GetName() const
        virtual int GetFieldCount() const
        virtual int GetFieldIndex(const char*) const
        virtual int GetGeomFieldCount() const
        virtual int GetGeomFieldIndex(const char*) const
        virtual OGRwkbGeometryType GetGeomType() const
        virtual OGRFeatureDefn* Clone() const
        virtual int IsGeometryIgnored() const
        virtual int IsSame(const OGRFeatureDefn*) const // argument is const now too

     OGRFeature class:
        virtual OGRBoolean Equal(const OGRFeature*) const // argument is const now too
        virtual const char* GetStyleString() const
        virtual OGRStyleTable* GetStyleTable() const

    The following virtual methods, offering const alternatives to their
    non-const equivalent methods, should be overloaded if the non-const
    method is overloaded.

     OGRFeatureDefn class:
        virtual const OGRFieldDefn* GetFieldDefn(int) const
        virtual const OGRGeomFieldDefn* GetGeomFieldDefn(int) const


MIGRATION GUIDE FROM GDAL 2.1 to GDAL 2.2
-----------------------------------------

A) RFC 64: Triangle, Polyhedral surface and TIN

Link: https://gdal.org/en/latest/development/rfc/rfc64_triangle_polyhedralsurface_tin.html

Vector drivers can now return geometries of type wkbPolyhedralSurface, wkbTIN
and wkbTriangle; and their Z, M and ZM variants (as well as for the type of
geometry fields). Client code, as well as out-of-tree drivers that support
writing geometries, must be ready to deal with them.

B) RFC 67: Null values in OGR

Link: https://gdal.org/en/latest/development/rfc/rfc67_nullfieldvalues.html

Previously, the "unset" state of a field was used both for a unset state
(ie no information for the field of the feature) or the NULL state of the
field. Now there is OGR_F_IsFieldSet() / OGRFeature::IsFieldSet() for the
unset state, and a new OGR_F_IsFieldNull() / OGRFeature::IsFieldNull() for the
new NULL state. Code that used OGR_F_IsFieldSet() / OGRFeature::IsFieldSet()
should also test the NULL state, otherwise empty strings or 0 numeric values
will be returned. A convenient way of migrating is to replace the use of
OGR_F_IsFieldSet() / OGRFeature::IsFieldSet() by OGR_F_IsFieldSetAndNotNull() /
OGRFeature::IsFieldSetAndNotNull() if there is no need to distinguish both
states.
On the writing side, a few drivers will now distinguish between the unset
and null state, namely GeoJSON, CouchDB, Cloudant, MongoDB, ElasticSearch and
GML. For example, for the GeoJSON driver, in GDAL 2.1 or before, a unset field
was written as field_name: null. Starting with GDAL 2.2, only fields explicitly
set as null with OGR_F_SetFieldNull() will be written with a null value.
Unset fields of a feature will not be present in the corresponding JSon feature
element.

MIGRATION GUIDE FROM GDAL 2.0 to GDAL 2.1
------------------------------------------

A) RFC 61: Support for measured geometries

Link: https://gdal.org/en/latest/development/rfc/rfc61_support_for_measured_geometries.html

The OGRwkbGeometryType enumeration has been extended with new values for the
M and ZM variants of the geometry types. Client code may have to be upgraded
to take into account those new values. Note that the wkbPolyhedralSurface, wkbTIN
and wkbTriangle types and their Z, M and ZM variants, have also been introduced
as a provision for a potential support in a future version (they are unused in
OGR core and drivers for now).

Previously the ESRI Shapefile driver read XYM data as XYZ. Now it is read
as XYM.

MIGRATION GUIDE FROM GDAL 1.11 to GDAL 2.0
------------------------------------------

This file documents backwards incompatible changes. You are strongly encouraged
to read the relevant RFCs for details and rationale for those changes.

Changes to the Perl bindings API are listed in swig/perl/Changes-in-the-API-in-2.0.

A) RFC 46: Unification of GDAL and OGR driver models

Link: https://gdal.org/en/latest/development/rfc/rfc46_gdal_ogr_unification.html

C++ API:

  * OGRSFDriverRegistrar and OGRSFDriver are now deprecated. Use GDALDriverManager
    and GDALDriver instead.

  * The following methods from OGRSFDriverRegistrar are removed : Open(),
    OpenShared(), ReleaseDataSource(), DeregisterDriver(), AutoLoadDrivers()
    GetDriver() and GetDriverByName() now return a GDALDriver* instance.

  * OGRDataSource::CreateLayer() specialized implementations should be renamed
    as ICreateLayer() to benefit from layer creation options validation.

  * OGRLayer::GetInfo() has been removed.

  * All methods of OGRDataSource have been transferred to GDALDataset, except
    SyncToDisk() that should now be implemented as FlushCache() in drivers.

  * GDALOpenInfo::papszSiblingFiles member is now private. Use the new
    GetSiblingFiles() method instead.

  * GDALOpenInfo::fp member is replaced by fpL member of type VSILFILE*.

  * OGRSFDriver::CopyDataSource() has been removed.

  * GDALDriverManager::GetHome() and SetHome() have been removed.

Out-of-tree drivers :

  * Read RFC 46 for the needed changes. Changes in GDALOpenInfo will impact GDAL
    drivers. GDAL drivers should also declare SetMetadataItem( GDAL_DCAP_RASTER, "YES" ).
    OGRDataSource::CreateLayer() and SyncToDisk() changes will affect OGR drivers.

Behavior changes :

  * GDALDriverManager::GetDriverCount() and GetDriver() return both raster and
    vector drivers. The nature of a driver can be tested with the GDAL_DCAP_RASTER
    and GDAL_DCAP_VECTOR driver metadata item.

  * GetRefCount() starts at 1 for OGRDataSource instead of 0.

B) RFC 49: Curve geometries

Link: https://gdal.org/en/latest/development/rfc/rfc49_curve_geometries.html

C/C++ API :

  * Use of wkb25DBit macro is strongly discouraged, as not compatible with new
    geometry types. Use wkbFlatten(), wkbHasZ(), wkbSetZ() instead
  * OGRwkbGeometryType enumeration has new values.

Behavior changes :

  * GML, NAS, WFS, PostGIS, VRT, GeoPackage and CSV drivers can return non-linear geometries.
    Applications that do not wish to get such geometries can call
    OGRSetNonLinearGeometriesEnabledFlag(FALSE)

Out-of-tree drivers :

  * Read RFC 49 for the needed changes. CreateFeature() and SetFeature() virtual
    methods must be renamed ICreateFeature() and ISetFeature().

C) RFC 51: RasterIO() improvements : resampling and progress callback

Link: https://gdal.org/en/latest/development/rfc/rfc51_rasterio_resampling_progress.html

Out-of-tree drivers :

  * Read RFC 51 for the needed changes. GDALRasterBand and GDALDataset::IRasterIO()
    take a new GDALRasterIOExtraArg* psExtraArg argument.
    GDALRasterBand and GDALDataset::RasterIO() take a new
    GDALRasterIOExtraArg* psExtraArg argument

D) RFC 31: OGR 64bit Integer Fields and FIDs

Link: https://gdal.org/en/latest/development/rfc/rfc31_ogr_64.html

C++ API:
  * OGRLayer::GetFeature(), OGRLayer::DeleteFeature(), OGRLayer::SetNextByIndex() take a GIntBig instead of a long
  * OGRFeature::GetFID() and OGRLayer::GetFeatureCount() now returns a GIntBig

C API:
  * OGR_L_GetFeature(), OGR_L_DeleteFeature(), OGR_L_SetNextByIndex() take a GIntBig instead of a long
  * OGR_F_GetFID() and OGR_L_GetFeatureCount() now returns a GIntBig

Behavior changes :
  * OFTInteger64 and OFTIntegerList64 can be returned whereas OGRFieldType is returned.

Out-of-tree drivers :
  * Virtual method signature change: OGRLayer::GetFeature(), OGRLayer::DeleteFeature(),
    OGRLayer::SetNextByIndex() take a GIntBig argument instead of a long
  * Virtual method signature change: OGRLayer::GetFeatureCount() now returns a GIntBig
  * OGRFeature::GetFID() returns a GIntBig

E) RFC 52: Strict OGR SQL quoting

Link: https://gdal.org/en/latest/development/rfc/rfc52_strict_sql_quoting.html

No API changes

Behavior changes:
  * Identifiers, i.e column names or table names, can no longer be quoted with
    single quote characters, but must use double quote characters if quoting is
    needed, conforming with SQL 92 syntax. Failure to do the change will not
    necessarily need to verbose errors at runtime since an expression like
    WHERE 'a_column_name' = 'a_value' will now always evaluate to FALSE whereas
    it would have been interpreted as WHERE "a_column_name" = 'a_value" if
    a_column_name was indeed a column name.

F) RFC 53: OGR not-null constraints and default values

Link: https://gdal.org/en/latest/development/rfc/rfc53_ogr_notnull_default.html

API changes:
    * OGRFieldDefn::SetDefault() now takes a const char* as argument.
      OGRFieldDefn::GetDefaultRef() removed and replaced by GetDefault() that
      returns a const char*

G) RFC 54: Dataset transactions

Link: https://gdal.org/en/latest/development/rfc/rfc54_dataset_transactions.html

Only API additions.

Behavior changes:
  * As described in the RFC, subtle behavior changes can be observed with the PG driver,
    related to implicit transactions that were flushed before and are no longer now,
    but this should hopefully be restricted to non-typical use cases. So some cases that "worked" before might
    no longer work, but the new behavior should hopefully be more understandable.

  * The PG and SQLite drivers could accept apparently nested calls to StartTransaction()
    (at the layer level). This is no longer possible since they are now redirected
    to dataset transactions, that explicitly do not support it.

H) RFC 55: Refined SetFeature() and DeleteFeature() semantics

Link: https://gdal.org/en/latest/development/rfc/rfc55_refined_setfeature_deletefeature_semantics.html

Behavior changes:
    * Drivers will now return OGRERR_NON_EXISTING_FEATURE when calling SetFeature()
      or DeleteFeature() with a feature id that does not exist.

I) RFC 56:

Link: https://gdal.org/en/latest/development/rfc/rfc56_millisecond_precision.html

API/ABI changes:

  * OGRField.Date structure has now a Reserved field that must be set to 0 when
    using the OGRFeature::SetField( int i, OGRField * puValue ) method.
    The "GByte Second" field is now a "float Second".

  * OGRFeature::SetField( int i, int nYear, int nMonth, int nDay,
                          int nHour=0, int nMinute=0, float fSecond=0.f,
                          int nTZFlag = 0 )
    and the variant that take a const char* as first argument now accept a
    floating-point number for seconds.

API additions :

    * OGRFeature::GetFieldAsDateTime( int i,
                                     int *pnYear, int *pnMonth, int *pnDay,
                                     int *pnHour, int *pnMinute, float *pfSecond,
                                     int *pnTZFlag );

    * OGR_F_GetFieldAsDateTimeEx() and OGR_F_SetFieldDateTimeEx() are added.

Driver related changes:

    * The following functions, mainly used by driver implementations, have
      seen their signature change :

        int CPL_DLL OGRParseXMLDateTime( const char* pszXMLDateTime,
                                        OGRField* psField );
        int CPL_DLL OGRParseRFC822DateTime( const char* pszRFC822DateTime,
                                            OGRField* psField );
        char CPL_DLL * OGRGetRFC822DateTime(const OGRField* psField);
        char CPL_DLL * OGRGetXMLDateTime(const OGRField* psField);

Behavior changes:

    * OGRFeature::GetFieldAsString() will now output milliseconds if a DateTime/Time
      field has such precision.
    * Drivers will now output milliseconds if a DateTime/Time field has such precision.

J) RFC 57: 64-bit bucket count for histograms

Link: https://gdal.org/en/latest/development/rfc/rfc57_histogram_64bit_count.html

C++ API:
  * GDALRasterBand::GetHistogram() and GDALRasterBand::SetDefaultHistogram() take a GUIntBig* instead of a int* for bucket counts.
  * GDALRasterBand::GetDefaultHistogram() takes a GUIntBig** instead of a int** for bucket counts.
  * GDALRasterBand::GetRasterSampleOverview() takes a GUIntBig instead of int.

C API:
  * GDALGetRasterHistogramEx(), GDALGetDefaultHistogramEx() and GDALSetDefaultHistogramEx() are added
    and deprecate the old interfaces.
  * GDALGetRasterSampleOverviewEx() is added.

Out-of-tree drivers :
  * See the virtual method API changes mentioned above in the C++ API paragraph.

MIGRATION GUIDE FROM GDAL 1.10 to GDAL 1.11
-------------------------------------------

This file documents backwards incompatible changes.

C++ API:

  * GDALRasterAttributeTable is now an abstract class.
    See https://gdal.org/en/latest/development/rfc/rfc40_enhanced_rat_support.html
    The functionality of GDAL 1.X GDALRasterAttributeTable is now in
    GDALDefaultRasterAttributeTable.

OGR drivers :

  * Due to RFC 41, if a OGR driver calls SetGeomType(wkbNone) on a layer,
    it will be impossible to affect geometries to features of that layer.
    This worked before, although it was inconsistent, but it does no longer now.
    In the development of RFC 41, the CSV and VRT drivers have been upgraded
    to fix such errors.

Changes that should likely not impact anybody :

   * OGRGeometry::exportToGEOS() and OGRGeometryFactory::createFromGEOS() now
     take a GEOSContextHandle_t argument ( GEOS >= 3.1.0 )

   * OGRGeometryFactory::getGEOSGeometryFactory() has been removed.
     This method returned NULL since 2006
     ( https://github.com/OSGeo/gdal/commit/42d5fd976795b9c85aac2c4ffac12025e21697c1#diff-9b267dec2a69d6f56247a5525195973890780ce50ae8c9c809bf4818754f4e46L885 )<|MERGE_RESOLUTION|>--- conflicted
+++ resolved
@@ -1,5 +1,4 @@
 MIGRATION GUIDE FROM GDAL 3.10 to GDAL 3.11
-<<<<<<< HEAD
 -------------------------------------------
 
 - GDAL drivers may now return raster bands with the new data types
@@ -7,12 +6,9 @@
   ready to react to the new data type, possibly by doing RasterIO()
   requests with eBufType==GDT_Float32, if they can't deal natively
   with Float16 values.
-=======
-------------------------------------------
 
 - If only a specific GDAL Minor version is to be supported, this must now be
   specified in the find_package call in CMake via a version range specification.
->>>>>>> 5c12fb85
 
 MIGRATION GUIDE FROM GDAL 3.9 to GDAL 3.10
 ------------------------------------------
