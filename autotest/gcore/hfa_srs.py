#!/usr/bin/env python
###############################################################################
# $Id$
#
# Project:  GDAL/OGR Test Suite
# Purpose:  Test read/write round-tripping of SRS for HFA/Imagine format.
# Author:   Even Rouault, <even dot rouault at mines dash paris dot org>
#
###############################################################################
# Copyright (c) 2011, Even Rouault <even dot rouault at mines-paris dot org>
#
# Permission is hereby granted, free of charge, to any person obtaining a
# copy of this software and associated documentation files (the "Software"),
# to deal in the Software without restriction, including without limitation
# the rights to use, copy, modify, merge, publish, distribute, sublicense,
# and/or sell copies of the Software, and to permit persons to whom the
# Software is furnished to do so, subject to the following conditions:
#
# The above copyright notice and this permission notice shall be included
# in all copies or substantial portions of the Software.
#
# THE SOFTWARE IS PROVIDED "AS IS", WITHOUT WARRANTY OF ANY KIND, EXPRESS
# OR IMPLIED, INCLUDING BUT NOT LIMITED TO THE WARRANTIES OF MERCHANTABILITY,
# FITNESS FOR A PARTICULAR PURPOSE AND NONINFRINGEMENT. IN NO EVENT SHALL
# THE AUTHORS OR COPYRIGHT HOLDERS BE LIABLE FOR ANY CLAIM, DAMAGES OR OTHER
# LIABILITY, WHETHER IN AN ACTION OF CONTRACT, TORT OR OTHERWISE, ARISING
# FROM, OUT OF OR IN CONNECTION WITH THE SOFTWARE OR THE USE OR OTHER
# DEALINGS IN THE SOFTWARE.
###############################################################################

import sys

from osgeo import gdal
from osgeo import osr

sys.path.append( '../pymod' )

import gdaltest


###############################################################################
# Write a HFA/Imagine and read it back to check its SRS

class TestHFASRS:
    def __init__( self, epsg_code, use_epsg_code, expected_fail ):
        self.epsg_code = epsg_code
        self.use_epsg_code = use_epsg_code
        self.expected_fail = expected_fail

    def test( self ):
        sr = osr.SpatialReference()
        sr.ImportFromEPSG(self.epsg_code)
        if self.use_epsg_code == 0:
            proj4str = sr.ExportToProj4()
            #print(proj4str)
            sr.SetFromUserInput(proj4str)

        ds = gdal.GetDriverByName('HFA').Create('/vsimem/TestHFASRS.img',1,1)
        ds.SetProjection(sr.ExportToWkt())
        ds = None

        ds = gdal.Open('/vsimem/TestHFASRS.img')
        wkt = ds.GetProjectionRef()
        sr2 = osr.SpatialReference()
        sr2.SetFromUserInput(wkt)
        ds = None

        gdal.Unlink('/vsimem/TestHFASRS.img')

        # For EPSG:2065. Those 2 datums are translated into D_S_JTSK in ESRI WKT... So for the purpose of
        # comparison, substitute one for another
        if sr.ExportToWkt().find('"System_Jednotne_Trigonometricke_Site_Katastralni_Ferro"') != -1 and \
           sr2.ExportToWkt().find('"System_Jednotne_Trigonometricke_Site_Katastralni"') != -1:
               wkt2 = sr2.ExportToWkt().replace('"System_Jednotne_Trigonometricke_Site_Katastralni"', '"System_Jednotne_Trigonometricke_Site_Katastralni_Ferro"')
               sr2.SetFromUserInput(wkt2)

        if (self.epsg_code == 4326 and sr2.GetAuthorityCode(None) != '4326') or sr.IsSame(sr2) != 1:
            if self.expected_fail:
                print('did not get expected SRS. known to be broken currently. FIXME!')
                #print(sr)
                #print(sr2)
                return 'expected_fail'

            gdaltest.post_reason('did not get expected SRS')
            print(sr)
            print(sr2)
            return 'fail'

        return 'success'


gdaltest_list = []

<<<<<<< HEAD
hfa_srs_list = [ 2758, #tmerc
                  [2036, True], #sterea   # failure caused by revert done in r22803
                  2046, #tmerc
                  [3031, True], #stere
                  [32661, True], #stere
                  3035, #laea
                  2062, #lcc
                  2065, #krovak
                  2066, #cass
                  2964, #aea
                  [3410, True], #cea
                  [3786, True],  #eqc
                  [2934, True], #merc
                  27200, #nzmg
                  [2057, True], #omerc
                  29100,  #poly
                  2056, #somerc
                  2027, #utm
                  4326, #longlat
                 ]
=======
hfa_srs_list = [ 2758,  # tmerc
                  [2036, True],  # sterea   # failure caused by revert done in r22803
                  2046,  # tmerc
                  [3031, True],  # stere
                  [32661, True],  # stere
                  3035,  # laea
                  2062,  # lcc
                  2065,  # krovak
                  2066,  # cass
                  2964,  # aea
                  [3410, True],  # cea
                  [3786, True],  # eqc
                  [2934, True],  # merc
                  27200,  # nzmg
                  [2057, True],  # omerc
                  29100,  # poly
                  2056,  # somerc
                  2027,  # utm
                  4326,  # longlat
]
>>>>>>> 8582ea90

for item in hfa_srs_list:
    try:
        epsg_code = item[0]
        epsg_broken = item[1]
        #epsg_proj4_broken = item[2]
    except:
        epsg_code = item
        epsg_broken = False
        #epsg_proj4_broken = False

    ut = TestHFASRS( epsg_code, 1, epsg_broken )
    gdaltest_list.append( (ut.test, "hfa_srs_epsg_%d" % epsg_code) )
    #ut = TestHFASRS( epsg_code, 0, epsg_proj4_broken )
    #gdaltest_list.append( (ut.test, "hfa_srs_proj4_of_epsg_%d" % epsg_code) )

if __name__ == '__main__':

    gdaltest.setup_run( 'hfa_srs' )

    gdaltest.run_tests( gdaltest_list )

    gdaltest.summarize()<|MERGE_RESOLUTION|>--- conflicted
+++ resolved
@@ -91,28 +91,6 @@
 
 gdaltest_list = []
 
-<<<<<<< HEAD
-hfa_srs_list = [ 2758, #tmerc
-                  [2036, True], #sterea   # failure caused by revert done in r22803
-                  2046, #tmerc
-                  [3031, True], #stere
-                  [32661, True], #stere
-                  3035, #laea
-                  2062, #lcc
-                  2065, #krovak
-                  2066, #cass
-                  2964, #aea
-                  [3410, True], #cea
-                  [3786, True],  #eqc
-                  [2934, True], #merc
-                  27200, #nzmg
-                  [2057, True], #omerc
-                  29100,  #poly
-                  2056, #somerc
-                  2027, #utm
-                  4326, #longlat
-                 ]
-=======
 hfa_srs_list = [ 2758,  # tmerc
                   [2036, True],  # sterea   # failure caused by revert done in r22803
                   2046,  # tmerc
@@ -132,8 +110,7 @@
                   2056,  # somerc
                   2027,  # utm
                   4326,  # longlat
-]
->>>>>>> 8582ea90
+                 ]
 
 for item in hfa_srs_list:
     try:
