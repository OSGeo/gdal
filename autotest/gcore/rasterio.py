--- conflicted
+++ resolved
@@ -541,13 +541,8 @@
         gdaltest.post_reason('failure')
         return 'fail'
     data_ar = struct.unpack('h' * 10 * 10, data)
-<<<<<<< HEAD
-    cs = rasterio_9_checksum(data, 10, 10, data_type = gdal.GDT_Int16)
-    if cs != 1211:  # checksum of gdal_translate data/byte.tif out.tif -outsize 10 10 -r BILINEAR
-=======
     cs = rasterio_9_checksum(data, 10, 10, data_type=gdal.GDT_Int16)
     if cs != 1211: # checksum of gdal_translate data/byte.tif out.tif -outsize 10 10 -r BILINEAR
->>>>>>> 2ac06927
         gdaltest.post_reason('failure')
         print(cs)
         return 'fail'
@@ -601,13 +596,8 @@
     if data is None:
         gdaltest.post_reason('failure')
         return 'fail'
-<<<<<<< HEAD
-    cs = rasterio_9_checksum(data, 10, 10, data_type = gdal.GDT_UInt16)
-    if cs != 1211:  # checksum of gdal_translate data/byte.tif out.tif -outsize 10 10 -r BILINEAR
-=======
     cs = rasterio_9_checksum(data, 10, 10, data_type=gdal.GDT_UInt16)
     if cs != 1211: # checksum of gdal_translate data/byte.tif out.tif -outsize 10 10 -r BILINEAR
->>>>>>> 2ac06927
         gdaltest.post_reason('failure')
         print(cs)
         return 'fail'
@@ -628,13 +618,8 @@
     if data is None:
         gdaltest.post_reason('failure')
         return 'fail'
-<<<<<<< HEAD
-    cs = rasterio_9_checksum(data, 10, 10, data_type = gdal.GDT_CInt16)
-    if cs != 1211:  # checksum of gdal_translate data/byte.tif out.tif -outsize 10 10 -r BILINEAR
-=======
     cs = rasterio_9_checksum(data, 10, 10, data_type=gdal.GDT_CInt16)
     if cs != 1211: # checksum of gdal_translate data/byte.tif out.tif -outsize 10 10 -r BILINEAR
->>>>>>> 2ac06927
         gdaltest.post_reason('failure')
         print(cs)
         return 'fail'
@@ -719,13 +704,8 @@
     if data is None:
         gdaltest.post_reason('failure')
         return 'fail'
-<<<<<<< HEAD
-    cs = rasterio_9_checksum(data, 5, 5, data_type = gdal.GDT_UInt16)
-    if cs != 214:  # checksum of gdal_translate data/byte.tif out.tif -outsize 5 5 -r CUBIC
-=======
     cs = rasterio_9_checksum(data, 5, 5, data_type=gdal.GDT_UInt16)
     if cs != 214: # checksum of gdal_translate data/byte.tif out.tif -outsize 5 5 -r CUBIC
->>>>>>> 2ac06927
         gdaltest.post_reason('failure')
         print(cs)
         return 'fail'
