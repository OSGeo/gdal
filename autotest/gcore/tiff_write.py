#!/usr/bin/env python
# -*- coding: utf-8 -*-
###############################################################################
# $Id$
#
# Project:  GDAL/OGR Test Suite
# Purpose:  Test read/write functionality for GeoTIFF format.
# Author:   Frank Warmerdam <warmerdam@pobox.com>
#
###############################################################################
# Copyright (c) 2003, Frank Warmerdam <warmerdam@pobox.com>
# Copyright (c) 2008-2013, Even Rouault <even dot rouault at mines-paris dot org>
#
# This library is free software; you can redistribute it and/or
# modify it under the terms of the GNU Library General Public
# License as published by the Free Software Foundation; either
# version 2 of the License, or (at your option) any later version.
#
# This library is distributed in the hope that it will be useful,
# but WITHOUT ANY WARRANTY; without even the implied warranty of
# MERCHANTABILITY or FITNESS FOR A PARTICULAR PURPOSE.  See the GNU
# Library General Public License for more details.
#
# You should have received a copy of the GNU Library General Public
# License along with this library; if not, write to the
# Free Software Foundation, Inc., 59 Temple Place - Suite 330,
# Boston, MA 02111-1307, USA.
###############################################################################

import os
import sys
from osgeo import gdal
import array
import shutil
from osgeo import osr

sys.path.append('../pymod')
sys.path.append('../../gdal/swig/python/samples')

import gdaltest

run_tiff_write_api_proxy = True

###############################################################################
# Get the GeoTIFF driver, and verify a few things about it.


def tiff_write_1():

    gdaltest.tiff_drv = gdal.GetDriverByName('GTiff')
    if gdaltest.tiff_drv is None:
        gdaltest.post_reason('GTiff driver not found!')
        return 'fail'

    drv_md = gdaltest.tiff_drv.GetMetadata()
    if drv_md['DMD_MIMETYPE'] != 'image/tiff':
        gdaltest.post_reason('mime type is wrong')
        return 'fail'

    return 'success'

###############################################################################
# Create a simple file by copying from an existing one.


def tiff_write_2():

    src_ds = gdal.Open('data/cfloat64.tif')

    new_ds = gdaltest.tiff_drv.CreateCopy('tmp/test_2.tif', src_ds)

    bnd = new_ds.GetRasterBand(1)
    if bnd.Checksum() != 5028:
        gdaltest.post_reason('Didnt get expected checksum on still-open file')
        return 'fail'

    bnd = None
    new_ds = None

    # hopefully it's closed now!

    new_ds = gdal.Open('tmp/test_2.tif')
    bnd = new_ds.GetRasterBand(1)
    if bnd.Checksum() != 5028:
        gdaltest.post_reason('Didnt get expected checksum on reopened file')
        return 'fail'

    if bnd.ComputeRasterMinMax() != (74.0, 255.0):
        gdaltest.post_reason('ComputeRasterMinMax() returned wrong value')
        return 'fail'

    bnd = None
    new_ds = None

    gdaltest.tiff_drv.Delete('tmp/test_2.tif')

    return 'success'

###############################################################################
# Create a simple file by copying from an existing one.


def tiff_write_3():

    src_ds = gdal.Open('data/utmsmall.tif')

    options = ['TILED=YES', 'BLOCKXSIZE=32', 'BLOCKYSIZE=32']

    new_ds = gdaltest.tiff_drv.CreateCopy('tmp/test_3.tif', src_ds,
                                          options=options)

    bnd = new_ds.GetRasterBand(1)
    if bnd.Checksum() != 50054:
        gdaltest.post_reason('Didnt get expected checksum on still-open file')
        return 'fail'

    bnd = None
    new_ds = None

    gdaltest.tiff_drv.Delete('tmp/test_3.tif')

    return 'success'

###############################################################################
# Create a tiled file.


def tiff_write_4():

    try:
        from osgeo import gdalnumeric
    except ImportError:
        return 'skip'

    options = ['TILED=YES', 'BLOCKXSIZE=32', 'BLOCKYSIZE=32']

    new_ds = gdaltest.tiff_drv.Create('tmp/test_4.tif', 40, 50, 3,
                                      gdal.GDT_Byte, options)

    try:
        data_red = gdalnumeric.zeros((50, 40))
        data_green = gdalnumeric.zeros((50, 40))
        data_blue = gdalnumeric.zeros((50, 40))
    except:
        import numpy
        data_red = numpy.zeros((50, 40))
        data_green = numpy.zeros((50, 40))
        data_blue = numpy.zeros((50, 40))

    for y in range(50):
        for x in range(40):
            data_red[y][x] = x
            data_green[y][x] = y
            data_blue[y][x] = x + y

    try:
        data_red = data_red.astype(gdalnumeric.UnsignedInt8)
        data_green = data_green.astype(gdalnumeric.UnsignedInt8)
        data_blue = data_blue.astype(gdalnumeric.UnsignedInt8)
    except AttributeError:
        try:
            data_red = data_red.astype(gdalnumeric.uint8)
            data_green = data_green.astype(gdalnumeric.uint8)
            data_blue = data_blue.astype(gdalnumeric.uint8)
        except:
            pass

    new_ds.GetRasterBand(1).WriteArray(data_red)
    new_ds.GetRasterBand(2).WriteArray(data_green)
    new_ds.GetRasterBand(3).WriteArray(data_blue)

    gt = (0.0, 1.0, 0.0, 50.0, 0.0, -1.0)
    new_ds.SetGeoTransform(gt)

    if new_ds.GetRasterBand(1).Checksum() != 21577 \
       or new_ds.GetRasterBand(2).Checksum() != 20950 \
       or new_ds.GetRasterBand(3).Checksum() != 23730:
        gdaltest.post_reason('Wrong checksum.')
        return 'fail'

    if gt != new_ds.GetGeoTransform():
        gdaltest.post_reason('Wrong geotransform.')
        return 'fail'

    dict = {}
    dict['TEST_KEY'] = 'TestValue'
    new_ds.SetMetadata(dict)

    new_ds = None

    new_ds = gdal.Open('tmp/test_4.tif')

    if new_ds.GetRasterBand(1).Checksum() != 21577 \
       or new_ds.GetRasterBand(2).Checksum() != 20950 \
       or new_ds.GetRasterBand(3).Checksum() != 23730:
        gdaltest.post_reason('Wrong checksum (2).')
        return 'fail'

    if gt != new_ds.GetGeoTransform():
        gdaltest.post_reason('Wrong geotransform(2).')
        return 'fail'

    nd = new_ds.GetRasterBand(1).GetNoDataValue()
    if nd is not None:
        gdaltest.post_reason('Got unexpected nodata value.')
        return 'fail'

    md_dict = new_ds.GetMetadata()
    if md_dict['TEST_KEY'] != 'TestValue':
        gdaltest.post_reason('Missing metadata')
        return 'fail'

    new_ds = None

    gdaltest.tiff_drv.Delete('tmp/test_4.tif')

    return 'success'

###############################################################################
# Write a file with GCPs.


def tiff_write_5():

    src_ds = gdal.Open('data/gcps.vrt')

    new_ds = gdaltest.tiff_drv.CreateCopy('tmp/test_5.tif', src_ds)

    if new_ds.GetGCPProjection().find(
                   'AUTHORITY["EPSG","26711"]') == -1:
        gdaltest.post_reason('GCP Projection not set properly.')
        return 'fail'

    gcps = new_ds.GetGCPs()
    if len(gcps) != 4:
        gdaltest.post_reason('GCP count wrong.')
        return 'fail'

    new_ds = None

    gdaltest.tiff_drv.Delete('tmp/test_5.tif')

    # Test SetGCPs on a new GTiff
    new_ds = gdaltest.tiff_drv.Create('tmp/test_5.tif', 10, 10, 1)
    new_ds.SetGCPs(gcps, src_ds.GetGCPProjection())
    new_ds = None

    new_ds = gdal.Open('tmp/test_5.tif')
    gcps = new_ds.GetGCPs()
    if len(gcps) != 4:
        gdaltest.post_reason('GCP count wrong.')
        return 'fail'
    new_ds = None

    gdaltest.tiff_drv.Delete('tmp/test_5.tif')

    return 'success'

###############################################################################
# Test a mixture of reading and writing on a DEFLATE compressed file.
# May crash with libtiff <= 3.8.2, so skip it if BigTIFF is not supported
# (this is a sign of an older libtiff...)


def tiff_write_6():

    md = gdaltest.tiff_drv.GetMetadata()
    if md['DMD_CREATIONOPTIONLIST'].find('BigTIFF') == -1:
        return 'skip'

    options = ['TILED=YES', 'BLOCKXSIZE=32', 'BLOCKYSIZE=32',
               'COMPRESS=DEFLATE', 'PREDICTOR=2']
    ds = gdaltest.tiff_drv.Create('tmp/test_6.tif', 200, 200, 1,
                                  gdal.GDT_Byte, options)

    # make a 32x32 byte buffer
    buf = array.array('B', list(range(32))).tostring()
    for i in range(5):
        buf = buf + buf

    ds.WriteRaster(0, 0, 32, 32, buf, buf_type=gdal.GDT_Byte)
    ds.FlushCache()
    ds.WriteRaster(32, 0, 32, 32, buf, buf_type=gdal.GDT_Byte)
    ds.FlushCache()
    buf_read = ds.ReadRaster(0, 0, 32, 32, buf_type=gdal.GDT_Byte)

    if buf_read != buf:
        gdaltest.tiff_write_6_failed = True
        gdaltest.post_reason('did not get back expected data.')
        return 'fail'

    ds = None

    gdaltest.tiff_write_6_failed = False
    gdaltest.tiff_drv.Delete('tmp/test_6.tif')

    return 'success'

###############################################################################
# Test a mixture of reading and writing on a LZW compressed file.
# Will cause older libtiff versions (<=3.8.2 for sure) to crash, so skip it
# if BigTIFF is not supported (this is a sign of an older libtiff...)


def tiff_write_7():

    md = gdaltest.tiff_drv.GetMetadata()
    if md['DMD_CREATIONOPTIONLIST'].find('BigTIFF') == -1:
        return 'skip'

    options = ['TILED=YES', 'COMPRESS=LZW', 'PREDICTOR=2']
    ds = gdaltest.tiff_drv.Create('tmp/test_7.tif', 200, 200, 1,
                                  gdal.GDT_Byte, options)

    # make a 32x32 byte buffer
    buf = array.array('B', list(range(32))).tostring()
    for i in range(5):
        buf = buf + buf

    ds.WriteRaster(0, 0, 32, 32, buf, buf_type=gdal.GDT_Byte)
    ds.FlushCache()
    ds.WriteRaster(32, 0, 32, 32, buf, buf_type=gdal.GDT_Byte)
    ds.FlushCache()
    buf_read = ds.ReadRaster(0, 0, 32, 32, buf_type=gdal.GDT_Byte)

    if buf_read != buf:
        gdaltest.post_reason('did not get back expected data.')
        return 'fail'

    ds = None

    gdaltest.tiff_drv.Delete('tmp/test_7.tif')

    return 'success'

###############################################################################
# Test a mixture of reading and writing on a PACKBITS compressed file.


def tiff_write_8():

    options = ['TILED=YES', 'BLOCKXSIZE=32', 'BLOCKYSIZE=32', 'COMPRESS=PACKBITS']
    ds = gdaltest.tiff_drv.Create('tmp/test_8.tif', 200, 200, 1,
                                  gdal.GDT_Byte, options)

    # make a 32x32 byte buffer
    buf = array.array('B', list(range(32))).tostring()
    for i in range(5):
        buf = buf + buf

    ds.WriteRaster(0, 0, 32, 32, buf, buf_type=gdal.GDT_Byte)
    ds.FlushCache()
    ds.WriteRaster(32, 0, 32, 32, buf, buf_type=gdal.GDT_Byte)
    ds.FlushCache()

    buf_read = ds.ReadRaster(0, 0, 32, 32, buf_type=gdal.GDT_Byte)

    if buf_read != buf:
        gdaltest.post_reason('did not get back expected data.')
        return 'fail'

    ds = None

    gdaltest.tiff_drv.Delete('tmp/test_8.tif')

    return 'success'

###############################################################################
# Create a simple file by copying from an existing one.


def tiff_write_9():

    src_ds = gdal.Open('data/byte.tif')
    new_ds = gdaltest.tiff_drv.CreateCopy('tmp/test_9.tif', src_ds,
                                          options=['NBITS=5'])
    with gdaltest.error_handler():
      new_ds = None

    new_ds = gdal.Open('tmp/test_9.tif')
    bnd = new_ds.GetRasterBand(1)
    if bnd.Checksum() != 5287:
        gdaltest.post_reason('Didnt get expected checksum on reopened file')
        return 'fail'

    bnd = None
    new_ds = None

    gdaltest.tiff_drv.Delete('tmp/test_9.tif')

    return 'success'

###############################################################################
# 1bit file but with band interleaving, and odd size (not multiple of 8) #1957


def tiff_write_10():

    ut = gdaltest.GDALTest('GTiff', 'oddsize_1bit2b.tif', 2, 5918,
                           options=['NBITS=1', 'INTERLEAVE=BAND'])
    return ut.testCreate(out_bands=2)

###############################################################################
# Simple 1 bit file, treated through the GTiffBitmapBand class.


def tiff_write_11():

    ut = gdaltest.GDALTest('GTiff', 'oddsize1bit.tif', 1, 5918,
                           options=['NBITS=1', 'COMPRESS=CCITTFAX4'])
    return ut.testCreateCopy()

###############################################################################
# Read JPEG Compressed YCbCr subsampled image.


def tiff_write_12():

    md = gdaltest.tiff_drv.GetMetadata()
    if md['DMD_CREATIONOPTIONLIST'].find('JPEG') == -1:
        return 'skip'

    ds = gdal.Open('data/sasha.tif')
    cs = ds.GetRasterBand(3).Checksum()
    if cs != 31952 and cs != 30145:
        return 'fail'

    return 'success'

###############################################################################
# Write JPEG Compressed YCbCr subsampled image.


def tiff_write_13():

    md = gdaltest.tiff_drv.GetMetadata()
    if md['DMD_CREATIONOPTIONLIST'].find('JPEG') == -1:
        return 'skip'

    src_ds = gdal.Open('data/sasha.tif')
    ds = gdaltest.tiff_drv.CreateCopy('tmp/sasha.tif', src_ds, options=['PROFILE=BASELINE',
                                                                        'TILED=YES',
                                                                        'COMPRESS=JPEG',
                                                                        'PHOTOMETRIC=YCBCR',
                                                                        'JPEG_QUALITY=31'])
    ds = None

    ds = gdal.Open('tmp/sasha.tif')
    cs = ds.GetRasterBand(3).Checksum()
    ds = None

    size = os.stat('tmp/sasha.tif').st_size

    gdaltest.tiff_drv.Delete('tmp/sasha.tif')
    if cs != 17347 and cs != 14445:
        gdaltest.post_reason('fail: bad checksum')
        print(cs)
        return 'fail'

    if md['LIBTIFF'] == 'INTERNAL':
        if size > 22816:
            gdaltest.post_reason('fail: bad size')
            print(size)
            return 'fail'

    return 'success'

###############################################################################
# Test creating an in memory copy.


def tiff_write_14():

    tst = gdaltest.GDALTest('GTiff', 'byte.tif', 1, 4672)

    return tst.testCreateCopy(vsimem=1)


###############################################################################
# Test that we can restrict metadata and georeferencing in the output
# file using the PROFILE creation option with CreateCopy()

def tiff_write_15():

    ds_in = gdal.Open('data/byte.vrt')

    ds = gdaltest.tiff_drv.CreateCopy('tmp/tw_15.tif', ds_in, options=['PROFILE=BASELINE'])

    ds_in = None
    ds = None

    ds = gdal.Open('tmp/tw_15.tif')

    md = ds.GetMetadata()
    if 'test' not in md:
        gdaltest.post_reason('Metadata absent from .aux.xml file.')
        return 'fail'

    md = ds.GetRasterBand(1).GetMetadata()
    if 'testBand' not in md:
        gdaltest.post_reason('Metadata absent from .aux.xml file.')
        return 'fail'

    ds = None

    gdal.Unlink('tmp/tw_15.tif.aux.xml')

    ds = gdal.Open('tmp/tw_15.tif')

    if ds.GetGeoTransform() != (0.0, 1.0, 0.0, 0.0, 0.0, 1.0):
        gdaltest.post_reason('Got wrong geotransform, profile ignored?')
        return 'fail'

    md = ds.GetMetadata()
    if 'test' in md:
        gdaltest.post_reason('Metadata written to BASELINE file.')
        return 'fail'

    md = ds.GetRasterBand(1).GetMetadata()
    if 'testBand' in md:
        gdaltest.post_reason('Metadata written to BASELINE file.')
        return 'fail'

    ds = None

    gdaltest.tiff_drv.Delete('tmp/tw_15.tif')

    return 'success'

###############################################################################
# Test that we can restrict metadata and georeferencing in the output
# file using the PROFILE creation option with Create()


def tiff_write_16():

    ds_in = gdal.Open('data/byte.vrt')

    ds = gdaltest.tiff_drv.Create('tmp/tw_16.tif', 20, 20, gdal.GDT_Byte,
                                  options=['PROFILE=BASELINE'])

    ds.SetMetadata({'test': 'testvalue'})
    ds.GetRasterBand(1).SetMetadata({'testBand': 'testvalueBand'})

    ds.SetGeoTransform((10, 5, 0, 30, 0, -5))

    data = ds_in.ReadRaster(0, 0, 20, 20)
    ds.WriteRaster(0, 0, 20, 20, data)

    ds_in = None
    ds = None

    ds = gdal.Open('tmp/tw_16.tif')
    if ds.GetGeoTransform() != (0.0, 1.0, 0.0, 0.0, 0.0, 1.0):
        gdaltest.post_reason('Got wrong geotransform, profile ignored?')
        return 'fail'

    md = ds.GetMetadata()
    if 'test' not in md:
        gdaltest.post_reason('Metadata absent from .aux.xml file.')
        return 'fail'

    md = ds.GetRasterBand(1).GetMetadata()
    if 'testBand' not in md:
        gdaltest.post_reason('Metadata absent from .aux.xml file.')
        return 'fail'

    ds = None

    try:
        os.remove('tmp/tw_16.tif.aux.xml')
    except OSError:
        try:
            os.stat('tmp/tw_16.tif.aux.xml')
        except OSError:
            gdaltest.post_reason('No .aux.xml file.')
            return 'fail'
            pass

    ds = gdal.Open('tmp/tw_16.tif')

    md = ds.GetMetadata()
    if 'test' in md:
        gdaltest.post_reason('Metadata written to BASELINE file.')
        return 'fail'

    md = ds.GetRasterBand(1).GetMetadata()
    if 'testBand' in md:
        gdaltest.post_reason('Metadata written to BASELINE file.')
        return 'fail'

    ds = None

    gdaltest.tiff_drv.Delete('tmp/tw_16.tif')

    return 'success'

###############################################################################
# Test writing a TIFF with an RPC tag.


def tiff_write_17():

    # Translate RPC controlled data to GeoTIFF.

    ds_in = gdal.Open('data/rpc.vrt')
    rpc_md = ds_in.GetMetadata('RPC')

    ds = gdaltest.tiff_drv.CreateCopy('tmp/tw_17.tif', ds_in)

    ds_in = None
    ds = None

    # Ensure there is no .aux.xml file which might hold the RPC.
    try:
        os.remove('tmp/tm_17.tif.aux.xml')
    except OSError:
        pass

    # confirm there is no .rpb file created by default.
    try:
        open('tmp/tm_17.RPB').read()
        gdaltest.post_reason('unexpectedly found .RPB file')
        return 'fail'
    except:
        pass

    # confirm there is no _rpc.txt file created by default.
    try:
        open('tmp/tm_17_RPC.TXT').read()
        gdaltest.post_reason('unexpectedly found _RPC.TXT file')
        return 'fail'
    except:
        pass

    # Open the dataset, and confirm the RPC data is still intact.
    ds = gdal.Open('tmp/tw_17.tif')
    if not gdaltest.rpcs_equal(ds.GetMetadata('RPC'), rpc_md):
        return 'fail'

    ds = None

    gdaltest.tiff_drv.Delete('tmp/tw_17.tif')

    return 'success'

###############################################################################
# Test that above test still work with the optimization in the GDAL_DISABLE_READDIR_ON_OPEN
# case (#3996)


def tiff_write_17_disable_readdir():
    oldval = gdal.GetConfigOption('GDAL_DISABLE_READDIR_ON_OPEN')
    gdal.SetConfigOption('GDAL_DISABLE_READDIR_ON_OPEN', 'TRUE')
    ret = tiff_write_17()
    gdal.SetConfigOption('GDAL_DISABLE_READDIR_ON_OPEN', oldval)
    return ret

###############################################################################
# Test writing a TIFF with an RPB file and IMD file.


def tiff_write_18():

    # Translate RPC controlled data to GeoTIFF.

    ds_in = gdal.Open('data/rpc.vrt')
    rpc_md = ds_in.GetMetadata('RPC')

    ds = gdaltest.tiff_drv.CreateCopy('tmp/tw_18.tif', ds_in,
                                      options=['PROFILE=BASELINE'])

    ds_in = None
    ds = None

    # Ensure there is no .aux.xml file which might hold the RPC.
    try:
        os.remove('tmp/tm_18.tif.aux.xml')
    except OSError:
        pass

    # confirm there is an .rpb and .imd file.
    try:
        open('tmp/tw_18.RPB').read()
        open('tmp/tw_18.IMD').read()
    except:
        gdaltest.post_reason('missing .RPB or .IMD file.')
        return 'fail'

    # confirm there is no _rpc.txt file created by default.
    try:
        open('tmp/tw_18_RPC.TXT').read()
        gdaltest.post_reason('unexpectedly found _RPC.TXT file')
        return 'fail'
    except:
        pass

    # Open the dataset, and confirm the RPC/IMD data is still intact.
    ds = gdal.Open('tmp/tw_18.tif')

    if not gdaltest.rpcs_equal(ds.GetMetadata('RPC'), rpc_md):
        return 'fail'

    imd_md = ds.GetMetadata('IMD')
    if imd_md['version'] != '"R"' \
       or imd_md['numColumns'] != '30324' \
       or imd_md['IMAGE_1.sunEl'] != '39.7':
        gdaltest.post_reason('IMD contents wrong?')
        print(imd_md)
        return 'fail'

    ds = None

    # Test deferred loading with GetMetadataItem()
    ds = gdal.Open('tmp/tw_18.tif')
    if ds.GetMetadataItem('LINE_OFF', 'RPC') != '16201':
        gdaltest.post_reason("wrong value for GetMetadataItem('LINE_OFF', 'RPC')")
        return 'fail'
    if ds.GetMetadataItem('version', 'IMD') != '"R"':
        gdaltest.post_reason("wrong value for GetMetadataItem('version', 'IMD')")
        return 'fail'
    ds = None

    gdaltest.tiff_drv.Delete('tmp/tw_18.tif')

    # Confirm IMD and RPC files are cleaned up.  If not likely the
    # file list functionality is not working properly.
    try:
        open('tmp/tw_18.RPB').read()
        gdaltest.post_reason('RPB did not get cleaned up.')
        return 'fail'
    except:
        pass

    try:
        open('tmp/tw_18.IMD').read()
        gdaltest.post_reason('IMD did not get cleaned up.')
        return 'fail'
    except:
        pass

    return 'success'

###############################################################################
# Test that above test still work with the optimization in the GDAL_DISABLE_READDIR_ON_OPEN
# case (#3996)


def tiff_write_18_disable_readdir():
    oldval = gdal.GetConfigOption('GDAL_DISABLE_READDIR_ON_OPEN')
    gdal.SetConfigOption('GDAL_DISABLE_READDIR_ON_OPEN', 'TRUE')
    ret = tiff_write_18()
    gdal.SetConfigOption('GDAL_DISABLE_READDIR_ON_OPEN', oldval)
    return ret

###############################################################################
# Test writing a TIFF with an _RPC.TXT


def tiff_write_rpc_txt():

    # Translate RPC controlled data to GeoTIFF.

    ds_in = gdal.Open('data/rpc.vrt')

    # Remove IMD before creating the TIFF to avoid creating an .IMD
    # since .IMD + _RPC.TXT is an odd combination
    # If the .IMD is found, we don't try reading _RPC.TXT
    ds_in_without_imd = gdal.GetDriverByName('VRT').CreateCopy('', ds_in)
    ds_in_without_imd.SetMetadata(None, 'IMD')

    rpc_md = ds_in.GetMetadata('RPC')

    ds = gdaltest.tiff_drv.CreateCopy('tmp/tiff_write_rpc_txt.tif', ds_in_without_imd,
                                      options=['PROFILE=BASELINE', 'RPCTXT=YES'])

    ds_in = None
    ds = None

    # Ensure there is no .aux.xml file which might hold the RPC.
    try:
        os.remove('tmp/tiff_write_rpc_txt.tif.aux.xml')
    except OSError:
        pass

    # confirm there is no .RPB file created by default.
    try:
        open('tmp/tiff_write_rpc_txt.RPB').read()
        gdaltest.post_reason('unexpectedly found .RPB file')
        return 'fail'
    except:
        pass

    try:
        open('tmp/tiff_write_rpc_txt_RPC.TXT').read()
    except:
        gdaltest.post_reason('missing _RPC.TXT file.')
        return 'fail'

    # Open the dataset, and confirm the RPC data is still intact.
    ds = gdal.Open('tmp/tiff_write_rpc_txt.tif')

    if not gdaltest.rpcs_equal(ds.GetMetadata('RPC'), rpc_md):
        return 'fail'

    ds = None

    gdaltest.tiff_drv.Delete('tmp/tiff_write_rpc_txt.tif')

    # Confirm _RPC.TXT file is cleaned up.  If not likely the
    # file list functionality is not working properly.
    try:
        open('tmp/tiff_write_rpc_txt_RPC.TXT').read()
        gdaltest.post_reason('_RPC.TXT did not get cleaned up.')
        return 'fail'
    except:
        pass

    return 'success'

###############################################################################
# Test writing a TIFF with an RPC in .aux.xml


def tiff_write_rpc_in_pam():

    ds_in = gdal.Open('data/rpc.vrt')
    rpc_md = ds_in.GetMetadata('RPC')

    ds = gdaltest.tiff_drv.CreateCopy('tmp/tiff_write_rpc_in_pam.tif', ds_in,
                                      options=['PROFILE=BASELINE', 'RPB=NO'])

    ds_in = None
    ds = None

    # Ensure there is a .aux.xml file which might hold the RPC.
    try:
        os.stat('tmp/tiff_write_rpc_in_pam.tif.aux.xml')
    except OSError:
        gdaltest.post_reason('missing .aux.xml file.')
        return 'fail'

    # confirm there is no .RPB file created.
    try:
        open('tmp/tiff_write_rpc_txt.RPB').read()
        gdaltest.post_reason('unexpectedly found .RPB file')
        return 'fail'
    except:
        pass

    # Open the dataset, and confirm the RPC data is still intact.
    ds = gdal.Open('tmp/tiff_write_rpc_in_pam.tif')

    if not gdaltest.rpcs_equal(ds.GetMetadata('RPC'), rpc_md):
        return 'fail'

    ds = None

    gdaltest.tiff_drv.Delete('tmp/tiff_write_rpc_in_pam.tif')

    return 'success'
###############################################################################
# Test the write of a pixel-interleaved image with NBITS = 7


def tiff_write_19():

    src_ds = gdal.Open('data/contig_strip.tif')

    new_ds = gdaltest.tiff_drv.CreateCopy('tmp/contig_strip_7.tif', src_ds,
                                          options=['NBITS=7', 'INTERLEAVE=PIXEL'])

    new_ds = None

    # hopefully it's closed now!

    new_ds = gdal.Open('tmp/contig_strip_7.tif')
    if new_ds.GetRasterBand(1).Checksum() != src_ds.GetRasterBand(1).Checksum() or \
       new_ds.GetRasterBand(2).Checksum() != src_ds.GetRasterBand(2).Checksum() or \
       new_ds.GetRasterBand(3).Checksum() != src_ds.GetRasterBand(3).Checksum():
        gdaltest.post_reason('Didnt get expected checksum on reopened file')
        return 'fail'

    new_ds = None
    src_ds = None

    gdaltest.tiff_drv.Delete('tmp/contig_strip_7.tif')

    return 'success'

###############################################################################
# Test write and read of some TIFF tags
# Expected to fail (properly) with older libtiff versions (<=3.8.2 for sure)
# Also test unsetting those tags (#5619)


def tiff_write_20():

    new_ds = gdaltest.tiff_drv.Create('tmp/tags.tif', 1, 1, 1)

    values = [('TIFFTAG_DOCUMENTNAME', 'document_name'),
              ('TIFFTAG_IMAGEDESCRIPTION', 'image_description'),
              ('TIFFTAG_SOFTWARE', 'software'),
              ('TIFFTAG_DATETIME', '2009/01/01 13:01:08'),
              # TODO: artitst?
<<<<<<< HEAD
              ('TIFFTAG_ARTIST'          , 'artitst'),
              ('TIFFTAG_HOSTCOMPUTER'    , 'host_computer'),
              ('TIFFTAG_COPYRIGHT'       , 'copyright'),
              ('TIFFTAG_XRESOLUTION'     , '100'),
              ('TIFFTAG_YRESOLUTION'     , '101'),
              ('TIFFTAG_RESOLUTIONUNIT'  , '2 (pixels/inch)'),
              ('TIFFTAG_MINSAMPLEVALUE'  , '1'),
              ('TIFFTAG_MAXSAMPLEVALUE'  , '2'),
              ]
=======
              ('TIFFTAG_ARTIST', 'artitst'),
              ('TIFFTAG_HOSTCOMPUTER', 'host_computer'),
              ('TIFFTAG_COPYRIGHT', 'copyright'),
              ('TIFFTAG_XRESOLUTION', '100'),
              ('TIFFTAG_YRESOLUTION', '101'),
              ('TIFFTAG_RESOLUTIONUNIT', '2 (pixels/inch)'),
              ('TIFFTAG_MINSAMPLEVALUE', '1'),
              ('TIFFTAG_MAXSAMPLEVALUE', '2'),
               ]
>>>>>>> 6630c948

    dict = {}
    for item in values:
        dict[item[0]] = item[1]
    new_ds.SetMetadata(dict)

    new_ds = None

    # hopefully it's closed now!

    try:
        os.stat('tmp/tags.tif.aux.xml')
        gdaltest.post_reason('did not expected .aux.xml file')
        return 'fail'
    except:
        pass

    new_ds = gdal.Open('tmp/tags.tif')
    md = new_ds.GetMetadata()
    for item in values:
        if item[0] not in md:
            gdaltest.post_reason('Couldnt find tag %s' % (item[0]))
            return 'fail'

        if md[item[0]] != item[1]:
            gdaltest.post_reason('For tag %s, got %s, expected %s' % (item[0], md[item[0]], item[1]))
            return 'fail'

    new_ds = None

    # Test just unsetting once, but leaving other unchanged
    ds = gdal.Open('tmp/tags.tif', gdal.GA_Update)
    ds.SetMetadataItem('TIFFTAG_SOFTWARE', None)
    ds = None

    try:
        os.stat('tmp/tags.tif.aux.xml')
        gdaltest.post_reason('did not expected .aux.xml file')
        return 'fail'
    except:
        pass

    ds = gdal.Open('tmp/tags.tif')
    if ds.GetMetadataItem('TIFFTAG_SOFTWARE') is not None:
        gdaltest.post_reason('expected unset TIFFTAG_SOFTWARE but got %s' % ds.GetMetadataItem('TIFFTAG_SOFTWARE'))
        return 'fail'
    if ds.GetMetadataItem('TIFFTAG_DOCUMENTNAME') is None:
        gdaltest.post_reason('expected set TIFFTAG_DOCUMENTNAME but got None')
        return 'fail'
    ds = None

    # Test unsetting all the remaining items
    ds = gdal.Open('tmp/tags.tif', gdal.GA_Update)
    ds.SetMetadata({})
    ds = None

    ds = gdal.Open('tmp/tags.tif')
    got_md = ds.GetMetadata()
    ds = None

    if got_md != {}:
        gdaltest.post_reason('expected empty metadata list, but got some')
        print(got_md)
        return 'fail'

    gdaltest.tiff_drv.Delete('tmp/tags.tif')

    return 'success'

###############################################################################
# Test RGBA images with TIFFTAG_EXTRASAMPLES=EXTRASAMPLE_ASSOCALPHA


def tiff_write_21():

    src_ds = gdal.Open('data/stefan_full_rgba.tif')

    new_ds = gdaltest.tiff_drv.CreateCopy('tmp/stefan_full_rgba.tif', src_ds)

    new_ds = None

    new_ds = gdal.Open('tmp/stefan_full_rgba.tif')
    if new_ds.RasterCount != 4:
        return 'fail'
    for i in range(4):
        if new_ds.GetRasterBand(i + 1).GetRasterColorInterpretation() != src_ds.GetRasterBand(i + 1).GetRasterColorInterpretation():
            return 'fail'
        if new_ds.GetRasterBand(i + 1).Checksum() != src_ds.GetRasterBand(i + 1).Checksum():
            return 'fail'

    new_ds = None
    src_ds = None

    gdaltest.tiff_drv.Delete('tmp/stefan_full_rgba.tif')

    return 'success'

###############################################################################
# Test RGBA images with TIFFTAG_EXTRASAMPLES=EXTRASAMPLE_UNSPECIFIED


def tiff_write_22():

    src_ds = gdal.Open('data/stefan_full_rgba_photometric_rgb.tif')

    new_ds = gdaltest.tiff_drv.CreateCopy('tmp/stefan_full_rgba_photometric_rgb.tif', src_ds, options=['PHOTOMETRIC=RGB'])

    new_ds = None

    new_ds = gdal.Open('tmp/stefan_full_rgba_photometric_rgb.tif')
    if new_ds.RasterCount != 4:
        return 'fail'
    for i in range(4):
        if new_ds.GetRasterBand(i + 1).GetRasterColorInterpretation() != src_ds.GetRasterBand(i + 1).GetRasterColorInterpretation():
            return 'fail'
        if new_ds.GetRasterBand(i + 1).Checksum() != src_ds.GetRasterBand(i + 1).Checksum():
            return 'fail'

    new_ds = None
    src_ds = None

    gdaltest.tiff_drv.Delete('tmp/stefan_full_rgba_photometric_rgb.tif')

    return 'success'

###############################################################################
# Test grey+alpha images with ALPHA=YES


def tiff_write_23():

    src_ds = gdal.Open('data/stefan_full_greyalpha.tif')

    new_ds = gdaltest.tiff_drv.CreateCopy('tmp/stefan_full_greyalpha.tif', src_ds, options=['ALPHA=YES'])

    new_ds = None

    new_ds = gdal.Open('tmp/stefan_full_greyalpha.tif')
    if new_ds.RasterCount != 2:
        return 'fail'
    for i in range(2):
        if new_ds.GetRasterBand(i + 1).GetRasterColorInterpretation() != src_ds.GetRasterBand(i + 1).GetRasterColorInterpretation():
            return 'fail'
        if new_ds.GetRasterBand(i + 1).Checksum() != src_ds.GetRasterBand(i + 1).Checksum():
            return 'fail'

    new_ds = None
    src_ds = None

    gdaltest.tiff_drv.Delete('tmp/stefan_full_greyalpha.tif')

    return 'success'

###############################################################################
# Test grey+alpha images without ALPHA=YES


def tiff_write_24():

    src_ds = gdal.Open('data/stefan_full_greyalpha.tif')

    new_ds = gdaltest.tiff_drv.CreateCopy('tmp/stefan_full_greyunspecified.tif', src_ds)

    new_ds = None

    new_ds = gdal.Open('tmp/stefan_full_greyunspecified.tif')
    if new_ds.RasterCount != 2:
        return 'fail'
    for i in range(2):
        if new_ds.GetRasterBand(i + 1).GetRasterColorInterpretation() != src_ds.GetRasterBand(i + 1).GetRasterColorInterpretation():
            return 'fail'
        if new_ds.GetRasterBand(i + 1).Checksum() != src_ds.GetRasterBand(i + 1).Checksum():
            return 'fail'

    new_ds = None
    src_ds = None

    gdaltest.tiff_drv.Delete('tmp/stefan_full_greyunspecified.tif')

    return 'success'

###############################################################################
# Read a CIELAB image to test the RGBA image TIFF interface


def tiff_write_25():

    src_ds = gdal.Open('data/cielab.tif')
    if src_ds.RasterCount != 4:
        return 'fail'
    if src_ds.GetRasterBand(1).Checksum() != 6:
        return 'fail'
    if src_ds.GetRasterBand(2).Checksum() != 3:
        return 'fail'
    if src_ds.GetRasterBand(3).Checksum() != 0:
        return 'fail'
    if src_ds.GetRasterBand(4).Checksum() != 3:
        return 'fail'
    if src_ds.GetRasterBand(1).GetRasterColorInterpretation() != gdal.GCI_RedBand:
        return 'fail'
    if src_ds.GetRasterBand(2).GetRasterColorInterpretation() != gdal.GCI_GreenBand:
        return 'fail'
    if src_ds.GetRasterBand(3).GetRasterColorInterpretation() != gdal.GCI_BlueBand:
        return 'fail'
    if src_ds.GetRasterBand(4).GetRasterColorInterpretation() != gdal.GCI_AlphaBand:
        return 'fail'
    src_ds = None

    return 'success'


###############################################################################
# Test color table in a 8 bit image

def tiff_write_26():

    ds = gdaltest.tiff_drv.Create('tmp/ct8.tif', 1, 1, 1, gdal.GDT_Byte)

    ct = gdal.ColorTable()
    ct.SetColorEntry(0, (255, 255, 255, 255))
    ct.SetColorEntry(1, (255, 255, 0, 255))
    ct.SetColorEntry(2, (255, 0, 255, 255))
    ct.SetColorEntry(3, (0, 255, 255, 255))

    ds.GetRasterBand(1).SetRasterColorTable(ct)

    ct = None
    ds = None

    ds = gdal.Open('tmp/ct8.tif')

    ct = ds.GetRasterBand(1).GetRasterColorTable()
    if ct.GetCount() != 256 or \
       ct.GetColorEntry(0) != (255, 255, 255, 255) or \
       ct.GetColorEntry(1) != (255, 255, 0, 255) or \
       ct.GetColorEntry(2) != (255, 0, 255, 255) or \
       ct.GetColorEntry(3) != (0, 255, 255, 255):
        gdaltest.post_reason('Wrong color table entry.')
        return 'fail'

    ct = None
    ds = None

    gdaltest.tiff_drv.Delete('tmp/ct8.tif')

    return 'success'

###############################################################################
# Test color table in a 16 bit image


def tiff_write_27():

    ds = gdaltest.tiff_drv.Create('tmp/ct16.tif', 1, 1, 1, gdal.GDT_UInt16)

    ct = gdal.ColorTable()
    ct.SetColorEntry(0, (255, 255, 255, 255))
    ct.SetColorEntry(1, (255, 255, 0, 255))
    ct.SetColorEntry(2, (255, 0, 255, 255))
    ct.SetColorEntry(3, (0, 255, 255, 255))

    ds.GetRasterBand(1).SetRasterColorTable(ct)

    ct = None
    ds = None

    ds = gdal.Open('tmp/ct16.tif')
    new_ds = gdaltest.tiff_drv.CreateCopy('tmp/ct16_copy.tif', ds)
    del new_ds
    ds = None

    ds = gdal.Open('tmp/ct16_copy.tif')

    ct = ds.GetRasterBand(1).GetRasterColorTable()
    if ct.GetCount() != 65536 or \
       ct.GetColorEntry(0) != (255, 255, 255, 255) or \
       ct.GetColorEntry(1) != (255, 255, 0, 255) or \
       ct.GetColorEntry(2) != (255, 0, 255, 255) or \
       ct.GetColorEntry(3) != (0, 255, 255, 255):
        gdaltest.post_reason('Wrong color table entry.')
        return 'fail'

    ct = None
    ds = None

    gdaltest.tiff_drv.Delete('tmp/ct16.tif')
    gdaltest.tiff_drv.Delete('tmp/ct16_copy.tif')

    return 'success'

###############################################################################
# Test SetRasterColorInterpretation on a 2 channel image


def tiff_write_28():

    ds = gdaltest.tiff_drv.Create('tmp/greyalpha.tif', 1, 1, 2)

    if ds.GetRasterBand(2).GetRasterColorInterpretation() != gdal.GCI_Undefined:
        return 'fail'

    ds.GetRasterBand(2).SetRasterColorInterpretation(gdal.GCI_AlphaBand)

    if ds.GetRasterBand(2).GetRasterColorInterpretation() != gdal.GCI_AlphaBand:
        return 'fail'

    ds = None

    ds = gdal.Open('tmp/greyalpha.tif')

    if ds.GetRasterBand(2).GetRasterColorInterpretation() != gdal.GCI_AlphaBand:
        return 'fail'
    ds = None

    gdaltest.tiff_drv.Delete('tmp/greyalpha.tif')

    return 'success'

###############################################################################
# Test SetRasterColorInterpretation on a 4 channel image


def tiff_write_29():

    # When creating a 4 channel image with PHOTOMETRIC=RGB,
    # TIFFTAG_EXTRASAMPLES=EXTRASAMPLE_UNSPECIFIED
    ds = gdaltest.tiff_drv.Create('/vsimem/rgba.tif', 1, 1, 4, options=['PHOTOMETRIC=RGB'])
    if ds.GetMetadataItem('TIFFTAG_EXTRASAMPLES', '_DEBUG_') != '0':
        gdaltest.post_reason('fail')
        print(ds.GetMetadataItem('TIFFTAG_EXTRASAMPLES', '_DEBUG_'))
        return 'fail'
    if ds.GetRasterBand(4).GetRasterColorInterpretation() != gdal.GCI_Undefined:
        gdaltest.post_reason('fail')
        return 'fail'

    # Now turn on alpha
    ds.GetRasterBand(4).SetRasterColorInterpretation(gdal.GCI_AlphaBand)

    if ds.GetRasterBand(4).GetRasterColorInterpretation() != gdal.GCI_AlphaBand:
        gdaltest.post_reason('fail')
        return 'fail'
    if ds.GetMetadataItem('TIFFTAG_EXTRASAMPLES', '_DEBUG_') != '2':
        gdaltest.post_reason('fail')
        print(ds.GetMetadataItem('TIFFTAG_EXTRASAMPLES', '_DEBUG_'))
        return 'fail'
    ds = None

    if gdal.VSIStatL('/vsimem/rgba.tif.aux.xml') is not None:
        gdaltest.post_reason('fail')
        return 'fail'

    ds = gdal.Open('/vsimem/rgba.tif')
    if ds.GetMetadataItem('TIFFTAG_EXTRASAMPLES', '_DEBUG_') != '2':
        gdaltest.post_reason('fail')
        print(ds.GetMetadataItem('TIFFTAG_EXTRASAMPLES', '_DEBUG_'))
        return 'fail'
    if ds.GetRasterBand(4).GetRasterColorInterpretation() != gdal.GCI_AlphaBand:
        gdaltest.post_reason('fail')
        return 'fail'

    # Test cancelling alpha
    gdaltest.tiff_drv.CreateCopy('/vsimem/rgb_no_alpha.tif', ds, options=['ALPHA=NO'])
    ds = None

    if gdal.VSIStatL('/vsimem/rgb_no_alpha.tif.aux.xml') is not None:
        gdaltest.post_reason('fail')
        return 'fail'

    ds = gdal.Open('/vsimem/rgb_no_alpha.tif')
    if ds.GetMetadataItem('TIFFTAG_EXTRASAMPLES', '_DEBUG_') != '0':
        gdaltest.post_reason('fail')
        print(ds.GetMetadataItem('TIFFTAG_EXTRASAMPLES', '_DEBUG_'))
        return 'fail'
    if ds.GetRasterBand(4).GetRasterColorInterpretation() != gdal.GCI_Undefined:
        gdaltest.post_reason('fail')
        return 'fail'

    # Test re-adding alpha
    gdaltest.tiff_drv.CreateCopy('/vsimem/rgb_added_alpha.tif', ds, options=['ALPHA=YES'])
    ds = None

    if gdal.VSIStatL('/vsimem/rgb_added_alpha.tif.aux.xml') is not None:
        gdaltest.post_reason('fail')
        return 'fail'

    ds = gdal.Open('/vsimem/rgb_added_alpha.tif')
    if ds.GetMetadataItem('TIFFTAG_EXTRASAMPLES', '_DEBUG_') != '2':
        gdaltest.post_reason('fail')
        print(ds.GetMetadataItem('TIFFTAG_EXTRASAMPLES', '_DEBUG_'))
        return 'fail'
    if ds.GetRasterBand(4).GetRasterColorInterpretation() != gdal.GCI_AlphaBand:
        gdaltest.post_reason('fail')
        return 'fail'
    ds = None

    gdaltest.tiff_drv.Delete('/vsimem/rgba.tif')
    gdaltest.tiff_drv.Delete('/vsimem/rgb_no_alpha.tif')
    gdaltest.tiff_drv.Delete('/vsimem/rgb_added_alpha.tif')

    return 'success'


###############################################################################
# Create a BigTIFF image with BigTIFF=YES

def tiff_write_30():

    md = gdaltest.tiff_drv.GetMetadata()
    if md['DMD_CREATIONOPTIONLIST'].find('BigTIFF') == -1:
        return 'skip'

    ds = gdaltest.tiff_drv.Create('tmp/bigtiff.tif', 1, 1, 1, options=['BigTIFF=YES'])
    ds = None

    ds = gdal.Open('tmp/bigtiff.tif')
    if ds is None:
        return 'fail'
    ds = None

    fileobj = open('tmp/bigtiff.tif', mode='rb')
    binvalues = array.array('b')
    binvalues.fromfile(fileobj, 4)
    fileobj.close()

    gdaltest.tiff_drv.Delete('tmp/bigtiff.tif')

    # Check BigTIFF signature
    if ((binvalues[2] != 0x2B or binvalues[3] != 0) \
        and (binvalues[3] != 0x2B or binvalues[2] != 0)):
        return 'fail'

    return 'success'

###############################################################################
# Create a BigTIFF image implicitly (more than 4Gb).


def tiff_write_31():

    md = gdaltest.tiff_drv.GetMetadata()
    if md['DMD_CREATIONOPTIONLIST'].find('BigTIFF') == -1:
        return 'skip'

    ds = gdaltest.tiff_drv.Create('tmp/bigtiff.tif', 100000, 100000, 1,
                                  options=['SPARSE_OK=TRUE'])
    ds = None

    ds = gdal.Open('tmp/bigtiff.tif')
    if ds is None:
        return 'fail'
    ds = None

    fileobj = open('tmp/bigtiff.tif', mode='rb')
    binvalues = array.array('b')
    binvalues.fromfile(fileobj, 4)
    fileobj.close()

    gdaltest.tiff_drv.Delete('tmp/bigtiff.tif')

    # Check BigTIFF signature
    if ((binvalues[2] != 0x2B or binvalues[3] != 0) \
        and (binvalues[3] != 0x2B or binvalues[2] != 0)):
        return 'fail'

    return 'success'

###############################################################################
# Create a rotated image


def tiff_write_32():

    ds_in = gdal.Open('data/byte.vrt')

    # Test creation
    ds = gdaltest.tiff_drv.Create('tmp/byte_rotated.tif', 20, 20, gdal.GDT_Byte)

    gt = (10, 3.53553390593, 3.53553390593, 30, 3.53553390593, -3.53553390593)
    ds.SetGeoTransform(gt)

    data = ds_in.ReadRaster(0, 0, 20, 20)
    ds.WriteRaster(0, 0, 20, 20, data)

    ds_in = None

    # Test copy
    new_ds = gdaltest.tiff_drv.CreateCopy('tmp/byte_rotated_copy.tif', ds)
    del new_ds

    # Check copy
    ds = gdal.Open('tmp/byte_rotated_copy.tif')
    new_gt = ds.GetGeoTransform()
    for i in range(6):
        if abs(new_gt[i] - gt[i]) > 1e-5:
            print('')
            print(('old = ', gt))
            print(('new = ', new_gt))
            gdaltest.post_reason('Geotransform differs.')
            return 'fail'

    ds = None

    gdaltest.tiff_drv.Delete('tmp/byte_rotated.tif')
    gdaltest.tiff_drv.Delete('tmp/byte_rotated_copy.tif')

    return 'success'

###############################################################################
# Test that metadata is written in .aux.xml file in GeoTIFF profile with CreateCopy
# (BASELINE is tested by tiff_write_15)


def tiff_write_33():

    ds_in = gdal.Open('data/byte.vrt')

    ds = gdaltest.tiff_drv.CreateCopy('tmp/tw_33.tif', ds_in, options=['PROFILE=GeoTIFF'])

    ds_in = None

    ds = None

    ds = gdal.Open('tmp/tw_33.tif')

    md = ds.GetMetadata()
    if 'test' not in md:
        gdaltest.post_reason('Metadata absent from .aux.xml file.')
        return 'fail'

    md = ds.GetRasterBand(1).GetMetadata()
    if 'testBand' not in md:
        gdaltest.post_reason('Metadata absent from .aux.xml file.')
        return 'fail'

    ds = None

    try:
        os.remove('tmp/tw_33.tif.aux.xml')
    except OSError:
        try:
            os.stat('tmp/tw_33.tif.aux.xml')
        except OSError:
            gdaltest.post_reason('No .aux.xml file.')
            return 'fail'
            pass

    ds = gdal.Open('tmp/tw_33.tif')

    md = ds.GetMetadata()
    if 'test' in md:
        gdaltest.post_reason('Metadata written to GeoTIFF file.')
        return 'fail'

    md = ds.GetRasterBand(1).GetMetadata()
    if 'testBand' in md:
        gdaltest.post_reason('Metadata written to GeoTIFF file.')
        return 'fail'

    ds = None

    gdaltest.tiff_drv.Delete('tmp/tw_33.tif')

    return 'success'

###############################################################################
# Test that metadata is written in .aux.xml file in GeoTIFF profile with Create
# (BASELINE is tested by tiff_write_16)


def tiff_write_34():

    ds = gdaltest.tiff_drv.Create('tmp/tw_34.tif', 1, 1, gdal.GDT_Byte,
                                  options=['PROFILE=GeoTIFF'])
    ds.SetMetadata({'test': 'testvalue'})
    ds.GetRasterBand(1).SetMetadata({'testBand': 'testvalueBand'})

    ds = None

    ds = gdal.Open('tmp/tw_34.tif')

    md = ds.GetMetadata()
    if 'test' not in md:
        gdaltest.post_reason('Metadata absent from .aux.xml file.')
        return 'fail'

    md = ds.GetRasterBand(1).GetMetadata()
    if 'testBand' not in md:
        gdaltest.post_reason('Metadata absent from .aux.xml file.')
        return 'fail'

    ds = None

    try:
        os.remove('tmp/tw_34.tif.aux.xml')
    except OSError:
        try:
            os.stat('tmp/tw_34.tif.aux.xml')
        except OSError:
            gdaltest.post_reason('No .aux.xml file.')
            return 'fail'
            pass

    ds = gdal.Open('tmp/tw_34.tif')

    md = ds.GetMetadata()
    if 'test' in md:
        gdaltest.post_reason('Metadata written to GeoTIFF file.')
        return 'fail'

    md = ds.GetRasterBand(1).GetMetadata()
    if 'testBand' in md:
        gdaltest.post_reason('Metadata written to GeoTIFF file.')
        return 'fail'

    ds = None

    gdaltest.tiff_drv.Delete('tmp/tw_34.tif')

    return 'success'

###############################################################################
# Test fallback from internal storage of Geotiff metadata to PAM storage
# when metadata is too big to fit into the GDALGeotiff tag


def tiff_write_35():

    # I've no idea why this works, and why this rolled in a
    # loop doesn't work... Python gurus please fix that !
    big_string = 'a'
    big_string = big_string + big_string
    big_string = big_string + big_string
    big_string = big_string + big_string
    big_string = big_string + big_string
    big_string = big_string + big_string
    big_string = big_string + big_string
    big_string = big_string + big_string
    big_string = big_string + big_string
    big_string = big_string + big_string
    big_string = big_string + big_string
    big_string = big_string + big_string
    big_string = big_string + big_string
    big_string = big_string + big_string
    big_string = big_string + big_string
    big_string = big_string + big_string

    ds = gdaltest.tiff_drv.Create('tmp/tw_35.tif', 1, 1, gdal.GDT_Byte)

    md = {}
    md['test'] = big_string
    ds.SetMetadata(md)

    md = ds.GetMetadata()

    gdal.PushErrorHandler('CPLQuietErrorHandler')
    ds = None
    gdal.PopErrorHandler()

    try:
        os.stat('tmp/tw_35.tif.aux.xml')
    except OSError:
        gdaltest.post_reason('No .aux.xml file.')
        return 'fail'
        pass

    gdal.PushErrorHandler('CPLQuietErrorHandler')
    ds = gdal.Open('tmp/tw_35.tif')
    gdal.PopErrorHandler()

    md = ds.GetMetadata()
    if 'test' not in md or len(md['test']) != 32768:
        gdaltest.post_reason('Did not get expected metadata.')
        return 'fail'

    ds = None

    gdaltest.tiff_drv.Delete('tmp/tw_35.tif')

    return 'success'

###############################################################################
# Generic functions for the 8 following tests


def tiff_write_big_odd_bits(vrtfilename, tmpfilename, nbits, interleaving):
    ds_in = gdal.Open(vrtfilename)

    ds = gdaltest.tiff_drv.CreateCopy(tmpfilename, ds_in, options=['NBITS=' + str(nbits), 'INTERLEAVE=' + interleaving])

    ds_in = None

    ds = None

    ds = gdal.Open(tmpfilename)
    bnd = ds.GetRasterBand(1)
    cs = bnd.Checksum()
    if cs != 4672:
        gdaltest.post_reason('Didnt get expected checksum on band 1')
        print(cs)
        return 'fail'
    md = bnd.GetMetadata('IMAGE_STRUCTURE')
    if md['NBITS'] != str(nbits):
        gdaltest.post_reason('Didnt get expected NBITS value')
        return 'fail'

    bnd = ds.GetRasterBand(2)
    if bnd.Checksum() != 4672:
        gdaltest.post_reason('Didnt get expected checksum on band 2')
        return 'fail'
    bnd = ds.GetRasterBand(3)
    if bnd.Checksum() != 4672:
        gdaltest.post_reason('Didnt get expected checksum on band 3')
        return 'fail'
    bnd = None

    md = ds.GetMetadata('IMAGE_STRUCTURE')
    if md['INTERLEAVE'] != interleaving:
        gdaltest.post_reason('Didnt get expected interleaving')
        return 'fail'

    ds = None

    gdaltest.tiff_drv.Delete(tmpfilename)

    return 'success'


###############################################################################
# Test copy with NBITS=9, INTERLEAVE=PIXEL

def tiff_write_36():
    return tiff_write_big_odd_bits('data/uint16_3band.vrt', 'tmp/tw_36.tif', 9, 'PIXEL')


###############################################################################
# Test copy with NBITS=9, INTERLEAVE=BAND

def tiff_write_37():
    return tiff_write_big_odd_bits('data/uint16_3band.vrt', 'tmp/tw_37.tif', 9, 'BAND')

###############################################################################
# Test copy with NBITS=12, INTERLEAVE=PIXEL


def tiff_write_38():
    return tiff_write_big_odd_bits('data/uint16_3band.vrt', 'tmp/tw_38.tif', 12, 'PIXEL')

###############################################################################
# Test copy with NBITS=12, INTERLEAVE=BAND


def tiff_write_39():
    return tiff_write_big_odd_bits('data/uint16_3band.vrt', 'tmp/tw_39.tif', 12, 'BAND')

###############################################################################
# Test copy with NBITS=17, INTERLEAVE=PIXEL


def tiff_write_40():
    return tiff_write_big_odd_bits('data/uint32_3band.vrt', 'tmp/tw_40tif', 17, 'PIXEL')

###############################################################################
# Test copy with NBITS=17, INTERLEAVE=BAND


def tiff_write_41():
    return tiff_write_big_odd_bits('data/uint32_3band.vrt', 'tmp/tw_41.tif', 17, 'BAND')

###############################################################################
# Test copy with NBITS=24, INTERLEAVE=PIXEL


def tiff_write_42():
    return tiff_write_big_odd_bits('data/uint32_3band.vrt', 'tmp/tw_42.tif', 24, 'PIXEL')

###############################################################################
# Test copy with NBITS=24, INTERLEAVE=BAND


def tiff_write_43():
    return tiff_write_big_odd_bits('data/uint32_3band.vrt', 'tmp/tw_43.tif', 24, 'BAND')


###############################################################################
# Test create with NBITS=9 and preservation through CreateCopy of NBITS

def tiff_write_44():

    ds = gdaltest.tiff_drv.Create('tmp/tw_44.tif', 1, 1, 1, gdal.GDT_UInt16, options=['NBITS=9'])
    ds = None
    ds = gdal.Open('tmp/tw_44.tif')
    bnd = ds.GetRasterBand(1)
    md = bnd.GetMetadata('IMAGE_STRUCTURE')
    bnd = None
    if md['NBITS'] != '9':
        gdaltest.post_reason('Didnt get expected NBITS value')
        return 'fail'

    ds2 = gdaltest.tiff_drv.CreateCopy('tmp/tw_44_copy.tif', ds)
    ds2 = None

    ds2 = gdal.Open('tmp/tw_44_copy.tif')
    bnd = ds2.GetRasterBand(1)
    md = bnd.GetMetadata('IMAGE_STRUCTURE')
    bnd = None
    if md['NBITS'] != '9':
        gdaltest.post_reason('Didnt get expected NBITS value')
        return 'fail'

    ds = None
    ds2 = None

    gdaltest.tiff_drv.Delete('tmp/tw_44.tif')
    gdaltest.tiff_drv.Delete('tmp/tw_44_copy.tif')

    return 'success'

###############################################################################
# Test create with NBITS=17 and preservation through CreateCopy of NBITS


def tiff_write_45():

    ds = gdaltest.tiff_drv.Create('tmp/tw_45.tif', 1, 1, 1, gdal.GDT_UInt32, options=['NBITS=17'])
    ds = None
    ds = gdal.Open('tmp/tw_45.tif')
    bnd = ds.GetRasterBand(1)
    md = bnd.GetMetadata('IMAGE_STRUCTURE')
    bnd = None
    if md['NBITS'] != '17':
        gdaltest.post_reason('Didnt get expected NBITS value')
        return 'fail'

    ds2 = gdaltest.tiff_drv.CreateCopy('tmp/tw_45_copy.tif', ds)
    ds2 = None

    ds2 = gdal.Open('tmp/tw_45_copy.tif')
    bnd = ds2.GetRasterBand(1)
    md = bnd.GetMetadata('IMAGE_STRUCTURE')
    bnd = None
    if md['NBITS'] != '17':
        gdaltest.post_reason('Didnt get expected NBITS value')
        return 'fail'

    ds = None
    ds2 = None

    gdaltest.tiff_drv.Delete('tmp/tw_45.tif')
    gdaltest.tiff_drv.Delete('tmp/tw_45_copy.tif')

    return 'success'


###############################################################################
# Test correct round-tripping of ReadBlock/WriteBlock

def tiff_write_46():
    import struct

    with gdaltest.SetCacheMax(0):

        ds = gdaltest.tiff_drv.Create("tmp/tiff_write_46_1.tif", 10, 10, 1, options=['NBITS=1'])
        ds.GetRasterBand(1).Fill(0)

        ds2 = gdaltest.tiff_drv.Create("tmp/tiff_write_46_2.tif", 10, 10, 1, options=['NBITS=1'])
        ds2.GetRasterBand(1).Fill(1)
        ones = ds2.ReadRaster(0, 0, 10, 1)

        # Load the working block
        data = ds.ReadRaster(0, 0, 10, 1)

        # Write the working bloc
        ds.WriteRaster(0, 0, 10, 1, ones)

        # This will discard the cached block for ds
        ds3 = gdaltest.tiff_drv.Create("tmp/tiff_write_46_3.tif", 10, 10, 1)
        ds3.GetRasterBand(1).Fill(1)

        # Load the working block again
        data = ds.ReadRaster(0, 0, 10, 1)

        # We expect (1, 1, 1, 1, 1, 1, 1, 1, 1, 1)
        got = struct.unpack('B' * 10, data)
        for i in range(len(got)):
            if got[i] != 1:
                print(got)
                return 'fail'

    ds = None
    ds2 = None
    ds3 = None
    gdaltest.tiff_drv.Delete('tmp/tiff_write_46_1.tif')
    gdaltest.tiff_drv.Delete('tmp/tiff_write_46_2.tif')
    gdaltest.tiff_drv.Delete('tmp/tiff_write_46_3.tif')

    return 'success'

###############################################################################
# Test #2457


def tiff_write_47():

    with gdaltest.SetCacheMax(0):
        ret = tiff_write_3()
    return ret


###############################################################################
# Test #2457 with nYOff of RasterIO not aligned on the block height

def tiff_write_48():

    with gdaltest.SetCacheMax(0):

        src_ds = gdal.Open('data/utmsmall.tif')
        new_ds = gdal.GetDriverByName("GTiff").Create('tmp/tiff_write_48.tif', 100, 100, 1, options=['TILED=YES', 'BLOCKXSIZE=96', 'BLOCKYSIZE=96'])
        data = src_ds.ReadRaster(0, 0, 100, 1)
        data2 = src_ds.ReadRaster(0, 1, 100, 99)
        new_ds.WriteRaster(0, 1, 100, 99, data2)
        new_ds.WriteRaster(0, 0, 100, 1, data)
        new_ds = None

    new_ds = None
    new_ds = gdal.Open('tmp/tiff_write_48.tif')
    if new_ds.GetRasterBand(1).Checksum() != 50054:
        gdaltest.post_reason('Didnt get expected checksum ')
        return 'fail'

    new_ds = None

    gdaltest.tiff_drv.Delete('tmp/tiff_write_48.tif')

    return 'success'


###############################################################################
# Test copying a CMYK TIFF into another CMYK TIFF

def tiff_write_49():

    # We open the source as RAW to get the CMYK bands
    src_ds = gdal.Open('GTIFF_RAW:data/rgbsmall_cmyk.tif')

    new_ds = gdal.GetDriverByName("GTiff").CreateCopy('tmp/tiff_write_49.tif', src_ds, options=['PHOTOMETRIC=CMYK'])

    # At this point, for the purpose of the copy, the dataset will have been opened as RAW
    if new_ds.GetRasterBand(1).GetRasterColorInterpretation() != gdal.GCI_CyanBand:
        gdaltest.post_reason('Wrong color interpretation.')
        print(new_ds.GetRasterBand(1).GetRasterColorInterpretation())
        return 'fail'

    new_ds = None

    new_ds = gdal.Open('GTIFF_RAW:tmp/tiff_write_49.tif')

    for i in range(4):
        if new_ds.GetRasterBand(i + 1).Checksum() != src_ds.GetRasterBand(i + 1).Checksum():
            gdaltest.post_reason('Didnt get expected checksum ')
            return 'fail'

    src_ds = None
    new_ds = None

    gdaltest.tiff_drv.Delete('tmp/tiff_write_49.tif')

    return 'success'


###############################################################################
# Test creating a CMYK TIFF from another CMYK TIFF

def tiff_write_50():

    # We open the source as RAW to get the CMYK bands
    src_ds = gdal.Open('GTIFF_RAW:data/rgbsmall_cmyk.tif')

    new_ds = gdal.GetDriverByName("GTiff").Create('tmp/tiff_write_50.tif', src_ds.RasterXSize, src_ds.RasterYSize, 4, options=['PHOTOMETRIC=CMYK'])
    for i in range(4):
        data = src_ds.GetRasterBand(i + 1).ReadRaster(0, 0, src_ds.RasterXSize, src_ds.RasterYSize)
        new_ds.GetRasterBand(i + 1).WriteRaster(0, 0, src_ds.RasterXSize, src_ds.RasterYSize, data)

    if new_ds.GetRasterBand(1).GetRasterColorInterpretation() != gdal.GCI_CyanBand:
        gdaltest.post_reason('Wrong color interpretation.')
        print(new_ds.GetRasterBand(1).GetRasterColorInterpretation())
        return 'fail'

    new_ds = None

    new_ds = gdal.Open('GTIFF_RAW:tmp/tiff_write_50.tif')

    for i in range(4):
        if new_ds.GetRasterBand(i + 1).Checksum() != src_ds.GetRasterBand(i + 1).Checksum():
            gdaltest.post_reason('Didnt get expected checksum ')
            return 'fail'

    src_ds = None
    new_ds = None

    gdaltest.tiff_drv.Delete('tmp/tiff_write_50.tif')

    return 'success'


###############################################################################
# Test proper clearing of existing GeoTIFF tags when updating the projection.
# http://trac.osgeo.org/gdal/ticket/2546

def tiff_write_51():
    shutil.copyfile('data/utmsmall.tif', 'tmp/tiff_write_51.tif')

    ds = gdal.Open('tmp/tiff_write_51.tif', gdal.GA_Update)

    srs = osr.SpatialReference()
    srs.SetFromUserInput('EPSG:32601')
    ds.SetProjection(srs.ExportToWkt())
    ds = None

    ds = gdal.Open('tmp/tiff_write_51.tif')
    wkt = ds.GetProjection()
    ds = None

    # Create a new GeoTIFF file with same projection
    ds = gdaltest.tiff_drv.Create('tmp/tiff_write_51_ref.tif', 1, 1, 1)
    ds.SetProjection(srs.ExportToWkt())
    ds = None

    # Read it back as the reference WKT
    ds = gdal.Open('tmp/tiff_write_51_ref.tif')
    expected_wkt = ds.GetProjection()
    ds = None

    if wkt.find('NAD') != -1 or wkt.find('North Am') != -1:
        gdaltest.post_reason('It appears the NAD27 datum was not properly cleared.')
        return 'fail'

    if wkt != expected_wkt or wkt.find('WGS 84 / UTM zone 1N') == -1:
        print(wkt)
        print(expected_wkt)
        gdaltest.post_reason('coordinate system does not exactly match.')
        return 'fail'

    ds = None

    gdaltest.tiff_drv.Delete('tmp/tiff_write_51.tif')
    gdaltest.tiff_drv.Delete('tmp/tiff_write_51_ref.tif')

    return 'success'

###############################################################################
# Test the ability to update a paletted TIFF files color table.


def tiff_write_52():
    shutil.copyfile('data/test_average_palette.tif', 'tmp/tiff_write_52.tif')

    test_ct_data = [(255, 0, 0), (0, 255, 0), (0, 0, 255), (255, 255, 255, 0)]

    test_ct = gdal.ColorTable()
    for i in range(len(test_ct_data)):
        test_ct.SetColorEntry(i, test_ct_data[i])

    ds = gdal.Open('tmp/tiff_write_52.tif', gdal.GA_Update)
    ds.GetRasterBand(1).SetRasterColorTable(test_ct)
    ds = None

    ds = gdal.Open('tmp/tiff_write_52.tif')
    ct = ds.GetRasterBand(1).GetRasterColorTable()

    if ct.GetColorEntry(0) != (255, 0, 0, 255):
        print((ct.GetColorEntry(0)))
        gdaltest.post_reason('Did not get expected color 0.')
        return 'fail'

    ct = None
    ds = None

    gdaltest.tiff_drv.Delete('tmp/tiff_write_52.tif')

    return 'success'

###############################################################################
# Test the ability to create a paletted image and then update later.


def tiff_write_53():
    test_ct_data = [(255, 0, 0), (0, 255, 0), (0, 0, 255), (255, 255, 255, 0)]

    test_ct = gdal.ColorTable()
    for i in range(len(test_ct_data)):
        test_ct.SetColorEntry(i, test_ct_data[i])

    ds = gdaltest.tiff_drv.Create('tmp/tiff_write_53.tif',
                                  30, 50, 1,
                                  options=['PHOTOMETRIC=PALETTE'])
    ds.GetRasterBand(1).Fill(10)
    ds = None

    ds = gdal.Open('tmp/tiff_write_53.tif', gdal.GA_Update)
    ds.GetRasterBand(1).SetRasterColorTable(test_ct)
    ds = None

    ds = gdal.Open('tmp/tiff_write_53.tif')
    ct = ds.GetRasterBand(1).GetRasterColorTable()

    if ct.GetColorEntry(0) != (255, 0, 0, 255):
        print((ct.GetColorEntry(0)))
        gdaltest.post_reason('Did not get expected color 0.')
        return 'fail'

    ct = None
    ds = None

    gdaltest.tiff_drv.Delete('tmp/tiff_write_53.tif')

    return 'success'


###############################################################################
# Same as before except we create an overview before reopening the file and
# adding the color table

def tiff_write_53_bis():
    test_ct_data = [(255, 0, 0), (0, 255, 0), (0, 0, 255), (255, 255, 255, 0)]

    test_ct = gdal.ColorTable()
    for i in range(len(test_ct_data)):
        test_ct.SetColorEntry(i, test_ct_data[i])

    ds = gdaltest.tiff_drv.Create('tmp/tiff_write_53_bis.tif',
                                  30, 50, 1,
                                  options=['PHOTOMETRIC=PALETTE'])
    ds.GetRasterBand(1).Fill(10)
    ds.BuildOverviews('NONE', overviewlist=[2])
    ds = None

    ds = gdal.Open('tmp/tiff_write_53_bis.tif', gdal.GA_Update)
    ds.GetRasterBand(1).SetRasterColorTable(test_ct)
    ds = None

    ds = gdal.Open('tmp/tiff_write_53_bis.tif')
    ct = ds.GetRasterBand(1).GetRasterColorTable()

    if ct.GetColorEntry(0) != (255, 0, 0, 255):
        print((ct.GetColorEntry(0)))
        gdaltest.post_reason('Did not get expected color 0.')
        return 'fail'

    ct = None
    ds = None

    gdaltest.tiff_drv.Delete('tmp/tiff_write_53_bis.tif')

    return 'success'

###############################################################################
# Test the ability to create a JPEG compressed TIFF, with PHOTOMETRIC=YCBCR
# and write data into it without closing it and re-opening it (#2645)


def tiff_write_54():

    md = gdaltest.tiff_drv.GetMetadata()
    if md['DMD_CREATIONOPTIONLIST'].find('JPEG') == -1:
        return 'skip'

    ds = gdaltest.tiff_drv.Create('tmp/tiff_write_54.tif',
                                  256, 256, 3,
                                  options=['TILED=YES', 'COMPRESS=JPEG', 'PHOTOMETRIC=YCBCR'])
    ds.GetRasterBand(1).Fill(255)
    ds.FlushCache()
    ds = None

    ds = gdal.Open('tmp/tiff_write_54.tif')
    cs = ds.GetRasterBand(1).Checksum()
    ds = None

    gdaltest.tiff_drv.Delete('tmp/tiff_write_54.tif')

    if cs == 0:
        gdaltest.post_reason('did not get expected checksum')
        print(cs)
        return 'fail'

    return 'success'


###############################################################################
# Test creating and reading an equirectangular file with all parameters (#2706)

def tiff_write_55():

    ds = gdaltest.tiff_drv.Create('tmp/tiff_write_55.tif',
                                  256, 256, 1)
    srs_expected = 'PROJCS["Equirectangular Mars",GEOGCS["GCS_Mars",DATUM["unknown",SPHEROID["unnamed",3394813.857975945,0]],PRIMEM["Greenwich",0],UNIT["degree",0.0174532925199433]],PROJECTION["Equirectangular"],PARAMETER["latitude_of_origin",-2],PARAMETER["central_meridian",184.4129943847656],PARAMETER["standard_parallel_1",-15],PARAMETER["false_easting",0],PARAMETER["false_northing",0],UNIT["metre",1,AUTHORITY["EPSG","9001"]]]'

    ds.SetProjection(srs_expected)

    ds.SetGeoTransform((100, 1, 0, 200, 0, -1))
    ds = None

    ds = gdal.Open('tmp/tiff_write_55.tif')
    srs = ds.GetProjectionRef()
    ds = None

    if srs != srs_expected:
        print(srs)
        gdaltest.post_reason('failed to preserve Equirectangular projection as expected, old libgeotiff?')
        return 'fail'

    gdaltest.tiff_drv.Delete('tmp/tiff_write_55.tif')

    return 'success'

###############################################################################
# Test clearing the colormap from an existing paletted TIFF file.


def tiff_write_56():

    md = gdaltest.tiff_drv.GetMetadata()
    # Expected to fail with libtiff < 4.0 as it needs TIFFUnsetField, so skip it
    if md['DMD_CREATIONOPTIONLIST'].find('BigTIFF') == -1:
        return 'skip'

    test_ct_data = [(255, 0, 0), (0, 255, 0), (0, 0, 255), (255, 255, 255, 0)]

    test_ct = gdal.ColorTable()
    for i in range(len(test_ct_data)):
        test_ct.SetColorEntry(i, test_ct_data[i])

    ds = gdaltest.tiff_drv.Create('tmp/tiff_write_56.tif',
                                  30, 50, 1,
                                  options=['PHOTOMETRIC=PALETTE'])
    ds.GetRasterBand(1).Fill(10)
    ds = None

    test_ct = gdal.ColorTable()

    ds = gdal.Open('tmp/tiff_write_56.tif', gdal.GA_Update)
    ds.GetRasterBand(1).SetRasterColorTable(test_ct)
    ds = None

    ds = gdal.Open('tmp/tiff_write_56.tif')
    ct = ds.GetRasterBand(1).GetRasterColorTable()

    if ct is not None:
        gdaltest.post_reason('color table seemingly not cleared.')
        return 'fail'

    ct = None
    ds = None

    gdaltest.tiff_drv.Delete('tmp/tiff_write_56.tif')

    return 'success'

###############################################################################
# Test replacing normal norm up georef with rotated georef (#2625)


def tiff_write_57():

    md = gdaltest.tiff_drv.GetMetadata()
    # Expected to fail with libtiff < 4.0 as it needs TIFFUnsetField, so skip it
    if md['DMD_CREATIONOPTIONLIST'].find('BigTIFF') == -1:
        return 'skip'

    # copy a file to tmp dir to modify.
    open('tmp/tiff57.tif', 'wb').write(open('data/byte.tif', 'rb').read())

    # open and set a non-northup geotransform.

    ds = gdal.Open('tmp/tiff57.tif', gdal.GA_Update)
    ds.SetGeoTransform([100, 1, 3, 200, 3, 1])
    ds = None

    ds = gdal.Open('tmp/tiff57.tif')
    gt = ds.GetGeoTransform()
    ds = None

    if gt != (100, 1, 3, 200, 3, 1):
        print(gt)
        gdaltest.post_reason('did not get expected geotransform, perhaps unset is not working?')
        return 'fail'

    gdaltest.tiff_drv.Delete('tmp/tiff57.tif')

    return 'success'

###############################################################################
# Test writing partial end strips (#2748)


def tiff_write_58():

    md = gdaltest.tiff_drv.GetMetadata()

    for compression in ('NONE', 'JPEG', 'LZW', 'DEFLATE', 'PACKBITS'):

        if md['DMD_CREATIONOPTIONLIST'].find(compression) != -1:
            ds = gdaltest.tiff_drv.Create('tmp/tiff_write_58.tif', 4, 4000, 1, options=['COMPRESS=' + compression])
            ds.GetRasterBand(1).Fill(255)
            ds = None

            ds = gdal.Open('tmp/tiff_write_58.tif')
            if ds.GetRasterBand(1).Checksum() != 65241:
                gdaltest.post_reason('wrong checksum')
                return 'fail'
            ds = None

            gdaltest.tiff_drv.Delete('tmp/tiff_write_58.tif')
        else:
            print(('Skipping compression method %s' % compression))

    return 'success'

###############################################################################
# Test fix for #2759


def tiff_write_59():
    import struct

    ret = 'success'

    for nbands in (1, 2):
        for nbits in (1, 8, 9, 12, 16, 17, 24, 32):

            if nbits <= 8:
                gdal_type = gdal.GDT_Byte
                ctype = 'B'
            elif nbits <= 16:
                gdal_type = gdal.GDT_UInt16
                ctype = 'h'
            else:
                gdal_type = gdal.GDT_UInt32
                ctype = 'i'

            ds = gdaltest.tiff_drv.Create("tmp/tiff_write_59.tif", 10, 10, nbands, gdal_type, options=['NBITS=%d' % nbits])
            ds.GetRasterBand(1).Fill(1)

            ds = None
            ds = gdal.Open("tmp/tiff_write_59.tif", gdal.GA_Update)

            data = struct.pack(ctype * 10, 0, 0, 0, 0, 0, 0, 0, 0, 0, 0)
            ds.GetRasterBand(1).WriteRaster(0, 0, 10, 1, data)

            ds = None
            ds = gdal.Open("tmp/tiff_write_59.tif")

            data = ds.GetRasterBand(1).ReadRaster(0, 0, 10, 1)

            # We expect zeros
            got = struct.unpack(ctype * 10, data)
            for i in range(len(got)):
                if got[i] != 0:
                    print(('nbands=%d, NBITS=%d' % (nbands, nbits)))
                    print(got)
                    ret = 'fail'
                    break

            ds = None
            gdaltest.tiff_drv.Delete('tmp/tiff_write_59.tif')

    return ret

###############################################################################
# Test fix for #2760


def tiff_write_60():

    tuples = [('TFW=YES', 'tmp/tiff_write_60.tfw'),
              ('WORLDFILE=YES', 'tmp/tiff_write_60.wld')]

    for options_tuple in tuples:
        # Create case
        with gdaltest.error_handler():
          ds = gdaltest.tiff_drv.Create('tmp/tiff_write_60.tif', 10, 10, options=[options_tuple[0], 'PROFILE=BASELINE'])
        gt = (0.0, 1.0, 0.0, 50.0, 0.0, -1.0)
        ds.SetGeoTransform(gt)
        ds = None

        with gdaltest.error_handler():
          ds = gdal.Open('tmp/tiff_write_60.tif')
        if ds.GetGeoTransform() != gt:
            gdaltest.post_reason('case1: %s != %s' % (ds.GetGeoTransform(), gt))
            return 'fail'

        ds = None
        gdaltest.tiff_drv.Delete('tmp/tiff_write_60.tif')

        try:
            os.stat(options_tuple[1])
            gdaltest.post_reason('%s should have been deleted' % options_tuple[1])
            return 'fail'
        except:
            pass

        # CreateCopy case
        src_ds = gdal.Open('data/byte.tif')
        with gdaltest.error_handler():
          ds = gdaltest.tiff_drv.CreateCopy('tmp/tiff_write_60.tif', src_ds, options=[options_tuple[0], 'PROFILE=BASELINE'])
        gt = (0.0, 1.0, 0.0, 50.0, 0.0, -1.0)
        ds.SetGeoTransform(gt)
        ds = None
        gdal.Unlink('tmp/tiff_write_60.tif.aux.xml')

        ds = gdal.Open('tmp/tiff_write_60.tif')
        if ds.GetGeoTransform() != gt:
            gdaltest.post_reason('case2: %s != %s' % (ds.GetGeoTransform(), gt))
            return 'fail'

        ds = None
        gdaltest.tiff_drv.Delete('tmp/tiff_write_60.tif')

        try:
            os.stat(options_tuple[1])
            gdaltest.post_reason('%s should have been deleted' % options_tuple[1])
            return 'fail'
        except:
            pass

    return 'success'

###############################################################################
# Test BigTIFF=IF_NEEDED creation option


def tiff_write_61():

    md = gdaltest.tiff_drv.GetMetadata()
    if md['DMD_CREATIONOPTIONLIST'].find('BigTIFF') == -1:
        return 'skip'

    ds = gdaltest.tiff_drv.Create('tmp/bigtiff.tif', 50000, 50000, 1,
                                  options=['BIGTIFF=IF_NEEDED', 'SPARSE_OK=TRUE'])
    ds = None

    ds = gdal.Open('tmp/bigtiff.tif')
    if ds is None:
        return 'fail'
    ds = None

    fileobj = open('tmp/bigtiff.tif', mode='rb')
    binvalues = array.array('b')
    binvalues.fromfile(fileobj, 4)
    fileobj.close()

    gdaltest.tiff_drv.Delete('tmp/bigtiff.tif')

    # Check classical TIFF signature
    if ((binvalues[2] != 0x2A or binvalues[3] != 0) \
        and (binvalues[3] != 0x2A or binvalues[2] != 0)):
        return 'fail'

    return 'success'

###############################################################################
# Test BigTIFF=IF_SAFER creation option


def tiff_write_62():

    md = gdaltest.tiff_drv.GetMetadata()
    if md['DMD_CREATIONOPTIONLIST'].find('BigTIFF') == -1:
        return 'skip'

    ds = gdaltest.tiff_drv.Create('tmp/bigtiff.tif', 50000, 50000, 1,
                                  options=['BIGTIFF=IF_SAFER', 'SPARSE_OK=TRUE'])
    ds = None

    ds = gdal.Open('tmp/bigtiff.tif')
    if ds is None:
        return 'fail'
    ds = None

    fileobj = open('tmp/bigtiff.tif', mode='rb')
    binvalues = array.array('b')
    binvalues.fromfile(fileobj, 4)
    fileobj.close()

    gdaltest.tiff_drv.Delete('tmp/bigtiff.tif')

    # Check BigTIFF signature
    if ((binvalues[2] != 0x2B or binvalues[3] != 0) \
        and (binvalues[3] != 0x2B or binvalues[2] != 0)):
        return 'fail'

    return 'success'

###############################################################################
# Test BigTIFF=NO creation option when creating a BigTIFF file would be required


def tiff_write_63():

    md = gdaltest.tiff_drv.GetMetadata()
    if md['DMD_CREATIONOPTIONLIST'].find('BigTIFF') == -1:
        return 'skip'
    if int(gdal.VersionInfo('VERSION_NUM')) < 1700:
        return 'skip'

    gdal.PushErrorHandler('CPLQuietErrorHandler')
    ds = gdaltest.tiff_drv.Create('tmp/bigtiff.tif', 150000, 150000, 1,
                                  options=['BIGTIFF=NO'])
    gdal.PopErrorHandler()

    if ds is None:
        return 'success'

    return 'fail'

###############################################################################
# Test returned projection in WKT format for a WGS84 GeoTIFF (#2787)


def tiff_write_64():

    ds = gdaltest.tiff_drv.Create('tmp/tiff_write_64.tif', 1, 1, 1)
    srs = osr.SpatialReference()
    srs.SetFromUserInput('WGS84')
    ds.SetProjection(srs.ExportToWkt())
    ds = None

    ds = gdal.Open('tmp/tiff_write_64.tif')
    wkt = ds.GetProjection()
    ds = None

    expected_wkt = """GEOGCS["WGS 84",DATUM["WGS_1984",SPHEROID["WGS 84",6378137,298.257223563,AUTHORITY["EPSG","7030"]],AUTHORITY["EPSG","6326"]],PRIMEM["Greenwich",0],UNIT["degree",0.0174532925199433],AUTHORITY["EPSG","4326"]]"""

    if wkt != expected_wkt:
        print(wkt)
        print(expected_wkt)
        gdaltest.post_reason('coordinate system does not exactly match.')
        return 'fail'

    gdaltest.tiff_drv.Delete('tmp/tiff_write_64.tif')

    return 'success'

###############################################################################
# Verify that we can write XML metadata.


def tiff_write_65():

    ds = gdaltest.tiff_drv.Create('tmp/tiff_write_65.tif', 10, 10)

    doc = '<doc><test xml:attr="abc"/></doc>'
    ds.SetMetadata([doc], 'xml:test')

    ds = None

    ds = gdal.Open('tmp/tiff_write_65.tif')
    md = ds.GetMetadata('xml:test')
    ds = None

    if len(md) != 1 or md[0] != doc:
        gdaltest.post_reason('did not get xml back clean')
        return 'fail'

    gdaltest.tiff_drv.Delete('tmp/tiff_write_65.tif')

    return 'success'


###############################################################################
# Verify that we can write and read a band-interleaved GeoTIFF with 65535 bands (#2838)

def tiff_write_66():

    if gdal.GetConfigOption('SKIP_MEM_INTENSIVE_TEST') is not None:
        return 'skip'

    ds = gdaltest.tiff_drv.Create('tmp/tiff_write_66.tif', 1, 1, 65535, options=['INTERLEAVE=BAND'])
    ds = None

    ds = gdal.Open('tmp/tiff_write_66.tif')
    if ds.RasterCount != 65535:
        return 'fail'

    if ds.GetRasterBand(1).Checksum() != 0:
        return 'fail'

    if ds.GetRasterBand(65535).Checksum() != 0:
        return 'fail'

    ds = None

    gdaltest.tiff_drv.Delete('tmp/tiff_write_66.tif')

    return 'success'


###############################################################################
# Verify that we can write and read a pixel-interleaved GeoTIFF with 65535 bands (#2838)

def tiff_write_67():

    if gdal.GetConfigOption('SKIP_MEM_INTENSIVE_TEST') is not None:
        return 'skip'

    ds = gdaltest.tiff_drv.Create('tmp/tiff_write_67.tif', 1, 1, 65535, options=['INTERLEAVE=PIXEL'])
    ds = None

    ds = gdal.Open('tmp/tiff_write_67.tif')
    if ds.RasterCount != 65535:
        return 'fail'

    if ds.GetRasterBand(1).Checksum() != 0:
        return 'fail'

    if ds.GetRasterBand(65535).Checksum() != 0:
        return 'fail'

    ds = None

    gdaltest.tiff_drv.Delete('tmp/tiff_write_67.tif')

    return 'success'

###############################################################################
# Verify that we can set the color table after a Create() (scenario hit by map.tif in #2820)


def tiff_write_68():

    ds = gdaltest.tiff_drv.Create('tmp/tiff_write_68.tif', 151, 161, options=['COMPRESS=LZW'])
    ct = gdal.ColorTable()
    ct.SetColorEntry(0, (255, 255, 255, 255))
    ct.SetColorEntry(1, (255, 255, 0, 255))
    ct.SetColorEntry(2, (255, 0, 255, 255))
    ct.SetColorEntry(3, (0, 255, 255, 255))
    ds.GetRasterBand(1).SetRasterColorTable(ct)
    ds.GetRasterBand(1).Fill(255)
    ds = None

    ds = gdal.Open('tmp/tiff_write_68.tif')
    if ds.GetRasterBand(1).Checksum() == 0:
        return 'fail'
    ds = None

    gdaltest.tiff_drv.Delete('tmp/tiff_write_68.tif')

    return 'success'

###############################################################################
# Verify GTiffRasterBand::NullBlock() when reading empty block without any nodata value set


def tiff_write_69():

    ds = gdaltest.tiff_drv.Create('tmp/tiff_write_69.tif', 32, 32, 1, gdal.GDT_Int16, options=['SPARSE_OK=YES'])
    ds = None

    ds = gdal.Open('tmp/tiff_write_69.tif')
    if ds.GetRasterBand(1).Checksum() != 0:
        print((ds.GetRasterBand(1).Checksum()))
        return 'fail'
    ds = None

    gdaltest.tiff_drv.Delete('tmp/tiff_write_69.tif')

    return 'success'

###############################################################################
# Verify GTiffRasterBand::NullBlock() when reading empty block with nodata value set


def tiff_write_70():

    ref_ds = gdaltest.tiff_drv.Create('tmp/tiff_write_70_ref.tif', 32, 32, 1, gdal.GDT_Int16)
    ref_ds.GetRasterBand(1).Fill(-32768)
    ref_ds = None

    ref_ds = gdal.Open('tmp/tiff_write_70_ref.tif')
    expected_cs = ref_ds.GetRasterBand(1).Checksum()
    ref_ds = None

    ds = gdaltest.tiff_drv.Create('tmp/tiff_write_70.tif', 32, 32, 1, gdal.GDT_Int16, options=['SPARSE_OK=YES'])
    ds.GetRasterBand(1).SetNoDataValue(0)
    if os.stat('tmp/tiff_write_70.tif').st_size > 8:
        gdaltest.post_reason('directory should not be crystallized')
        print(os.stat('tmp/tiff_write_70.tif').st_size)
        return 'fail'
    ds = None

    ds = gdal.Open('tmp/tiff_write_70.tif', gdal.GA_Update)
    ds.GetRasterBand(1).SetNoDataValue(-32768)
    ds = None

    ds = gdal.Open('tmp/tiff_write_70.tif')
    if ds.GetRasterBand(1).Checksum() != expected_cs:
        gdaltest.post_reason('wrong checksum')
        print((ds.GetRasterBand(1).Checksum()))
        print(expected_cs)
        return 'fail'
    ds = None

    ds = gdal.Open('tmp/tiff_write_70.tif', gdal.GA_Update)
    if ds.GetRasterBand(1).DeleteNoDataValue() != 0:
        gdaltest.post_reason('fail')
        return 'fail'
    if ds.GetRasterBand(1).GetNoDataValue() is not None:
        gdaltest.post_reason('fail')
        return 'fail'
    ds = None

    try:
        os.stat('tmp/tiff_write_70.tif.aux.xml')
        gdaltest.post_reason('fail')
        return 'fail'
    except:
        pass

    ds = gdal.Open('tmp/tiff_write_70.tif')
    if ds.GetRasterBand(1).GetNoDataValue() is not None:
        gdaltest.post_reason('fail')
        return 'fail'
    ds = None

    gdaltest.tiff_drv.Delete('tmp/tiff_write_70.tif')
    gdaltest.tiff_drv.Delete('tmp/tiff_write_70_ref.tif')

    return 'success'


###############################################################################
# Test reading in a real BigTIFF file (on filesystems supporting sparse files)

def tiff_write_71():

    import struct

    md = gdaltest.tiff_drv.GetMetadata()
    if md['DMD_CREATIONOPTIONLIST'].find('BigTIFF') == -1:
        return 'skip'

    # Determine if the filesystem supports sparse files (we don't want to create a real 10 GB
    # file !
    if not gdaltest.filesystem_supports_sparse_files('tmp'):
        return 'skip'

    header = open('data/bigtiff_header_extract.tif', 'rb').read()

    f = open('tmp/tiff_write_71.tif', 'wb')
    f.write(header)

    from sys import version_info

    # Write StripByteCounts tag
    # 100,000 in little endian
    if version_info >= (3, 0, 0):
        for i in range(100000):
            exec("f.write(b'\\xa0\\x86\\x01\\x00\\x00\\x00\\x00\\x00')")
    else:
        for i in range(100000):
            f.write('\xa0\x86\x01\x00\x00\x00\x00\x00')

    # Write StripOffsets tag
    offset = 1600252
    for i in range(100000):
        f.write(struct.pack('<Q', offset))
        offset = offset + 100000

    # Write 0x78 as value of pixel (99999, 99999)
    f.seek(10001600252 - 1, 0)
    if version_info >= (3, 0, 0):
        exec("f.write(b'\\x78')")
    else:
        f.write('\x78')
    f.close()

    ds = gdal.Open('tmp/tiff_write_71.tif')
    data = ds.GetRasterBand(1).ReadRaster(99999, 99999, 1, 1)
    if struct.unpack('b', data)[0] != 0x78:
        return 'fail'
    ds = None

    gdaltest.tiff_drv.Delete('tmp/tiff_write_71.tif')

    return 'success'

###############################################################################
# With CreateCopy(), check that TIFF directory is in the first bytes of the file
# and has not been rewritten later (#3021)


def tiff_write_72():

    shutil.copyfile('data/byte.tif', 'tmp/byte.tif')
    ds = gdal.Open('tmp/byte.tif', gdal.GA_Update)
    dict = {}
    dict['TEST_KEY'] = 'TestValue'
    ds.SetMetadata(dict)
    ds = None

    for profile in ('GDALGeotiff', 'GEOTIFF', 'BASELINE'):
        src_ds = gdal.Open('tmp/byte.tif')
        out_ds = gdaltest.tiff_drv.CreateCopy('tmp/tiff_write_72.tif', src_ds, options=['ENDIANNESS=LITTLE', 'PROFILE=' + profile])
        del out_ds
        src_ds = None

        fileobj = open('tmp/tiff_write_72.tif', mode='rb')
        binvalues = array.array('b')
        fileobj.seek(4)
        try:
            binvalues.fromfile(fileobj, 4)
        except:
            binvalues.fromfile(fileobj, 4)
        fileobj.close()

        # Directory should be at offset 8 of the file
        if not (binvalues[0] == 0x08 and binvalues[1] == 0x00 and binvalues[2] == 0x00 and binvalues[3] == 0x00):
            gdaltest.post_reason('Failed with profile %s' % profile)
            return 'fail'

    gdaltest.tiff_drv.Delete('tmp/byte.tif')
    gdaltest.tiff_drv.Delete('tmp/tiff_write_72.tif')

    return 'success'

###############################################################################
# With Create(), check that TIFF directory is in the first bytes of the file
# and has not been rewritten later (#3021)


def tiff_write_73():

    out_ds = gdaltest.tiff_drv.Create('tmp/tiff_write_73.tif', 10, 10, options=['ENDIANNESS=LITTLE'])
    out_ds.SetGeoTransform([1, 0.01, 0, 1, 0, -0.01])
    srs = osr.SpatialReference()
    srs.SetFromUserInput('EPSG:32601')
    out_ds.SetProjection(srs.ExportToWkt())
    dict = {}
    dict['TEST_KEY'] = 'TestValue'
    out_ds.SetMetadata(dict)
    out_ds.BuildOverviews('NONE', [2])
    out_ds.GetRasterBand(1).Fill(255)
    out_ds = None

    fileobj = open('tmp/tiff_write_73.tif', mode='rb')
    binvalues = array.array('b')
    fileobj.seek(4)
    try:
        binvalues.fromfile(fileobj, 4)
    except:
        binvalues.fromfile(fileobj, 4)
    fileobj.close()

    # Directory should be at offset 8 of the file
    if not (binvalues[0] == 0x08 and binvalues[1] == 0x00 and binvalues[2] == 0x00 and binvalues[3] == 0x00):
        return 'fail'

    # Re-open the file and modify the pixel content
    out_ds = gdal.Open('tmp/tiff_write_73.tif', gdal.GA_Update)
    out_ds.GetRasterBand(1).Fill(0)
    out_ds = None

    fileobj = open('tmp/tiff_write_73.tif', mode='rb')
    binvalues = array.array('b')
    fileobj.seek(4)
    try:
        binvalues.fromfile(fileobj, 4)
    except:
        binvalues.fromfile(fileobj, 4)
    fileobj.close()

    # Directory should be at offset 8 of the file
    if not (binvalues[0] == 0x08 and binvalues[1] == 0x00 and binvalues[2] == 0x00 and binvalues[3] == 0x00):
        return 'fail'

    gdaltest.tiff_drv.Delete('tmp/tiff_write_73.tif')

    return 'success'

###############################################################################
# Verify we can write 12bit jpeg encoded tiff.


def tiff_write_74():

    md = gdaltest.tiff_drv.GetMetadata()
    if md['DMD_CREATIONOPTIONLIST'].find('JPEG') == -1:
        return 'skip'

    old_accum = gdal.GetConfigOption('CPL_ACCUM_ERROR_MSG', 'OFF')
    gdal.SetConfigOption('CPL_ACCUM_ERROR_MSG', 'ON')
    gdal.ErrorReset()
    gdal.PushErrorHandler('CPLQuietErrorHandler')

    try:
        ds = gdal.Open('data/mandrilmini_12bitjpeg.tif')
        ds.GetRasterBand(1).ReadRaster(0, 0, 1, 1)
    except:
        ds = None

    gdal.PopErrorHandler()
    gdal.SetConfigOption('CPL_ACCUM_ERROR_MSG', old_accum)

    if gdal.GetLastErrorMsg().find(
                   'Unsupported JPEG data precision 12') != -1:
        sys.stdout.write('(12bit jpeg not available) ... ')
        return 'skip'

    for photometric in ('YCBCR', 'RGB'):

        drv = gdal.GetDriverByName('GTiff')
        dst_ds = drv.CreateCopy('tmp/test_74.tif', ds,
                                options=['COMPRESS=JPEG', 'NBITS=12',
                                         'JPEG_QUALITY=95',
                                         'PHOTOMETRIC=' + photometric])
        dst_ds = None

        dst_ds = gdal.Open('tmp/test_74.tif')
        stats = dst_ds.GetRasterBand(1).GetStatistics(0, 1)

        if stats[2] < 2150 or stats[2] > 2180:
            gdaltest.post_reason('did not get expected mean for band1.')
            print(stats)
            print(photometric)
            return 'fail'

        try:
            compression = dst_ds.GetMetadataItem('COMPRESSION', 'IMAGE_STRUCTURE')
        except:
            md = dst_ds.GetMetadata('IMAGE_STRUCTURE')
            compression = md['COMPRESSION']

        if (photometric == 'YCBCR' and compression != 'YCbCr JPEG') or \
           (photometric == 'RGB' and compression != 'JPEG'):
            gdaltest.post_reason('did not get expected COMPRESSION value')
            print(('COMPRESSION="%s"' % compression))
            print(photometric)
            return 'fail'

        try:
            nbits = dst_ds.GetRasterBand(3).GetMetadataItem('NBITS', 'IMAGE_STRUCTURE')
        except:
            md = dst_ds.GetRasterBand(3).GetMetadata('IMAGE_STRUCTURE')
            nbits = md['NBITS']

        if nbits != '12':
            gdaltest.post_reason('did not get expected NBITS value')
            print(photometric)
            return 'fail'

        dst_ds = None

        gdaltest.tiff_drv.Delete('tmp/test_74.tif')

    return 'success'

###############################################################################
# Verify that FlushCache() alone doesn't cause crash (#3067 )


def tiff_write_75():

    ds = gdaltest.tiff_drv.Create('tmp/tiff_write_75.tif', 1, 1, 1)
    ds.FlushCache()
    ds = None

    gdaltest.tiff_drv.Delete('tmp/tiff_write_75.tif')

    return 'success'

###############################################################################
# Test generating a G4 band to use the TIFFWriteScanline()


def tiff_write_76():

    src_ds = gdal.Open('data/slim_g4.tif')
    compression = src_ds.GetMetadata('IMAGE_STRUCTURE')['COMPRESSION']
    new_ds = gdaltest.tiff_drv.CreateCopy('tmp/tiff_write_76.tif', src_ds, options=['BLOCKYSIZE=%d' % src_ds.RasterYSize, 'COMPRESS=' + compression])
    new_ds = None
    new_ds = gdal.Open('tmp/tiff_write_76.tif')

    cs = new_ds.GetRasterBand(1).Checksum()
    if cs != 3322:
        print(cs)
        gdaltest.post_reason('Got wrong checksum')
        return 'fail'

    src_ds = None
    new_ds = None

    gdaltest.tiff_drv.Delete('tmp/tiff_write_76.tif')

    return 'success'

###############################################################################
# Test generating & reading a 8bit all-in-one-strip multiband TIFF (#3904)


def tiff_write_77():

    src_ds = gdaltest.tiff_drv.Create('tmp/tiff_write_77_src.tif', 1, 5000, 3)
    src_ds.GetRasterBand(2).Fill(255)

    for interleaving in ('PIXEL', 'BAND'):
        new_ds = gdaltest.tiff_drv.CreateCopy('tmp/tiff_write_77.tif', src_ds,
                                              options=['BLOCKYSIZE=%d' % src_ds.RasterYSize,
                                                       'COMPRESS=LZW',
                                                       'INTERLEAVE=' + interleaving])

        for attempt in range(2):

            # Test reading a few samples to check that random reading works
            band_lines = [(1, 0), (1, 5), (1, 3), (2, 10), (1, 100), (2, 1000), (2, 500),
                          (1, 500), (2, 500), (2, 4999), (2, 4999), (3, 4999), (1, 4999)]
            for band_line in band_lines:
                cs = new_ds.GetRasterBand(band_line[0]).Checksum(0, band_line[1], 1, 1)
                if band_line[0] == 2:
                    expected_cs = 255 % 7
                else:
                    expected_cs = 0 % 7
                if cs != expected_cs:
                    print(cs)
                    gdaltest.post_reason('Got wrong checksum')
                    return 'fail'

            # Test whole bands
            for i in range(3):
                cs = new_ds.GetRasterBand(i + 1).Checksum()
                expected_cs = src_ds.GetRasterBand(i + 1).Checksum()
                if cs != expected_cs:
                    print(cs)
                    gdaltest.post_reason('Got wrong checksum')
                    return 'fail'

            if attempt == 0:
                new_ds = None
                new_ds = gdal.Open('tmp/tiff_write_77.tif')

        new_ds = None

        gdaltest.tiff_drv.Delete('tmp/tiff_write_77.tif')

    src_ds = None
    gdaltest.tiff_drv.Delete('tmp/tiff_write_77_src.tif')

    return 'success'

###############################################################################
# Test generating & reading a YCbCr JPEG all-in-one-strip multiband TIFF (#3259)


def tiff_write_78():

    md = gdaltest.tiff_drv.GetMetadata()
    if md['DMD_CREATIONOPTIONLIST'].find('JPEG') == -1:
        return 'skip'

    src_ds = gdaltest.tiff_drv.Create('tmp/tiff_write_78_src.tif', 16, 2048, 3)
    src_ds.GetRasterBand(2).Fill(255)

    new_ds = gdaltest.tiff_drv.CreateCopy('tmp/tiff_write_78.tif', src_ds,
                                          options=['BLOCKYSIZE=%d' % src_ds.RasterYSize,
                                                   'COMPRESS=JPEG',
                                                   'PHOTOMETRIC=YCBCR'])

    # Make sure the file is flushed so that we re-read from it rather from cached blocks
    new_ds.FlushCache()
    #new_ds = None
    #new_ds = gdal.Open('tmp/tiff_write_78.tif')

    if 'GetBlockSize' in dir(gdal.Band):
        (blockx, blocky) = new_ds.GetRasterBand(1).GetBlockSize()
        if blocky != 1:
            print('')
            print('using regular band (libtiff <= 3.9.2 or <= 4.0.0beta5, or SplitBand disabled by config option)')

    # Test reading a few samples to check that random reading works
    band_lines = [(1, 0), (1, 5), (1, 3), (2, 10), (1, 100), (2, 1000), (2, 500),
                  (1, 500), (2, 500), (2, 2047), (2, 2047), (3, 2047), (1, 2047)]
    for band_line in band_lines:
        cs = new_ds.GetRasterBand(band_line[0]).Checksum(0, band_line[1], 1, 1)
        if band_line[0] == 1:
            expected_cs = 0 % 7
        elif band_line[0] == 2:
            expected_cs = 255 % 7
        else:
            # We should expect 0, but due to JPEG YCbCr compression & decompression,
            # this ends up being 1
            expected_cs = 1 % 7
        if cs != expected_cs:
            print(cs)
            print(expected_cs)
            print(band_line)
            gdaltest.post_reason('Got wrong checksum')
            return 'fail'

    # Test whole bands
    for i in range(3):
        cs = new_ds.GetRasterBand(i + 1).Checksum()
        expected_cs = src_ds.GetRasterBand(i + 1).Checksum()
        if i == 2:
            # We should expect 0, but due to JPEG YCbCr compression & decompression,
            # this ends up being 32768
            expected_cs = 32768
        if cs != expected_cs:
            print(cs)
            gdaltest.post_reason('Got wrong checksum')
            return 'fail'

    new_ds = None
    gdaltest.tiff_drv.Delete('tmp/tiff_write_78.tif')

    src_ds = None
    gdaltest.tiff_drv.Delete('tmp/tiff_write_78_src.tif')

    return 'success'

###############################################################################
# Test reading & updating GDALMD_AREA_OR_POINT (#3522)


def tiff_write_79():

    ds = gdaltest.tiff_drv.Create('tmp/tiff_write_79.tif', 1, 1)
    srs = osr.SpatialReference()
    srs.SetFromUserInput('EPSG:32601')
    ds.SetProjection(srs.ExportToWkt())
    ds = None

    for do_projection_ref in [False, True]:
        for check_just_after in [False, True]:

            ds = gdal.Open('tmp/tiff_write_79.tif')
            if do_projection_ref:
                ds.GetProjectionRef()
            mdi = ds.GetMetadataItem('AREA_OR_POINT')
            if mdi != 'Area':
                gdaltest.post_reason('(1) did not get expected value. do_projection_ref = %d, check_just_after = %d' % (do_projection_ref, check_just_after))
                print(mdi)
                return 'fail'
            ds = None

            # Still read-only.
            ds = gdal.Open('tmp/tiff_write_79.tif')
            if do_projection_ref:
                ds.GetProjectionRef()
            ds.SetMetadataItem('AREA_OR_POINT', 'Point')
            ds = None
            try:
                # check that it doesn't go to PAM
                os.stat('tmp/tiff_write_79.tif.aux.xml')
                gdaltest.post_reason('got to PAM')
                return 'fail'
            except:
                pass

            # So should get 'Area'
            ds = gdal.Open('tmp/tiff_write_79.tif')
            if do_projection_ref:
                ds.GetProjectionRef()
            mdi = ds.GetMetadataItem('AREA_OR_POINT')
            if mdi != 'Area':
                gdaltest.post_reason('(2) did not get expected value. do_projection_ref = %d, check_just_after = %d' % (do_projection_ref, check_just_after))
                print(mdi)
                return 'fail'
            ds = None

            # Now update to 'Point'
            ds = gdal.Open('tmp/tiff_write_79.tif', gdal.GA_Update)
            if do_projection_ref:
                ds.GetProjectionRef()
            ds.SetMetadataItem('AREA_OR_POINT', 'Point')
            if check_just_after:
                mdi = ds.GetMetadataItem('AREA_OR_POINT')
                if mdi != 'Point':
                    gdaltest.post_reason('(3) did not get expected value. do_projection_ref = %d, check_just_after = %d' % (do_projection_ref, check_just_after))
                    print(mdi)
                    return 'fail'
            ds = None
            try:
                # check that it doesn't go to PAM
                os.stat('tmp/tiff_write_79.tif.aux.xml')
                gdaltest.post_reason('got to PAM')
                return 'fail'
            except:
                pass

            # Now should get 'Point'
            ds = gdal.Open('tmp/tiff_write_79.tif')
            if do_projection_ref:
                ds.GetProjectionRef()
            mdi = ds.GetMetadataItem('AREA_OR_POINT')
            if mdi != 'Point':
                gdaltest.post_reason('(4) did not get expected value. do_projection_ref = %d, check_just_after = %d' % (do_projection_ref, check_just_after))
                print(mdi)
                return 'fail'
            ds = None

            # Now update back to 'Area' through SetMetadata()
            ds = gdal.Open('tmp/tiff_write_79.tif', gdal.GA_Update)
            if do_projection_ref:
                ds.GetProjectionRef()
            md = {}
            md['AREA_OR_POINT'] = 'Area'
            ds.SetMetadata(md)
            if check_just_after:
                mdi = ds.GetMetadataItem('AREA_OR_POINT')
                if mdi != 'Area':
                    gdaltest.post_reason('(5) did not get expected value. do_projection_ref = %d, check_just_after = %d' % (do_projection_ref, check_just_after))
                    print(mdi)
                    return 'fail'
            ds = None

            # Now should get 'Area'
            ds = gdal.Open('tmp/tiff_write_79.tif')
            if do_projection_ref:
                ds.GetProjectionRef()
            mdi = ds.GetMetadataItem('AREA_OR_POINT')
            if mdi != 'Area':
                gdaltest.post_reason('(6) did not get expected value')
                print(mdi)
                return 'fail'
            ds = None

    gdaltest.tiff_drv.Delete('tmp/tiff_write_79.tif')

    return 'success'

###############################################################################
# Test SetOffset() & SetScale()


def tiff_write_80():

    # First part : test storing and retrieving scale & offsets from internal metadata
    ds = gdaltest.tiff_drv.Create('tmp/tiff_write_80.tif', 1, 1)
    ds.GetRasterBand(1).SetScale(100)
    ds.GetRasterBand(1).SetOffset(1000)
    ds = None

    try:
        # check that it doesn't go to PAM
        os.stat('tmp/tiff_write_80.tif.aux.xml')
        gdaltest.post_reason('got to PAM, but not expected...')
        return 'fail'
    except:
        pass

    ds = gdal.Open('tmp/tiff_write_80.tif')
    scale = ds.GetRasterBand(1).GetScale()
    offset = ds.GetRasterBand(1).GetOffset()
    if scale != 100 or offset != 1000:
        gdaltest.post_reason('did not get expected values in internal case (1)')
        print(scale)
        print(offset)
        return 'fail'
    ds = None

    # Test CreateCopy()
    src_ds = gdal.Open('tmp/tiff_write_80.tif')
    ds = gdaltest.tiff_drv.CreateCopy('tmp/tiff_write_80_copy.tif', src_ds)
    src_ds = None
    ds = None
    ds = gdal.Open('tmp/tiff_write_80_copy.tif')
    scale = ds.GetRasterBand(1).GetScale()
    offset = ds.GetRasterBand(1).GetOffset()
    if scale != 100 or offset != 1000:
        gdaltest.post_reason('did not get expected values in copy')
        print(scale)
        print(offset)
        return 'fail'
    ds = None
    gdaltest.tiff_drv.Delete('tmp/tiff_write_80_copy.tif')

    # Second part : test unsetting scale & offsets from internal metadata
    ds = gdal.Open('tmp/tiff_write_80.tif', gdal.GA_Update)
    ds.GetRasterBand(1).SetScale(1)
    ds.GetRasterBand(1).SetOffset(0)
    ds = None

    ds = gdal.Open('tmp/tiff_write_80.tif')
    scale = ds.GetRasterBand(1).GetScale()
    offset = ds.GetRasterBand(1).GetOffset()
    if scale != 1 or offset != 0:
        gdaltest.post_reason('did not get expected values in internal case (2)')
        print(scale)
        print(offset)
        return 'fail'
    ds = None

    gdaltest.tiff_drv.Delete('tmp/tiff_write_80.tif')

    # Third part : test storing and retrieving scale & offsets from PAM metadata
    ds = gdaltest.tiff_drv.Create('tmp/tiff_write_80_bis.tif', 1, 1)
    if ds.GetRasterBand(1).GetScale() is not None or ds.GetRasterBand(1).GetOffset() is not None:
        gdaltest.post_reason('expected None values')
        return 'fail'
    ds = None

    ds = gdal.Open('tmp/tiff_write_80_bis.tif')
    ds.GetRasterBand(1).SetScale(-100)
    ds.GetRasterBand(1).SetOffset(-1000)
    ds = None

    try:
        # check that it *goes* to PAM
        os.stat('tmp/tiff_write_80_bis.tif.aux.xml')
    except OSError:
        gdaltest.post_reason('did not go to PAM as expected')
        return 'fail'

    ds = gdal.Open('tmp/tiff_write_80_bis.tif')
    scale = ds.GetRasterBand(1).GetScale()
    offset = ds.GetRasterBand(1).GetOffset()
    if scale != -100 or offset != -1000:
        gdaltest.post_reason('did not get expected values in PAM case (1)')
        print(scale)
        print(offset)
        return 'fail'
    ds = None

    # Fourth part : test unsetting scale & offsets from PAM metadata
    ds = gdal.Open('tmp/tiff_write_80_bis.tif')
    ds.GetRasterBand(1).SetScale(1)
    ds.GetRasterBand(1).SetOffset(0)
    ds = None

    try:
        # check that there is no more any PAM file
        os.stat('tmp/tiff_write_80_bis.tif.aux.xml')
        gdaltest.post_reason('PAM file should be deleted')
        return 'fail'
    except:
        pass

    ds = gdal.Open('tmp/tiff_write_80_bis.tif')
    scale = ds.GetRasterBand(1).GetScale()
    offset = ds.GetRasterBand(1).GetOffset()
    if scale != 1 or offset != 0:
        gdaltest.post_reason('did not get expected values in PAM case (2)')
        print(scale)
        print(offset)
        return 'fail'
    ds = None

    gdaltest.tiff_drv.Delete('tmp/tiff_write_80_bis.tif')

    return 'success'

###############################################################################
# Test retrieving GCP from PAM


def tiff_write_81():

    shutil.copyfile('data/byte.tif', 'tmp/tiff_write_81.tif')
    f = open('tmp/tiff_write_81.tif.aux.xml', 'wt')
    f.write("""
<PAMDataset>
  <GCPList Projection="PROJCS[&quot;NAD27 / UTM zone 11N&quot;,GEOGCS[&quot;NAD27&quot;,DATUM[&quot;North_American_Datum_1927&quot;,SPHEROID[&quot;Clarke 1866&quot;,6378206.4,294.9786982139006,AUTHORITY[&quot;EPSG&quot;,&quot;7008&quot;]],AUTHORITY[&quot;EPSG&quot;,&quot;6267&quot;]],PRIMEM[&quot;Greenwich&quot;,0],UNIT[&quot;degree&quot;,0.0174532925199433],AUTHORITY[&quot;EPSG&quot;,&quot;4267&quot;]],PROJECTION[&quot;Transverse_Mercator&quot;],PARAMETER[&quot;latitude_of_origin&quot;,0],PARAMETER[&quot;central_meridian&quot;,-117],PARAMETER[&quot;scale_factor&quot;,0.9996],PARAMETER[&quot;false_easting&quot;,500000],PARAMETER[&quot;false_northing&quot;,0],UNIT[&quot;metre&quot;,1,AUTHORITY[&quot;EPSG&quot;,&quot;9001&quot;]],AUTHORITY[&quot;EPSG&quot;,&quot;26711&quot;]]">
    <GCP Id="" Pixel="0.0000" Line="0.0000" X="4.407200000000E+05" Y="3.751320000000E+06"/>
    <GCP Id="" Pixel="100.0000" Line="0.0000" X="4.467200000000E+05" Y="3.751320000000E+06"/>
    <GCP Id="" Pixel="0.0000" Line="100.0000" X="4.407200000000E+05" Y="3.745320000000E+06"/>
    <GCP Id="" Pixel="100.0000" Line="100.0000" X="4.467200000000E+05" Y="3.745320000000E+06"/>
  </GCPList>
</PAMDataset>""")
    f.close()

    ds = gdal.Open('tmp/tiff_write_81.tif')

    if ds.GetGCPProjection().find(
                   'AUTHORITY["EPSG","26711"]') == -1:
        gdaltest.post_reason('GCP Projection not set properly.')
        return 'fail'

    gcps = ds.GetGCPs()
    if len(gcps) != 4:
        gdaltest.post_reason('GCP count wrong.')
        return 'fail'

    ds = None

    gdaltest.tiff_drv.Delete('tmp/tiff_write_81.tif')

    return 'success'

###############################################################################
# Test writing & reading a signedbyte 8 bit geotiff


def tiff_write_82():

    src_ds = gdal.Open('data/byte.tif')
    ds = gdaltest.tiff_drv.CreateCopy('tmp/tiff_write_82.tif', src_ds, options=['PIXELTYPE=SIGNEDBYTE'])
    src_ds = None
    ds = None

    ds = gdal.Open('tmp/tiff_write_82.tif')
    md = ds.GetRasterBand(1).GetMetadata('IMAGE_STRUCTURE')
    if md['PIXELTYPE'] != 'SIGNEDBYTE':
        gdaltest.post_reason('did not get SIGNEDBYTE')
        return 'fail'
    ds = None

    gdaltest.tiff_drv.Delete('tmp/tiff_write_82.tif')

    return 'success'


###############################################################################
# Test writing & reading an indexed GeoTIFF with an extra transparency band (#3547)

def tiff_write_83():

    # Test Create() method
    ds = gdaltest.tiff_drv.Create('tmp/tiff_write_83.tif', 1, 1, 2)
    ct = gdal.ColorTable()
    ct.SetColorEntry(127, (255, 255, 255, 255))
    ds.GetRasterBand(1).SetRasterColorTable(ct)
    ds.GetRasterBand(1).Fill(127)
    ds.GetRasterBand(2).Fill(255)
    ds = None

    # Test CreateCopy() method
    src_ds = gdal.Open('tmp/tiff_write_83.tif')
    ds = gdaltest.tiff_drv.CreateCopy('tmp/tiff_write_83_2.tif', src_ds)
    src_ds = None
    ds = None

    ds = gdal.Open('tmp/tiff_write_83_2.tif')
    ct2 = ds.GetRasterBand(1).GetRasterColorTable()
    if ct2.GetColorEntry(127) != (255, 255, 255, 255):
        gdaltest.post_reason('did not get expected color table')
        return 'fail'
    ct2 = None
    cs1 = ds.GetRasterBand(1).Checksum()
    if cs1 != 127 % 7:
        gdaltest.post_reason('did not get expected checksum for band 1')
        return 'fail'
    cs2 = ds.GetRasterBand(2).Checksum()
    if cs2 != 255 % 7:
        gdaltest.post_reason('did not get expected checksum for band 2')
        return 'fail'
    ds = None

    gdaltest.tiff_drv.Delete('tmp/tiff_write_83.tif')
    gdaltest.tiff_drv.Delete('tmp/tiff_write_83_2.tif')

    return 'success'

###############################################################################
# Test propagation of non-standard JPEG quality when the current directory
# changes in the midst of encoding of tiles (#3539)


def tiff_write_84():

    md = gdaltest.tiff_drv.GetMetadata()

    # Crashes with libtiff < 4.0
    if md['DMD_CREATIONOPTIONLIST'].find('BigTIFF') == -1:
        return 'skip'

    if md['DMD_CREATIONOPTIONLIST'].find('JPEG') == -1:
        return 'skip'

    with gdaltest.SetCacheMax(0):
        ds = gdal.GetDriverByName('GTiff').Create('tmp/tiff_write_84.tif', 128, 128, 3)
        ds = None

        try:
            os.remove('tmp/tiff_write_84.tif.ovr')
        except OSError:
            pass

        ds = gdal.Open('tmp/tiff_write_84.tif')
        gdal.SetConfigOption('COMPRESS_OVERVIEW', 'JPEG')
        gdal.SetConfigOption('JPEG_QUALITY_OVERVIEW', '90')
        ds.BuildOverviews('NEAREST', overviewlist=[2])
        cs = ds.GetRasterBand(2).GetOverview(0).Checksum()
        ds = None
        gdal.SetConfigOption('COMPRESS_OVERVIEW', None)
        gdal.SetConfigOption('JPEG_QUALITY_OVERVIEW', None)

    gdaltest.tiff_drv.Delete('tmp/tiff_write_84.tif')

    if cs != 0:
        print(cs)
        gdaltest.post_reason('did not get expected checksum')
        return 'fail'

    return 'success'

###############################################################################
# Test SetUnitType()


def tiff_write_85():

    # First part : test storing and retrieving unittype from internal metadata
    ds = gdaltest.tiff_drv.Create('tmp/tiff_write_85.tif', 1, 1)
    ds.GetRasterBand(1).SetUnitType('ft')
    ds = None

    try:
        # check that it doesn't go to PAM
        os.stat('tmp/tiff_write_85.tif.aux.xml')
        gdaltest.post_reason('got to PAM, but not expected...')
        return 'fail'
    except:
        pass

    ds = gdal.Open('tmp/tiff_write_85.tif')
    unittype = ds.GetRasterBand(1).GetUnitType()
    if unittype != 'ft':
        gdaltest.post_reason('did not get expected values in internal case (1)')
        print(unittype)
        return 'fail'
    ds = None

    # Test CreateCopy()
    src_ds = gdal.Open('tmp/tiff_write_85.tif')
    ds = gdaltest.tiff_drv.CreateCopy('tmp/tiff_write_85_copy.tif', src_ds)
    src_ds = None
    ds = None
    ds = gdal.Open('tmp/tiff_write_85_copy.tif')
    unittype = ds.GetRasterBand(1).GetUnitType()
    if unittype != 'ft':
        gdaltest.post_reason('did not get expected values in copy')
        print(unittype)
        return 'fail'
    ds = None
    gdaltest.tiff_drv.Delete('tmp/tiff_write_85_copy.tif')

    # Second part : test unsetting unittype from internal metadata
    ds = gdal.Open('tmp/tiff_write_85.tif', gdal.GA_Update)
    ds.GetRasterBand(1).SetUnitType(None)
    ds = None

    ds = gdal.Open('tmp/tiff_write_85.tif')
    unittype = ds.GetRasterBand(1).GetUnitType()
    if unittype != '':
        gdaltest.post_reason('did not get expected values in internal case (2)')
        print(unittype)
        return 'fail'
    ds = None

    gdaltest.tiff_drv.Delete('tmp/tiff_write_85.tif')

    # Third part : test storing and retrieving unittype from PAM metadata
    ds = gdaltest.tiff_drv.Create('tmp/tiff_write_85_bis.tif', 1, 1)
    if len(ds.GetRasterBand(1).GetUnitType()) != 0:
        gdaltest.post_reason('expected None values')
        return 'fail'
    ds = None

    ds = gdal.Open('tmp/tiff_write_85_bis.tif')
    ds.GetRasterBand(1).SetUnitType('ft')
    ds = None

    try:
        # check that it *goes* to PAM
        os.stat('tmp/tiff_write_85_bis.tif.aux.xml')
    except OSError:
        gdaltest.post_reason('did not go to PAM as expected')
        return 'fail'

    ds = gdal.Open('tmp/tiff_write_85_bis.tif')
    unittype = ds.GetRasterBand(1).GetUnitType()
    if unittype != 'ft':
        gdaltest.post_reason('did not get expected values in PAM case (1)')
        print(unittype)
        return 'fail'
    ds = None

    # Fourth part : test unsetting unittype from PAM metadata
    ds = gdal.Open('tmp/tiff_write_85_bis.tif')
    ds.GetRasterBand(1).SetUnitType(None)
    ds = None

    try:
        # check that there is no more any PAM file
        os.stat('tmp/tiff_write_85_bis.tif.aux.xml')
        gdaltest.post_reason('PAM file should be deleted')
        return 'fail'
    except:
        pass

    ds = gdal.Open('tmp/tiff_write_85_bis.tif')
    unittype = ds.GetRasterBand(1).GetUnitType()
    if unittype != '':
        gdaltest.post_reason('did not get expected values in PAM case (2)')
        print(unittype)
        return 'fail'
    ds = None

    gdaltest.tiff_drv.Delete('tmp/tiff_write_85_bis.tif')

    return 'success'

###############################################################################
# Test special handling of xml:ESRI domain.  When the ESRI_XML_PAM config
# option is set we want to write this to PAM, not into the geotiff itself.
# This is a special option so that ArcGIS 10 written geotiffs will still work
# properly with earlier versions of ArcGIS, requested by ESRI.


def tiff_write_86():

    gdal.SetConfigOption('ESRI_XML_PAM', 'YES')

    ds = gdaltest.tiff_drv.Create('tmp/tiff_write_86.tif', 100, 100,
                                  1, gdal.GDT_Byte)
    ds.SetMetadata(['<abc></abc>'], 'xml:ESRI')
    ds.SetMetadataItem('BaseTest', 'Value')
    ds = None

    # Is the xml:ESRI data available?
    ds = gdal.Open('tmp/tiff_write_86.tif')
    if ds.GetMetadata('xml:ESRI') != ['<abc />\n']:
        print(ds.GetMetadata('xml:ESRI'))
        gdaltest.post_reason('did not get expected xml:ESRI metadata.')
        return 'fail'

    if ds.GetMetadataItem('BaseTest') != 'Value':
        gdaltest.post_value('missing metadata(1)')
        return 'fail'
    ds = None

    # After removing the pam file is it gone, but the conventional
    # metadata still available?

    os.rename('tmp/tiff_write_86.tif.aux.xml',
              'tmp/tiff_write_86.tif.aux.xml.hidden')

    ds = gdal.Open('tmp/tiff_write_86.tif')
    if ds.GetMetadata('xml:ESRI') is not None:
        print(ds.GetMetadata('xml:ESRI'))
        gdaltest.post_reason('unexpectedly got xml:ESRI metadata')
        return 'fail'

    if ds.GetMetadataItem('BaseTest') != 'Value':
        gdaltest.post_value('missing metadata(2)')
        return 'fail'

    ds = None

    # now confirm that CreateCopy also preserves things similarly.

    os.rename('tmp/tiff_write_86.tif.aux.xml.hidden',
              'tmp/tiff_write_86.tif.aux.xml')

    ds_src = gdal.Open('tmp/tiff_write_86.tif')
    ds = gdaltest.tiff_drv.CreateCopy('tmp/tiff_write_86_cc.tif', ds_src)
    ds_src = None
    ds = None

    # Is the xml:ESRI data available?
    ds = gdal.Open('tmp/tiff_write_86_cc.tif')
    if ds.GetMetadata('xml:ESRI') != ['<abc />\n']:
        print(ds.GetMetadata('xml:ESRI'))
        gdaltest.post_reason('did not get expected xml:ESRI metadata (cc).')
        return 'fail'

    if ds.GetMetadataItem('BaseTest') != 'Value':
        gdaltest.post_value('missing metadata(1cc)')
        return 'fail'
    ds = None

    # After removing the pam file is it gone, but the conventional
    # metadata still available?

    os.remove('tmp/tiff_write_86_cc.tif.aux.xml')

    ds = gdal.Open('tmp/tiff_write_86_cc.tif')
    if ds.GetMetadata('xml:ESRI') is not None:
        print(ds.GetMetadata('xml:ESRI'))
        gdaltest.post_reason('unexpectedly got xml:ESRI metadata(2)')
        return 'fail'

    if ds.GetMetadataItem('BaseTest') != 'Value':
        gdaltest.post_value('missing metadata(2cc)')
        return 'fail'

    ds = None

    # Cleanup

    gdal.SetConfigOption('ESRI_XML_PAM', 'NO')

    gdaltest.tiff_drv.Delete('tmp/tiff_write_86.tif')
    gdaltest.tiff_drv.Delete('tmp/tiff_write_86_cc.tif')

    return 'success'


###############################################################################
# Test COPY_SRC_OVERVIEWS creation option

def tiff_write_87():

    gdal.Translate('tmp/tiff_write_87_src.tif', 'data/utmsmall.tif', options='-a_nodata 0')

    src_ds = gdal.Open('tmp/tiff_write_87_src.tif', gdal.GA_Update)
    src_ds.BuildOverviews('NEAR', overviewlist=[2, 4])
    expected_cs1 = src_ds.GetRasterBand(1).GetOverview(0).Checksum()
    expected_cs2 = src_ds.GetRasterBand(1).GetOverview(1).Checksum()
    ds = gdaltest.tiff_drv.CreateCopy('tmp/tiff_write_87_dst.tif', src_ds, options=['COPY_SRC_OVERVIEWS=YES', 'ENDIANNESS=LITTLE'])
    ds = None
    src_ds = None

    ds = gdal.Open('tmp/tiff_write_87_dst.tif')
    cs1 = ds.GetRasterBand(1).GetOverview(0).Checksum()
    cs2 = ds.GetRasterBand(1).GetOverview(1).Checksum()
    nodata_ovr_0 = ds.GetRasterBand(1).GetOverview(0).GetNoDataValue()
    nodata_ovr_1 = ds.GetRasterBand(1).GetOverview(1).GetNoDataValue()
    ifd_main = int(ds.GetRasterBand(1).GetMetadataItem('IFD_OFFSET', 'TIFF'))
    ifd_ovr_0 = int(ds.GetRasterBand(1).GetOverview(0).GetMetadataItem('IFD_OFFSET', 'TIFF'))
    ifd_ovr_1 = int(ds.GetRasterBand(1).GetOverview(1).GetMetadataItem('IFD_OFFSET', 'TIFF'))
    data_ovr_1 = int(ds.GetRasterBand(1).GetOverview(1).GetMetadataItem('BLOCK_OFFSET_0_0', 'TIFF'))
    data_ovr_0 = int(ds.GetRasterBand(1).GetOverview(0).GetMetadataItem('BLOCK_OFFSET_0_0', 'TIFF'))
    data_main = int(ds.GetRasterBand(1).GetMetadataItem('BLOCK_OFFSET_0_0', 'TIFF'))

    ds = None

    import validate_cloud_optimized_geotiff
    try:
        errors, _ = validate_cloud_optimized_geotiff.validate('tmp/tiff_write_87_dst.tif', check_tiled=False)
        if len(errors) != 0:
            gdaltest.post_reason('validate_cloud_optimized_geotiff failed')
            print(errors)
            return 'fail'
    except:
        gdaltest.post_reason('validate_cloud_optimized_geotiff failed')
        return 'fail'

    gdaltest.tiff_drv.Delete('tmp/tiff_write_87_src.tif')
    gdaltest.tiff_drv.Delete('tmp/tiff_write_87_dst.tif')

    # Check checksums
    if cs1 != expected_cs1 or cs2 != expected_cs2:
        gdaltest.post_reason('did not get expected checksums')
        print(cs1)
        print(cs2)
        print(expected_cs1)
        print(expected_cs2)
        return 'fail'

    if nodata_ovr_0 != 0 or nodata_ovr_1 != 0:
        gdaltest.post_reason('did not get expected nodata values')
        print(nodata_ovr_0)
        print(nodata_ovr_1)
        return 'fail'

    if ifd_main != 8 and not(ifd_main < ifd_ovr_0 and ifd_ovr_0 < ifd_ovr_1 and ifd_ovr_1 < data_ovr_1 and data_ovr_1 < data_ovr_0 and data_ovr_0 < data_main):
        gdaltest.post_reason('failure')
        print(ifd_main, ifd_ovr_0, ifd_ovr_1, data_ovr_1, data_ovr_0, data_main)
        return 'fail'

    return 'success'

###############################################################################
# Test that COPY_SRC_OVERVIEWS creation option has an influence
# on BIGTIFF creation


def tiff_write_88():
    md = gdaltest.tiff_drv.GetMetadata()
    if md['DMD_CREATIONOPTIONLIST'].find('BigTIFF') == -1:
        return 'skip'

    # The file would be > 4.2 GB without SPARSE_OK
    src_ds = gdaltest.tiff_drv.Create('tmp/tiff_write_88_src.tif', 60000, 60000, 1,
                                      options=['TILED=YES', 'SPARSE_OK=YES'])
    src_ds.BuildOverviews('NONE', overviewlist=[2, 4])
    # Just write one data block so that we can truncate it
    data = src_ds.GetRasterBand(1).GetOverview(1).ReadRaster(0, 0, 128, 128)
    src_ds.GetRasterBand(1).GetOverview(1).WriteRaster(0, 0, 128, 128, data)
    src_ds = None

    # Truncate the file to cause an I/O error on reading
    # so that the CreateCopy() aborts quickly
    f = open('tmp/tiff_write_88_src.tif', 'rb')
    f.seek(0, 2)
    len = f.tell()
    f.seek(0, 0)
    data = f.read(len - 1)
    f.close()
    f = open('tmp/tiff_write_88_src.tif', 'wb')
    f.write(data)
    f.close()

    src_ds = gdal.Open('tmp/tiff_write_88_src.tif')
    # for testing only. We need to keep the file to check it was a bigtiff
    gdal.SetConfigOption('GTIFF_DELETE_ON_ERROR', 'NO')
    gdal.SetConfigOption('CHECK_DISK_FREE_SPACE', 'NO')  # we don't want free space to be an issue here
    gdal.PushErrorHandler('CPLQuietErrorHandler')
    ds = gdaltest.tiff_drv.CreateCopy('tmp/tiff_write_88_dst.tif', src_ds,
                                      options=['TILED=YES', 'COPY_SRC_OVERVIEWS=YES', 'ENDIANNESS=LITTLE'])
    gdal.PopErrorHandler()
    gdal.SetConfigOption('GTIFF_DELETE_ON_ERROR', None)
    gdal.SetConfigOption('CHECK_DISK_FREE_SPACE', None)
    del ds
    src_ds = None

    f = open('tmp/tiff_write_88_dst.tif', 'rb')
    data = f.read(8)
    f.close()

    os.remove('tmp/tiff_write_88_src.tif')
    os.remove('tmp/tiff_write_88_dst.tif')

    import struct
    ar = struct.unpack('B' * 8, data)
    if ar[2] != 43:
        gdaltest.post_reason('not a BIGTIFF file')
        print(ar)
        return 'fail'
    if ar[4] != 8 or ar[5] != 0 or ar[6] != 0 or ar[7] != 0:
        gdaltest.post_reason('first IFD is not at offset 8')
        print(ar)
        return 'fail'

    return 'success'

###############################################################################
# Test JPEG_QUALITY propagation while creating a (default compressed) mask band


def tiff_write_89():
    md = gdaltest.tiff_drv.GetMetadata()
    if md['DMD_CREATIONOPTIONLIST'].find('BigTIFF') == -1:
        return 'skip'

    if md['DMD_CREATIONOPTIONLIST'].find('JPEG') == -1:
        return 'skip'

    last_size = 0
    for quality in [90, 75, 30]:
        src_ds = gdal.Open('../gdrivers/data/utm.tif')

        ds = gdal.GetDriverByName('GTiff').Create('tmp/tiff_write_89.tif', 1024, 1024, 3, \
                                                  options=['COMPRESS=JPEG', 'PHOTOMETRIC=YCBCR', 'JPEG_QUALITY=%d' % quality])

        gdal.SetConfigOption('GDAL_TIFF_INTERNAL_MASK', 'YES')
        ds.CreateMaskBand(gdal.GMF_PER_DATASET)
        gdal.SetConfigOption('GDAL_TIFF_INTERNAL_MASK', None)

        data = src_ds.GetRasterBand(1).ReadRaster(0, 0, 512, 512, 1024, 1024)
        ds.GetRasterBand(1).WriteRaster(0, 0, 1024, 1024, data)
        ds.GetRasterBand(2).WriteRaster(0, 0, 1024, 1024, data)
        ds.GetRasterBand(3).WriteRaster(0, 0, 1024, 1024, data)
        ds.GetRasterBand(1).GetMaskBand().Fill(255)

        src_ds = None
        ds = None

        # older versions of python don't have SEEK_END, add if missing.
        try:
            os.SEEK_END
        except AttributeError:
            os.SEEK_END = 2

        f = open('tmp/tiff_write_89.tif', 'rb')
        f.seek(0, os.SEEK_END)
        size = f.tell()
        f.close()

        #print('quality = %d, size = %d' % (quality, size))

        if quality != 90:
            if size >= last_size:
                gdaltest.post_reason('did not get decreasing file sizes')
                print(size)
                print(last_size)
                return 'fail'

        last_size = size

    gdaltest.tiff_drv.Delete('tmp/tiff_write_89.tif')

    return 'success'

###############################################################################
# Test JPEG_QUALITY propagation while creating (internal) overviews


def tiff_write_90():
    md = gdaltest.tiff_drv.GetMetadata()
    if md['DMD_CREATIONOPTIONLIST'].find('BigTIFF') == -1:
        return 'skip'

    if md['DMD_CREATIONOPTIONLIST'].find('JPEG') == -1:
        return 'skip'

    last_size = 0
    for quality in [90, 75, 30]:
        src_ds = gdal.Open('../gdrivers/data/utm.tif')

        ds = gdal.GetDriverByName('GTiff').Create('tmp/tiff_write_90.tif', 1024, 1024, 3, \
                                                  options=['COMPRESS=JPEG', 'PHOTOMETRIC=YCBCR', 'JPEG_QUALITY=%d' % quality])

        data = src_ds.GetRasterBand(1).ReadRaster(0, 0, 512, 512, 1024, 1024)
        ds.GetRasterBand(1).WriteRaster(0, 0, 1024, 1024, data)
        ds.GetRasterBand(2).WriteRaster(0, 0, 1024, 1024, data)
        ds.GetRasterBand(3).WriteRaster(0, 0, 1024, 1024, data)
        ds.BuildOverviews('NEAR', overviewlist=[2, 4])

        src_ds = None
        ds = None

        f = open('tmp/tiff_write_90.tif', 'rb')
        f.seek(0, os.SEEK_END)
        size = f.tell()
        f.close()

        #print('quality = %d, size = %d' % (quality, size))

        if quality != 90:
            if size >= last_size:
                gdaltest.post_reason('did not get decreasing file sizes')
                print(size)
                print(last_size)
                return 'fail'

        last_size = size

    gdaltest.tiff_drv.Delete('tmp/tiff_write_90.tif')

    return 'success'


###############################################################################
# Test JPEG_QUALITY propagation while creating (internal) overviews after re-opening

def tiff_write_91():
    md = gdaltest.tiff_drv.GetMetadata()
    if md['DMD_CREATIONOPTIONLIST'].find('BigTIFF') == -1:
        return 'skip'

    if md['DMD_CREATIONOPTIONLIST'].find('JPEG') == -1:
        return 'skip'

    last_size = 0
    for quality in [90, 75, 30]:
        src_ds = gdal.Open('../gdrivers/data/utm.tif')

        ds = gdal.GetDriverByName('GTiff').Create('tmp/tiff_write_91.tif', 1024, 1024, 3, \
                                                  options=['COMPRESS=JPEG', 'PHOTOMETRIC=YCBCR', 'JPEG_QUALITY=%d' % quality])

        data = src_ds.GetRasterBand(1).ReadRaster(0, 0, 512, 512, 1024, 1024)
        ds.GetRasterBand(1).WriteRaster(0, 0, 1024, 1024, data)
        ds.GetRasterBand(2).WriteRaster(0, 0, 1024, 1024, data)
        ds.GetRasterBand(3).WriteRaster(0, 0, 1024, 1024, data)
        ds = None

        ds = gdal.Open('tmp/tiff_write_91.tif', gdal.GA_Update)
        gdal.SetConfigOption('JPEG_QUALITY_OVERVIEW', '%d' % quality)
        ds.BuildOverviews('NEAR', overviewlist=[2, 4])
        gdal.SetConfigOption('JPEG_QUALITY_OVERVIEW', None)

        src_ds = None
        ds = None

        f = open('tmp/tiff_write_91.tif', 'rb')
        f.seek(0, os.SEEK_END)
        size = f.tell()
        f.close()

        #print('quality = %d, size = %d' % (quality, size))

        if quality != 90:
            if size >= last_size:
                gdaltest.post_reason('did not get decreasing file sizes')
                print(size)
                print(last_size)
                return 'fail'

        last_size = size

    gdaltest.tiff_drv.Delete('tmp/tiff_write_91.tif')

    return 'success'


###############################################################################
# Test the effect of JPEG_QUALITY_OVERVIEW while creating (internal) overviews after re-opening
# This will test that we correctly guess the quality of the main dataset

def tiff_write_92():
    md = gdaltest.tiff_drv.GetMetadata()
    if md['DMD_CREATIONOPTIONLIST'].find('BigTIFF') == -1:
        return 'skip'

    if md['DMD_CREATIONOPTIONLIST'].find('JPEG') == -1:
        return 'skip'

    last_size = 0
    quality = 30
    for jpeg_quality_overview in [False, 30, 40]:
        src_ds = gdal.Open('../gdrivers/data/utm.tif')

        ds = gdal.GetDriverByName('GTiff').Create('tmp/tiff_write_92.tif', 1024, 1024, 3, \
                                                  options=['COMPRESS=JPEG', 'PHOTOMETRIC=YCBCR', 'JPEG_QUALITY=%d' % quality])

        data = src_ds.GetRasterBand(1).ReadRaster(0, 0, 512, 512, 1024, 1024)
        ds.GetRasterBand(1).WriteRaster(0, 0, 1024, 1024, data)
        ds.GetRasterBand(2).WriteRaster(0, 0, 1024, 1024, data)
        ds.GetRasterBand(3).WriteRaster(0, 0, 1024, 1024, data)
        ds = None

        ds = gdal.Open('tmp/tiff_write_92.tif', gdal.GA_Update)
        if jpeg_quality_overview is not False:
            gdal.SetConfigOption('JPEG_QUALITY_OVERVIEW', '%d' % jpeg_quality_overview)
        ds.BuildOverviews('NEAR', overviewlist=[2, 4])
        gdal.SetConfigOption('JPEG_QUALITY_OVERVIEW', None)

        src_ds = None
        ds = None

        f = open('tmp/tiff_write_92.tif', 'rb')
        f.seek(0, os.SEEK_END)
        size = f.tell()
        f.close()

        #print('quality = %d, size = %d' % (quality, size))

        if jpeg_quality_overview == 30:
            if size != last_size:
                gdaltest.post_reason('did not get equal file sizes')
                print(size)
                print(last_size)
                return 'fail'
        elif jpeg_quality_overview == 40:
            if size <= last_size:
                gdaltest.post_reason('did not get growing file sizes')
                print(size)
                print(last_size)
                return 'fail'

        last_size = size

    gdaltest.tiff_drv.Delete('tmp/tiff_write_92.tif')

    return 'success'

###############################################################################
# Test JPEG_QUALITY_OVERVIEW propagation while creating external overviews


def tiff_write_93():
    md = gdaltest.tiff_drv.GetMetadata()
    if md['DMD_CREATIONOPTIONLIST'].find('BigTIFF') == -1:
        return 'skip'

    if md['DMD_CREATIONOPTIONLIST'].find('JPEG') == -1:
        return 'skip'

    src_ds = gdal.Open('../gdrivers/data/utm.tif')
    ds = gdal.GetDriverByName('GTiff').Create('tmp/tiff_write_93.tif', 1024, 1024, 3, \
                                              options=['COMPRESS=JPEG', 'PHOTOMETRIC=YCBCR'])

    data = src_ds.GetRasterBand(1).ReadRaster(0, 0, 512, 512, 1024, 1024)
    ds.GetRasterBand(1).WriteRaster(0, 0, 1024, 1024, data)
    ds.GetRasterBand(2).WriteRaster(0, 0, 1024, 1024, data)
    ds.GetRasterBand(3).WriteRaster(0, 0, 1024, 1024, data)
    ds = None

    src_ds = None

    last_size = 0
    for quality in [90, 75, 30]:

        try:
            os.remove('tmp/tiff_write_93.tif.ovr')
        except OSError:
            pass

        ds = gdal.Open('tmp/tiff_write_93.tif')
        gdal.SetConfigOption('COMPRESS_OVERVIEW', 'JPEG')
        gdal.SetConfigOption('JPEG_QUALITY_OVERVIEW', '%d' % quality)
        gdal.SetConfigOption('PHOTOMETRIC_OVERVIEW', 'YCBCR')
        ds.BuildOverviews('NEAR', overviewlist=[2, 4])
        gdal.SetConfigOption('COMPRESS_OVERVIEW', None)
        gdal.SetConfigOption('JPEG_QUALITY_OVERVIEW', None)
        gdal.SetConfigOption('PHOTOMETRIC_OVERVIEW', None)
        ds = None

        f = open('tmp/tiff_write_93.tif.ovr', 'rb')
        f.seek(0, os.SEEK_END)
        size = f.tell()
        f.close()

        #print('quality = %d, size = %d' % (quality, size))

        if quality != 90:
            if size >= last_size:
                gdaltest.post_reason('did not get decreasing file sizes')
                print(size)
                print(last_size)
                return 'fail'

            if quality == 30 and size >= 83000:
                gdaltest.post_reason('file larger than expected. should be about 69100. perhaps jpeg quality is not well propagated')
                print(size)
                return 'fail'

        last_size = size

    gdaltest.tiff_drv.Delete('tmp/tiff_write_93.tif')

    return 'success'


###############################################################################
# Test CreateCopy() of a dataset with a mask into a JPEG compressed dataset
# and check JPEG_QUALITY propagation without warning

def tiff_write_94():
    md = gdaltest.tiff_drv.GetMetadata()
    if md['DMD_CREATIONOPTIONLIST'].find('BigTIFF') == -1:
        return 'skip'

    if md['DMD_CREATIONOPTIONLIST'].find('JPEG') == -1:
        return 'skip'

    src_ds = gdal.GetDriverByName('GTiff').Create('tmp/tiff_write_94_src.tif', 1024, 1024, 3)
    gdal.SetConfigOption('GDAL_TIFF_INTERNAL_MASK', 'YES')
    src_ds.CreateMaskBand(gdal.GMF_PER_DATASET)
    gdal.SetConfigOption('GDAL_TIFF_INTERNAL_MASK', None)
    src_ds.GetRasterBand(1).GetMaskBand().WriteRaster(0, 0, 1, 1, '\xff', 1, 1)

    gdal.SetConfigOption('GDAL_TIFF_INTERNAL_MASK', 'YES')
    ds = gdal.GetDriverByName('GTiff').CreateCopy('tmp/tiff_write_94_dst.tif', src_ds,
                                                  options=['COMPRESS=JPEG', 'PHOTOMETRIC=YCBCR', 'JPEG_QUALITY=30'])
    gdal.SetConfigOption('GDAL_TIFF_INTERNAL_MASK', None)

    src_ds = None
    ds = None

    ds = gdal.Open('tmp/tiff_write_94_dst.tif')
    cs = ds.GetRasterBand(1).GetMaskBand().Checksum()
    ds = None

    gdaltest.tiff_drv.Delete('tmp/tiff_write_94_src.tif')
    gdaltest.tiff_drv.Delete('tmp/tiff_write_94_dst.tif')

    if cs != 3:
        print(cs)
        gdaltest.post_reason('wrong checksum')
        return 'fail'

    return 'success'

###############################################################################
# Test that COPY_SRC_OVERVIEWS deal well with rounding issues when computing
# overview levels from the overview size


def tiff_write_95():

    src_ds = gdaltest.tiff_drv.Create('tmp/tiff_write_95_src.tif', 7171, 6083, options=['SPARSE_OK=YES'])
    src_ds.BuildOverviews('NONE', overviewlist=[2, 4, 8, 16, 32, 64])
    gdal.SetConfigOption('GTIFF_DONT_WRITE_BLOCKS', 'YES')
    ds = gdaltest.tiff_drv.CreateCopy('tmp/tiff_write_95_dst.tif', src_ds, options=['COPY_SRC_OVERVIEWS=YES'])
    gdal.SetConfigOption('GTIFF_DONT_WRITE_BLOCKS', None)
    ok = ds is not None
    ds = None
    src_ds = None

    gdaltest.tiff_drv.Delete('tmp/tiff_write_95_src.tif')
    gdaltest.tiff_drv.Delete('tmp/tiff_write_95_dst.tif')

    if not ok:
        return 'fail'

    return 'success'

###############################################################################
# Test that COPY_SRC_OVERVIEWS combined with GDAL_TIFF_INTERNAL_MASK=YES work well


def tiff_write_96():

    gdal.SetConfigOption('GDAL_TIFF_INTERNAL_MASK', 'YES')
    src_ds = gdaltest.tiff_drv.Create('tmp/tiff_write_96_src.tif', 100, 100)
    src_ds.GetRasterBand(1).Fill(255)
    src_ds.CreateMaskBand(gdal.GMF_PER_DATASET)
    from sys import version_info
    if version_info >= (3, 0, 0):
        exec("src_ds.GetRasterBand(1).GetMaskBand().WriteRaster(25,25,50,50,b'\\xff',1,1)")
    else:
        src_ds.GetRasterBand(1).GetMaskBand().WriteRaster(25, 25, 50, 50, '\xff', 1, 1)
    src_ds.BuildOverviews('NEAR', overviewlist=[2, 4])
    expected_cs = src_ds.GetRasterBand(1).Checksum()
    expected_cs_mask = src_ds.GetRasterBand(1).GetMaskBand().Checksum()
    expected_cs_ovr_1 = src_ds.GetRasterBand(1).GetOverview(0).Checksum()
    expected_cs_ovr_mask_1 = src_ds.GetRasterBand(1).GetOverview(0).GetMaskBand().Checksum()
    expected_cs_ovr_2 = src_ds.GetRasterBand(1).GetOverview(1).Checksum()
    expected_cs_ovr_mask_2 = src_ds.GetRasterBand(1).GetOverview(1).GetMaskBand().Checksum()

    ds = gdaltest.tiff_drv.CreateCopy('tmp/tiff_write_96_dst.tif', src_ds, options=['COPY_SRC_OVERVIEWS=YES'])
    ds = None
    gdal.SetConfigOption('GDAL_TIFF_INTERNAL_MASK', None)

    ds = gdal.Open('tmp/tiff_write_96_dst.tif')
    cs = ds.GetRasterBand(1).Checksum()
    cs_mask = ds.GetRasterBand(1).GetMaskBand().Checksum()
    cs_ovr_1 = ds.GetRasterBand(1).GetOverview(0).Checksum()
    cs_ovr_mask_1 = ds.GetRasterBand(1).GetOverview(0).GetMaskBand().Checksum()
    cs_ovr_2 = ds.GetRasterBand(1).GetOverview(1).Checksum()
    cs_ovr_mask_2 = ds.GetRasterBand(1).GetOverview(1).GetMaskBand().Checksum()

    ds = None
    src_ds = None

    gdaltest.tiff_drv.Delete('tmp/tiff_write_96_src.tif')
    gdaltest.tiff_drv.Delete('tmp/tiff_write_96_dst.tif')

    if [expected_cs, expected_cs_mask, expected_cs_ovr_1, expected_cs_ovr_mask_1, expected_cs_ovr_2, expected_cs_ovr_mask_2] != \
       [cs, cs_mask, cs_ovr_1, cs_ovr_mask_1, cs_ovr_2, cs_ovr_mask_2]:
        gdaltest.post_reason('did not get expected checksums')
        print(expected_cs, expected_cs_mask, expected_cs_ovr_1, expected_cs_ovr_mask_1, expected_cs_ovr_2, expected_cs_ovr_mask_2)
        print(cs, cs_mask, cs_ovr_1, cs_ovr_mask_1, cs_ovr_2, cs_ovr_mask_2)
        return 'fail'

    return 'success'

###############################################################################
# Create a simple file by copying from an existing one - PixelIsPoint


def tiff_write_97():

    gdal.SetConfigOption('GTIFF_POINT_GEO_IGNORE', 'FALSE')

    src_ds = gdal.Open('data/byte_point.tif')

    new_ds = gdaltest.tiff_drv.CreateCopy('tmp/test_97.tif', src_ds)

    gt = new_ds.GetGeoTransform()
    md = new_ds.GetMetadataItem('AREA_OR_POINT')
    new_ds = None

    gt_expected = (440690.0, 60.0, 0.0, 3751350.0, 0.0, -60.0)

    if gt != gt_expected:
        print(gt)
        gdaltest.post_reason('did not get expected geotransform')
        return 'fail'

    if md != 'Point':
        gdaltest.post_reason('did not get expected AREA_OR_POINT value')
        return 'fail'

    gdaltest.tiff_drv.Delete('tmp/test_97.tif')

    # Again, but ignoring PixelIsPoint

    gdal.SetConfigOption('GTIFF_POINT_GEO_IGNORE', 'TRUE')

    new_ds = gdaltest.tiff_drv.CreateCopy('tmp/test_97_2.tif', src_ds)

    gt = new_ds.GetGeoTransform()
    md = new_ds.GetMetadataItem('AREA_OR_POINT')
    new_ds = None
    src_ds = None

    gt_expected = (440690.0, 60.0, 0.0, 3751350.0, 0.0, -60.0)

    if gt != gt_expected:
        print(gt)
        gdaltest.post_reason('did not get expected geotransform when ignoring PixelIsPoint')
        return 'fail'

    if md != 'Point':
        gdaltest.post_reason('did not get expected AREA_OR_POINT value')
        return 'fail'

    gdal.SetConfigOption('GTIFF_POINT_GEO_IGNORE', None)

    # read back this file with pixelispoint behavior enabled.

    new_ds = gdal.Open('tmp/test_97_2.tif')

    gt = new_ds.GetGeoTransform()
    md = new_ds.GetMetadataItem('AREA_OR_POINT')
    new_ds = None

    gt_expected = (440660.0, 60.0, 0.0, 3751380.0, 0.0, -60.0)

    if gt != gt_expected:
        print(gt)
        gdaltest.post_reason('did not get expected geotransform when ignoring PixelIsPoint (2)')
        return 'fail'

    if md != 'Point':
        gdaltest.post_reason('did not get expected AREA_OR_POINT value')
        return 'fail'

    gdaltest.tiff_drv.Delete('tmp/test_97_2.tif')

    return 'success'

###############################################################################
# Create a rotated geotiff file (uses a geomatrix) with - PixelIsPoint


def tiff_write_98():

    gdal.SetConfigOption('GTIFF_POINT_GEO_IGNORE', 'FALSE')

    src_ds = gdal.Open('data/geomatrix.tif')

    gdal.SetConfigOption('GTIFF_POINT_GEO_IGNORE', 'TRUE')

    new_ds = gdaltest.tiff_drv.CreateCopy('tmp/test_98.tif', src_ds)

    gt = new_ds.GetGeoTransform()
    md = new_ds.GetMetadataItem('AREA_OR_POINT')
    new_ds = None
    src_ds = None

    gt_expected = (1841001.75, 1.5, -5.0, 1144003.25, -5.0, -1.5)

    if gt != gt_expected:
        print(gt)
        gdaltest.post_reason('did not get expected geotransform')
        return 'fail'

    if md != 'Point':
        gdaltest.post_reason('did not get expected AREA_OR_POINT value')
        return 'fail'

    gdal.SetConfigOption('GTIFF_POINT_GEO_IGNORE', 'FALSE')

    new_ds = gdal.Open('tmp/test_98.tif')

    gt = new_ds.GetGeoTransform()
    md = new_ds.GetMetadataItem('AREA_OR_POINT')
    new_ds = None
    src_ds = None

    gt_expected = (1841003.5, 1.5, -5.0, 1144006.5, -5.0, -1.5)

    if gt != gt_expected:
        print(gt)
        gdaltest.post_reason('did not get expected geotransform (2)')
        return 'fail'

    if md != 'Point':
        gdaltest.post_reason('did not get expected AREA_OR_POINT value')
        return 'fail'

    gdaltest.tiff_drv.Delete('tmp/test_98.tif')

    return 'success'

###############################################################################
# Create copy into a RGB JPEG-IN-TIFF (#3887)


def tiff_write_99():

    src_ds = gdal.Open('data/rgbsmall.tif')
    new_ds = gdaltest.tiff_drv.CreateCopy('tmp/test_99.tif', src_ds, options=['COMPRESS=JPEG'])
    del new_ds
    src_ds = None

    ds = gdal.Open('tmp/test_99.tif')
    cs1 = ds.GetRasterBand(1).Checksum()
    cs2 = ds.GetRasterBand(2).Checksum()
    cs3 = ds.GetRasterBand(3).Checksum()
    ds = None

    gdaltest.tiff_drv.Delete('tmp/test_99.tif')

    if (cs1, cs2, cs3) != (21629, 21651, 21371):
        print('%d,%d,%d' % (cs1, cs2, cs3))
        return 'fail'

    return 'success'

###############################################################################
# Create copy into a 2 band JPEG-IN-TIFF (#3887)


def tiff_write_100():

    src_ds = gdaltest.tiff_drv.Create('/vsimem/test_100_src.tif', 16, 16, 2)
    src_ds.GetRasterBand(1).Fill(255)
    new_ds = gdaltest.tiff_drv.CreateCopy('/vsimem/test_100_dst.tif', src_ds, options=['COMPRESS=JPEG'])
    del new_ds
    src_ds = None

    ds = gdal.Open('/vsimem/test_100_dst.tif')
    cs1 = ds.GetRasterBand(1).Checksum()
    cs2 = ds.GetRasterBand(2).Checksum()
    ds = None

    gdaltest.tiff_drv.Delete('/vsimem/test_100_src.tif')
    gdaltest.tiff_drv.Delete('/vsimem/test_100_dst.tif')

    if (cs1, cs2) != (3118, 0):
        print('%d,%d' % (cs1, cs2))
        return 'fail'

    return 'success'

###############################################################################
# Test CHUNKY_STRIP_READ_SUPPORT (#3894)
# We use random data so the compressed files are big enough to need partial
# reloading. tiff_write_78 doesn't produce enough big data to trigger this...


def tiff_write_101():

    if not gdaltest.run_slow_tests():
        return 'skip'

    md = gdaltest.tiff_drv.GetMetadata()
    if md['DMD_CREATIONOPTIONLIST'].find('BigTIFF') == -1:
        return 'skip'

    if sys.platform.startswith('linux'):
        # Much faster to use /dev/urandom than python random generator !
        f = open('/dev/urandom', 'rb')
        rand_array = f.read(10 * 1024 * 1024)
        f.close()
    else:
        import random
        import array
        rand_array = array.array('B')
        for i in range(10 * 1024 * 1024):
            rand_array.append(random.randint(0, 255))

    f = open('tmp/tiff_write_101.bin', 'wb')
    f.write(rand_array)
    f.close()

    f = open('tmp/tiff_write_101.hdr', 'wb')
    f.write("""ENVI
samples = 2500
lines   = 4000
bands   = 1
header offset = 0
file type = ENVI Standard
data type = 1
interleave = bsq
byte order = 0
map info = {UTM, 1, 1, 440720.000000, 3751320.000000, 60.000000, 60.000000, 11, North}
band names = {
Band 1}""".encode('ascii'))
    f.close()

    src_ds = gdal.Open('tmp/tiff_write_101.bin')
    expected_cs = src_ds.GetRasterBand(1).Checksum()

    for compression_method in ['DEFLATE', 'LZW', 'JPEG', 'PACKBITS', 'LZMA']:
        if md['DMD_CREATIONOPTIONLIST'].find(compression_method) == -1:
            continue

        ds = gdaltest.tiff_drv.CreateCopy('tmp/tiff_write_101.tif', src_ds, \
                                          options=['COMPRESS=' + compression_method, 'BLOCKXSIZE=2500', 'BLOCKYSIZE=4000'])
        ds = None

        ds = gdal.Open('tmp/tiff_write_101.tif')
        gdal.ErrorReset()
        cs = ds.GetRasterBand(1).Checksum()
        error_msg = gdal.GetLastErrorMsg()
        ds = None

        gdaltest.tiff_drv.Delete('tmp/tiff_write_101.tif')

        if error_msg != '':
            src_ds = None
            gdaltest.tiff_drv.Delete('tmp/tiff_write_101.bin')
            return 'fail'

        if compression_method != 'JPEG' and cs != expected_cs:
            gdaltest.post_reason('for compression method %s, got %d instead of %d' % (compression_method, cs, expected_cs))
            src_ds = None
            gdaltest.tiff_drv.Delete('tmp/tiff_write_101.bin')
            return 'fail'

    src_ds = None
    gdaltest.tiff_drv.Delete('tmp/tiff_write_101.bin')

    return 'success'

###############################################################################
# Test writing and reading back COMPD_CS


def tiff_write_102():

    ds = gdaltest.tiff_drv.Create('/vsimem/tiff_write_102.tif', 1, 1)
    sr = osr.SpatialReference()
    sr.ImportFromEPSG(7401)
    name = sr.GetAttrValue('COMPD_CS')
    wkt = sr.ExportToWkt()
    ds.SetProjection(wkt)
    ds = None

    gdal.SetConfigOption('GTIFF_REPORT_COMPD_CS', 'YES')
    ds = gdal.Open('/vsimem/tiff_write_102.tif')
    wkt1 = ds.GetProjectionRef()
    ds = None

    gdal.SetConfigOption('GTIFF_REPORT_COMPD_CS', 'NO')
    ds = gdal.Open('/vsimem/tiff_write_102.tif')
    wkt2 = ds.GetProjectionRef()
    ds = None

    gdaltest.tiff_drv.Delete('/vsimem/tiff_write_102.tif')

    if wkt1.find('COMPD_CS') != 0:
        gdaltest.post_reason('expected COMPD_CS, but got something else')
        print(wkt1)
        return 'fail'

    if wkt2.find('COMPD_CS') == 0:
        gdaltest.post_reason('got COMPD_CS, but did not expected it')
        print(wkt2)
        return 'fail'

    sr2 = osr.SpatialReference()
    sr2.SetFromUserInput(wkt1)
    got_name = sr2.GetAttrValue('COMPD_CS')
    if got_name != name:
        gdaltest.post_reason('dit not get expected COMPD_CS name')
        print(wkt2)
        return 'fail'

    return 'success'

###############################################################################
# Test -co COPY_SRC_OVERVIEWS=YES on a multiband source with external overviews (#3938)


def tiff_write_103():
    import test_cli_utilities
    if test_cli_utilities.get_gdaladdo_path() is None:
        return 'skip'

    gdal.Translate('tmp/tiff_write_103_src.tif', 'data/rgbsmall.tif', options='-outsize 260 260')
    gdaltest.runexternal(test_cli_utilities.get_gdaladdo_path() + ' -ro tmp/tiff_write_103_src.tif 2')
    gdal.Translate('tmp/tiff_write_103_dst.tif', 'tmp/tiff_write_103_src.tif', options='-co COPY_SRC_OVERVIEWS=YES')

    src_ds = gdal.Open('tmp/tiff_write_103_src.tif')
    dst_ds = gdal.Open('tmp/tiff_write_103_dst.tif')
    src_cs = src_ds.GetRasterBand(1).GetOverview(0).Checksum()
    dst_cs = dst_ds.GetRasterBand(1).GetOverview(0).Checksum()
    src_ds = None
    dst_ds = None

    gdaltest.tiff_drv.Delete('tmp/tiff_write_103_src.tif')
    gdaltest.tiff_drv.Delete('tmp/tiff_write_103_dst.tif')

    if src_cs != dst_cs:
        gdaltest.post_reason('did not get expected checksum')
        print(src_cs)
        print(dst_cs)
        return 'fail'

    return 'success'


###############################################################################
# Confirm as best we can that we can write geotiff files with detailed
# projection parameters with the correct linear units set.  (#3901)

def tiff_write_104():

    src_ds = gdal.Open('data/spaf27_correct.tif')
    dst_ds = gdaltest.tiff_drv.CreateCopy('tmp/test_104.tif', src_ds)

    src_ds = None
    del dst_ds

    ds = gdal.Open('tmp/test_104.tif')
    wkt = ds.GetProjectionRef()
    ds = None

    srs = osr.SpatialReference(wkt)
    fe = srs.GetProjParm(osr.SRS_PP_FALSE_EASTING)
    if abs(fe - 2000000.0) > 0.001:
        gdaltest.post_reason('did not get expected false easting')
        return 'fail'

    gdaltest.tiff_drv.Delete('tmp/test_104.tif')

    return 'success'

###############################################################################
# Confirm as best we can that we can write geotiff files with detailed
# projection parameters with the correct linear units set.  (#3901)


def tiff_write_105():

    # This hangs forever with libtiff 3.8.2, so skip it
    md = gdaltest.tiff_drv.GetMetadata()
    if md['DMD_CREATIONOPTIONLIST'].find('BigTIFF') == -1:
        return 'skip'

    shutil.copyfile('data/bug4468.tif', 'tmp/bug4468.tif')

    # Update a pixel and close again.
    ds = gdal.Open('tmp/bug4468.tif', gdal.GA_Update)
    data = ds.ReadRaster(0, 0, 1, 1)
    ds.WriteRaster(0, 0, 1, 1, data)
    ds = None

    # Now check if the image is still intact.
    ds = gdal.Open('tmp/bug4468.tif')
    cs = ds.GetRasterBand(1).Checksum()

    if cs != 2923:
        gdaltest.post_reason('Did not get expected checksum, got %d.' % cs)
        return 'fail'

    ds = None

    gdaltest.tiff_drv.Delete('tmp/bug4468.tif')

    return 'success'

###############################################################################
# Test the direct copy mechanism of JPEG source


def tiff_write_106(filename='../gdrivers/data/byte_with_xmp.jpg', options=['COMPRESS=JPEG'], check_cs=True):

    md = gdaltest.tiff_drv.GetMetadata()
    if md['DMD_CREATIONOPTIONLIST'].find('JPEG') == -1:
        return 'skip'

    src_ds = gdal.Open(filename)
    nbands = src_ds.RasterCount
    src_cs = []
    for i in range(nbands):
        src_cs.append(src_ds.GetRasterBand(i + 1).Checksum())

    out_ds = gdaltest.tiff_drv.CreateCopy('/vsimem/tiff_write_106.tif', src_ds, options=options)
    out_ds = None

    out_ds = gdal.Open('/vsimem/tiff_write_106.tif')
    cs = []
    for i in range(nbands):
        cs.append(out_ds.GetRasterBand(i + 1).Checksum())
    out_ds = None

    gdal.Unlink('/vsimem/tiff_write_106.tif')

    if check_cs:
        for i in range(nbands):
            if cs[i] != src_cs[i]:
                gdaltest.post_reason('did not get expected checksum')
                print(cs[i])
                print(src_cs[i])
                return 'fail'
    else:
        for i in range(nbands):
            if cs[i] == 0:
                gdaltest.post_reason('did not get expected checksum')
                return 'fail'

    return 'success'


def tiff_write_107():
    return tiff_write_106(options=['COMPRESS=JPEG', 'BLOCKYSIZE=8'])


def tiff_write_108():
    return tiff_write_106(options=['COMPRESS=JPEG', 'BLOCKYSIZE=20'])


def tiff_write_109():
    return tiff_write_106(options=['COMPRESS=JPEG', 'TILED=YES', 'BLOCKYSIZE=16', 'BLOCKXSIZE=16'])

# Strip organization of YCbCr does *NOT* give exact pixels w.r.t. original image


def tiff_write_110():
    return tiff_write_106(filename='../gdrivers/data/albania.jpg', check_cs=False)

# Whole copy of YCbCr *DOES* give exact pixels w.r.t. original image


def tiff_write_111():
    return tiff_write_106(filename='../gdrivers/data/albania.jpg', options=['COMPRESS=JPEG', 'BLOCKYSIZE=260'])


def tiff_write_111_bis():
    return tiff_write_106(filename='../gdrivers/data/albania.jpg', options=['COMPRESS=JPEG', 'BLOCKYSIZE=260', 'INTERLEAVE=PIXEL'])


def tiff_write_111_ter():
    return tiff_write_106(filename='../gdrivers/data/albania.jpg', options=['COMPRESS=JPEG', 'BLOCKYSIZE=260', 'INTERLEAVE=BAND'], check_cs=False)

# Tiled organization of YCbCr does *NOT* give exact pixels w.r.t. original image


def tiff_write_112():
    return tiff_write_106(filename='../gdrivers/data/albania.jpg', options=['COMPRESS=JPEG', 'TILED=YES'], check_cs=False)

# The source is a JPEG in RGB colorspace (usually it is YCbCr).


def tiff_write_113():
    return tiff_write_106(filename='../gdrivers/data/rgbsmall_rgb.jpg', options=['COMPRESS=JPEG', 'BLOCKYSIZE=8'])

###############################################################################
# Test CreateCopy() interruption


def tiff_write_114():

    tst = gdaltest.GDALTest('GTiff', 'byte.tif', 1, 4672)

    return tst.testCreateCopy(vsimem=1, interrupt_during_copy=True)

###############################################################################
# Test writing a pixel interleaved RGBA JPEG-compressed TIFF


def tiff_write_115():
    md = gdaltest.tiff_drv.GetMetadata()
    if md['DMD_CREATIONOPTIONLIST'].find('JPEG') == -1:
        return 'skip'

    tmpfilename = '/vsimem/tiff_write_115.tif'

    src_ds = gdal.Open('data/stefan_full_rgba.tif')
    ds = gdaltest.tiff_drv.CreateCopy(tmpfilename, src_ds, options=['COMPRESS=JPEG'])
    if ds is None:
        return 'fail'
    ds = None
    src_ds = None

    f = gdal.VSIFOpenL(tmpfilename + '.aux.xml', 'rb')
    if f is not None:
        gdal.VSIFCloseL(f)
        gdal.Unlink(tmpfilename)
        return 'fail'

    ds = gdal.Open(tmpfilename)
    md = ds.GetMetadata('IMAGE_STRUCTURE')
    if md['INTERLEAVE'] != 'PIXEL':
        gdaltest.post_reason('failed')
        ds = None
        gdal.Unlink(tmpfilename)
        return 'fail'

    expected_cs = [16404, 62700, 37913, 14174]
    for i in range(4):
        cs = ds.GetRasterBand(i + 1).Checksum()
        if cs != expected_cs[i]:
            gdaltest.post_reason('failed')
            ds = None
            gdal.Unlink(tmpfilename)
            return 'fail'

        if ds.GetRasterBand(i + 1).GetRasterColorInterpretation() != gdal.GCI_RedBand + i:
            gdaltest.post_reason('failed')
            ds = None
            gdal.Unlink(tmpfilename)
            return 'fail'

    ds = None
    gdal.Unlink(tmpfilename)

    return 'success'

###############################################################################
# Test writing a band interleaved RGBA JPEG-compressed TIFF


def tiff_write_116():
    md = gdaltest.tiff_drv.GetMetadata()
    if md['DMD_CREATIONOPTIONLIST'].find('JPEG') == -1:
        return 'skip'

    tmpfilename = '/vsimem/tiff_write_116.tif'

    src_ds = gdal.Open('data/stefan_full_rgba.tif')
    ds = gdaltest.tiff_drv.CreateCopy(tmpfilename, src_ds, options=['COMPRESS=JPEG', 'INTERLEAVE=BAND'])
    if ds is None:
        return 'fail'
    ds = None
    src_ds = None

    f = gdal.VSIFOpenL(tmpfilename + '.aux.xml', 'rb')
    if f is not None:
        gdal.VSIFCloseL(f)
        gdal.Unlink(tmpfilename)
        return 'fail'

    ds = gdal.Open(tmpfilename)
    md = ds.GetMetadata('IMAGE_STRUCTURE')
    if md['INTERLEAVE'] != 'BAND':
        gdaltest.post_reason('failed')
        ds = None
        gdal.Unlink(tmpfilename)
        return 'fail'

    expected_cs = [16404, 62700, 37913, 14174]
    for i in range(4):
        cs = ds.GetRasterBand(i + 1).Checksum()
        if cs != expected_cs[i]:
            gdaltest.post_reason('failed')
            ds = None
            gdal.Unlink(tmpfilename)
            return 'fail'

        if ds.GetRasterBand(i + 1).GetRasterColorInterpretation() != gdal.GCI_RedBand + i:
            gdaltest.post_reason('failed')
            ds = None
            gdal.Unlink(tmpfilename)
            return 'fail'

    ds = None
    gdal.Unlink(tmpfilename)

    return 'success'

###############################################################################
# Test bugfix for ticket #4771 (rewriting of a deflate compressed tile, libtiff bug)


def tiff_write_117():
    # This will also fail with a libtiff 4.x older than 2012-08-13
    # Might be good to be able to test internal libtiff presence
    md = gdaltest.tiff_drv.GetMetadata()
    if md['DMD_CREATIONOPTIONLIST'].find('BigTIFF') == -1:
        return 'skip'

    import random
    from osgeo import gdal

    # so that we have always the same random :-)
    random.seed(0)

    ds = gdal.GetDriverByName('GTiff').Create('/vsimem/tiff_write_117.tif', 512, 256, 2, options=['COMPRESS=DEFLATE', 'TILED=YES'])

    # Write first tile so that its byte count of that tile is 2048 (a multiple of 1024)
    adjust = 1254
    data = ''.join(['0' for i in range(65536 - adjust)]) + ''.join([('%c' % random.randint(0, 255)) for i in range(adjust)])
    ds.GetRasterBand(1).WriteRaster(0, 0, 256, 256, data)

    # Second tile will be implicitly written at closing, or we could write
    # any content

    ds = None

    ds = gdal.Open('/vsimem/tiff_write_117.tif', gdal.GA_Update)

    # Will adjust tif_rawdatasize to TIFFroundup_64((uint64)size, 1024) = TIFFroundup_64(2048, 1024) = 2048
    ds.GetRasterBand(1).ReadRaster(0, 0, 256, 256)

    # The new bytecount will be greater than 2048
    data = ''.join([('%c' % random.randint(0, 255)) for i in range(256 * 256)])
    ds.GetRasterBand(1).WriteRaster(0, 0, 256, 256, data)

    # Make sure that data is written now
    ds.FlushCache()

    # Oops, without fix, the second tile will have been overwritten and an error will be emitted
    data = ds.GetRasterBand(1).ReadRaster(256, 0, 256, 256)

    ds = None

    gdal.Unlink('/vsimem/tiff_write_117.tif')

    if data is None:
        gdaltest.post_reason('if GDAL is configured with external libtiff 4.x, it can fail if it is older than 4.0.3. With internal libtiff, should not fail')
        return 'fail'

    return 'success'

###############################################################################
# Test bugfix for ticket #4816


def tiff_write_118():

    ds = gdal.GetDriverByName('GTiff').Create('/vsimem/tiff_write_118.tif', 1, 1)
    # Should be rejected in a non-XML domain
    ds.SetMetadata('bla', 'foo')
    ds = None

    ds = gdal.Open('/vsimem/tiff_write_118.tif')
    md = ds.GetMetadata('foo')
    ds = None

    gdal.Unlink('/vsimem/tiff_write_118.tif')

    if len(md) != 0:
        print(md)
        return 'fail'

    return 'success'

###############################################################################
# Test bugfix for ticket #4816


def tiff_write_119():

    ds = gdal.GetDriverByName('GTiff').Create('/vsimem/tiff_write_119.tif', 1, 1)
    ds.SetMetadata('foo=bar', 'foo')
    ds = None

    ds = gdal.Open('/vsimem/tiff_write_119.tif')
    md = ds.GetMetadata('foo')
    ds = None

    gdal.Unlink('/vsimem/tiff_write_119.tif')

    if md['foo'] != 'bar':
        print(md)
        return 'fail'

    return 'success'

###############################################################################
# Test bugfix for ticket #4816


def tiff_write_120():

    ds = gdal.GetDriverByName('GTiff').Create('/vsimem/tiff_write_120.tif', 1, 1)
    ds.SetMetadata('<foo/>', 'xml:foo')
    ds = None

    ds = gdal.Open('/vsimem/tiff_write_120.tif')
    md = ds.GetMetadata('xml:foo')
    ds = None

    gdal.Unlink('/vsimem/tiff_write_120.tif')

    if len(md) != 1:
        print(md)
        return 'fail'
    if md[0] != '<foo/>':
        print(md)
        return 'fail'

    return 'success'

###############################################################################
# Test error cases of COPY_SRC_OVERVIEWS creation option


def tiff_write_121():

    # Test when the overview band is NULL
    src_ds = gdal.Open("""<VRTDataset rasterXSize="20" rasterYSize="20">
  <VRTRasterBand dataType="Byte" band="1">
    <SimpleSource>
      <SourceFilename relativeToVRT="1">data/byte.tif</SourceFilename>
      <SourceBand>1</SourceBand>
    </SimpleSource>
    <Overview>
      <SourceFilename relativeToVRT="0">non_existing</SourceFilename>
      <SourceBand>1</SourceBand>
    </Overview>
  </VRTRasterBand>
</VRTDataset>""")
    gdal.PushErrorHandler('CPLQuietErrorHandler')
    ds = gdaltest.tiff_drv.CreateCopy('/vsimem/tiff_write_121.tif', src_ds, options=['COPY_SRC_OVERVIEWS=YES'])
    gdal.PopErrorHandler()
    if ds is not None:
        gdaltest.post_reason('fail')
        return 'fail'
    src_ds = None

    # Test when the overview count isn't the same on all base bands
    src_ds = gdal.Open("""<VRTDataset rasterXSize="20" rasterYSize="20">
  <VRTRasterBand dataType="Byte" band="1">
    <SimpleSource>
      <SourceFilename relativeToVRT="1">data/byte.tif</SourceFilename>
      <SourceBand>1</SourceBand>
    </SimpleSource>
    <Overview>
      <SourceFilename relativeToVRT="1">data/byte.tif</SourceFilename>
      <SourceBand>1</SourceBand>
    </Overview>
  </VRTRasterBand>
  <VRTRasterBand dataType="Byte" band="2">
    <SimpleSource>
      <SourceFilename relativeToVRT="1">data/byte.tif</SourceFilename>
      <SourceBand>1</SourceBand>
    </SimpleSource>
  </VRTRasterBand>
</VRTDataset>""")
    gdal.PushErrorHandler('CPLQuietErrorHandler')
    ds = gdaltest.tiff_drv.CreateCopy('/vsimem/tiff_write_121.tif', src_ds, options=['COPY_SRC_OVERVIEWS=YES'])
    gdal.PopErrorHandler()
    if ds is not None:
        gdaltest.post_reason('fail')
        return 'fail'
    src_ds = None

    # Test when the overview bands of same level have not the same dimensions
    src_ds = gdal.Open("""<VRTDataset rasterXSize="20" rasterYSize="20">
  <VRTRasterBand dataType="Byte" band="1">
    <SimpleSource>
      <SourceFilename relativeToVRT="1">data/byte.tif</SourceFilename>
      <SourceBand>1</SourceBand>
    </SimpleSource>
    <Overview>
      <SourceFilename relativeToVRT="1">data/byte.tif</SourceFilename>
      <SourceBand>1</SourceBand>
    </Overview>
  </VRTRasterBand>
  <VRTRasterBand dataType="Byte" band="2">
    <SimpleSource>
      <SourceFilename relativeToVRT="1">data/byte.tif</SourceFilename>
      <SourceBand>1</SourceBand>
    </SimpleSource>
    <Overview>
      <SourceFilename relativeToVRT="0">data/rgbsmall.tif</SourceFilename>
      <SourceBand>1</SourceBand>
    </Overview>
  </VRTRasterBand>
</VRTDataset>""")
    gdal.PushErrorHandler('CPLQuietErrorHandler')
    ds = gdaltest.tiff_drv.CreateCopy('/vsimem/tiff_write_121.tif', src_ds, options=['COPY_SRC_OVERVIEWS=YES'])
    gdal.PopErrorHandler()
    if ds is not None:
        gdaltest.post_reason('fail')
        return 'fail'
    src_ds = None

    return 'success'

###############################################################################
# Test write and read of some TIFFTAG_RESOLUTIONUNIT tags where '*'/'' is
# specified (gdalwarp conflicts)
# Expected to fail (properly) with older libtiff versions (<=3.8.2 for sure)


def tiff_write_122():
    new_ds = gdaltest.tiff_drv.Create('tmp/tags122.tif', 1, 1, 1)

    new_ds.SetMetadata({
        'TIFFTAG_RESOLUTIONUNIT': '*',
    })

    new_ds = None
    # hopefully it's closed now!

    new_ds = gdal.Open('tmp/tags122.tif')
    md = new_ds.GetMetadata()

    if 'TIFFTAG_RESOLUTIONUNIT' not in md:
        gdaltest.post_reason('Couldnt find tag TIFFTAG_RESOLUTIONUNIT')
        return 'fail'

    elif md['TIFFTAG_RESOLUTIONUNIT'] != '1 (unitless)':
        gdaltest.post_reason("Got unexpected tag TIFFTAG_RESOLUTIONUNIT='%s' (expected ='1 (unitless)')" % md['TIFFTAG_RESOLUTIONUNIT'])
        return 'fail'

    new_ds = None

    gdaltest.tiff_drv.Delete('tmp/tags122.tif')

    return 'success'

###############################################################################
# Test implicit photometric interpretation


def tiff_write_123():

    src_ds = gdaltest.tiff_drv.Create('/vsimem/tiff_write_123_src.tif', 1, 1, 5, gdal.GDT_Int16)
    src_ds.GetRasterBand(2).SetColorInterpretation(gdal.GCI_GreenBand)
    src_ds.GetRasterBand(5).SetColorInterpretation(gdal.GCI_AlphaBand)
    src_ds.GetRasterBand(3).SetColorInterpretation(gdal.GCI_BlueBand)
    src_ds.GetRasterBand(1).SetColorInterpretation(gdal.GCI_RedBand)
    src_ds = None
    statBuf = gdal.VSIStatL('/vsimem/tiff_write_123_src.tif.aux.xml', gdal.VSI_STAT_EXISTS_FLAG | gdal.VSI_STAT_NATURE_FLAG | gdal.VSI_STAT_SIZE_FLAG)
    if statBuf is not None:
        gdaltest.post_reason('did not expect PAM file')
        return 'fail'
    src_ds = gdal.Open('/vsimem/tiff_write_123_src.tif')
    if src_ds.GetMetadataItem('TIFFTAG_GDAL_METADATA', '_DEBUG_') is not None:
        gdaltest.post_reason('did not expect a TIFFTAG_GDAL_METADATA tag')
        return 'fail'
    if src_ds.GetMetadataItem('TIFFTAG_PHOTOMETRIC', '_DEBUG_') != '2':
        gdaltest.post_reason('fail')
        print(src_ds.GetMetadataItem('TIFFTAG_PHOTOMETRIC', '_DEBUG_'))
        return 'fail'
    if src_ds.GetRasterBand(1).GetColorInterpretation() != gdal.GCI_RedBand:
        gdaltest.post_reason('fail')
        return 'fail'
    if src_ds.GetRasterBand(4).GetColorInterpretation() != gdal.GCI_Undefined:
        gdaltest.post_reason('fail')
        return 'fail'
    if src_ds.GetRasterBand(5).GetColorInterpretation() != gdal.GCI_AlphaBand:
        gdaltest.post_reason('fail')
        return 'fail'
    if src_ds.GetMetadataItem('TIFFTAG_EXTRASAMPLES', '_DEBUG_') != '0,2':
        gdaltest.post_reason('fail')
        print(src_ds.GetMetadataItem('TIFFTAG_EXTRASAMPLES', '_DEBUG_'))
        return 'fail'

    new_ds = gdaltest.tiff_drv.CreateCopy('/vsimem/tiff_write_123.tif', src_ds)
    del new_ds
    statBuf = gdal.VSIStatL('/vsimem/tiff_write_123.tif.aux.xml', gdal.VSI_STAT_EXISTS_FLAG | gdal.VSI_STAT_NATURE_FLAG | gdal.VSI_STAT_SIZE_FLAG)
    if statBuf is not None:
        gdaltest.post_reason('did not expect PAM file')
        return 'fail'
    ds = gdal.Open('/vsimem/tiff_write_123.tif')
    if ds.GetMetadataItem('TIFFTAG_GDAL_METADATA', '_DEBUG_') is not None:
        gdaltest.post_reason('did not expect a TIFFTAG_GDAL_METADATA tag')
        return 'fail'
    if ds.GetRasterBand(1).GetColorInterpretation() != gdal.GCI_RedBand:
        gdaltest.post_reason('fail')
        return 'fail'
    if src_ds.GetRasterBand(4).GetColorInterpretation() != gdal.GCI_Undefined:
        gdaltest.post_reason('fail')
        return 'fail'
    if src_ds.GetRasterBand(5).GetColorInterpretation() != gdal.GCI_AlphaBand:
        gdaltest.post_reason('fail')
        return 'fail'
    if ds.GetMetadataItem('TIFFTAG_EXTRASAMPLES', '_DEBUG_') != '0,2':
        gdaltest.post_reason('fail')
        print(ds.GetMetadataItem('TIFFTAG_EXTRASAMPLES', '_DEBUG_'))
        return 'fail'
    ds = None

    gdaltest.tiff_drv.Delete('/vsimem/tiff_write_123_src.tif')
    gdaltest.tiff_drv.Delete('/vsimem/tiff_write_123.tif')

    # From implicit RGB to BGR (with Photometric = MinIsBlack)
    ds = gdaltest.tiff_drv.Create('/vsimem/tiff_write_123_bgr.tif', 1, 1, 3, gdal.GDT_Byte)
    if ds.GetMetadataItem('TIFFTAG_PHOTOMETRIC', '_DEBUG_') != '2':
        gdaltest.post_reason('fail')
        print(ds.GetMetadataItem('TIFFTAG_PHOTOMETRIC', '_DEBUG_'))
        return 'fail'
    if ds.GetMetadataItem('TIFFTAG_EXTRASAMPLES', '_DEBUG_') is not None:
        gdaltest.post_reason('fail')
        print(ds.GetMetadataItem('TIFFTAG_EXTRASAMPLES', '_DEBUG_'))
        return 'fail'
    ds.GetRasterBand(1).SetColorInterpretation(gdal.GCI_BlueBand)
    if ds.GetRasterBand(1).GetColorInterpretation() != gdal.GCI_BlueBand:
        gdaltest.post_reason('fail')
        return 'fail'
    ds.GetRasterBand(2).SetColorInterpretation(gdal.GCI_GreenBand)
    ds.GetRasterBand(3).SetColorInterpretation(gdal.GCI_RedBand)
    ds = None
    statBuf = gdal.VSIStatL('/vsimem/tiff_write_123_bgr.tif.aux.xml',
                            gdal.VSI_STAT_EXISTS_FLAG | gdal.VSI_STAT_NATURE_FLAG | gdal.VSI_STAT_SIZE_FLAG)
    if statBuf is not None:
        gdaltest.post_reason('did not expect a PAM file')
        return 'fail'
    ds = gdal.Open('/vsimem/tiff_write_123_bgr.tif')
    if ds.GetMetadataItem('TIFFTAG_PHOTOMETRIC', '_DEBUG_') != '1':
        gdaltest.post_reason('fail')
        print(ds.GetMetadataItem('TIFFTAG_PHOTOMETRIC', '_DEBUG_'))
        return 'fail'
    if ds.GetMetadataItem('TIFFTAG_EXTRASAMPLES', '_DEBUG_') != '0,0':
        gdaltest.post_reason('fail')
        print(ds.GetMetadataItem('TIFFTAG_EXTRASAMPLES', '_DEBUG_'))
        return 'fail'
    if ds.GetMetadataItem('TIFFTAG_GDAL_METADATA', '_DEBUG_') is None:
        gdaltest.post_reason('expected a TIFFTAG_GDAL_METADATA tag')
        return 'fail'
    if ds.GetRasterBand(1).GetColorInterpretation() != gdal.GCI_BlueBand:
        gdaltest.post_reason('fail')
        return 'fail'
    if ds.GetRasterBand(2).GetColorInterpretation() != gdal.GCI_GreenBand:
        gdaltest.post_reason('fail')
        return 'fail'
    if ds.GetRasterBand(3).GetColorInterpretation() != gdal.GCI_RedBand:
        gdaltest.post_reason('fail')
        return 'fail'
    ds = None

    # Test overriding internal color interpretation with PAM one (read-only mode)
    ds = gdal.Open('/vsimem/tiff_write_123_bgr.tif')
    ds.GetRasterBand(1).SetColorInterpretation(gdal.GCI_RedBand)
    ds = None
    statBuf = gdal.VSIStatL('/vsimem/tiff_write_123_bgr.tif.aux.xml',
                            gdal.VSI_STAT_EXISTS_FLAG | gdal.VSI_STAT_NATURE_FLAG | gdal.VSI_STAT_SIZE_FLAG)
    if statBuf is None:
        gdaltest.post_reason('expected a PAM file')
        return 'fail'
    ds = gdal.Open('/vsimem/tiff_write_123_bgr.tif')
    if ds.GetRasterBand(1).GetColorInterpretation() != gdal.GCI_RedBand:
        gdaltest.post_reason('fail')
        return 'fail'
    if ds.GetRasterBand(2).GetColorInterpretation() != gdal.GCI_GreenBand:
        gdaltest.post_reason('fail')
        return 'fail'
    if ds.GetRasterBand(3).GetColorInterpretation() != gdal.GCI_RedBand:
        gdaltest.post_reason('fail')
        return 'fail'
    ds = None
    gdaltest.tiff_drv.Delete('/vsimem/tiff_write_123_bgr.tif')

    # Create a BGR with PROFILE=BASELINE --> no TIFFTAG_GDAL_METADATA tag, but .aux.xml instead
    ds = gdaltest.tiff_drv.Create('/vsimem/tiff_write_123_bgr.tif', 1, 1, 3,
                                  options=['PROFILE=BASELINE'])
    ds.GetRasterBand(1).SetColorInterpretation(gdal.GCI_BlueBand)
    ds.GetRasterBand(2).SetColorInterpretation(gdal.GCI_GreenBand)
    ds.GetRasterBand(3).SetColorInterpretation(gdal.GCI_RedBand)
    ds = None
    statBuf = gdal.VSIStatL('/vsimem/tiff_write_123_bgr.tif.aux.xml',
                            gdal.VSI_STAT_EXISTS_FLAG | gdal.VSI_STAT_NATURE_FLAG | gdal.VSI_STAT_SIZE_FLAG)
    if statBuf is None:
        gdaltest.post_reason('expected a PAM file')
        return 'fail'
    ds = gdal.Open('/vsimem/tiff_write_123_bgr.tif')
    if ds.GetMetadataItem('TIFFTAG_GDAL_METADATA', '_DEBUG_') is not None:
        gdaltest.post_reason('did not expect a TIFFTAG_GDAL_METADATA tag')
        return 'fail'
    if ds.GetRasterBand(1).GetColorInterpretation() != gdal.GCI_BlueBand:
        gdaltest.post_reason('fail')
        return 'fail'
    if ds.GetRasterBand(2).GetColorInterpretation() != gdal.GCI_GreenBand:
        gdaltest.post_reason('fail')
        return 'fail'
    if ds.GetRasterBand(3).GetColorInterpretation() != gdal.GCI_RedBand:
        gdaltest.post_reason('fail')
        return 'fail'
    ds = None
    gdaltest.tiff_drv.Delete('/vsimem/tiff_write_123_bgr.tif')

    # From implicit RGBA to MINISBLACK
    ds = gdaltest.tiff_drv.Create('/vsimem/tiff_write_123_rgba.tif', 1, 1, 4, gdal.GDT_Byte)
    if ds.GetMetadataItem('TIFFTAG_PHOTOMETRIC', '_DEBUG_') != '2':
        gdaltest.post_reason('fail')
        print(ds.GetMetadataItem('TIFFTAG_PHOTOMETRIC', '_DEBUG_'))
        return 'fail'
    if ds.GetRasterBand(1).GetColorInterpretation() != gdal.GCI_RedBand:
        gdaltest.post_reason('fail')
        return 'fail'
    if ds.GetRasterBand(4).GetColorInterpretation() != gdal.GCI_AlphaBand:
        gdaltest.post_reason('fail')
        return 'fail'
    if ds.GetMetadataItem('TIFFTAG_EXTRASAMPLES', '_DEBUG_') != '2':
        gdaltest.post_reason('fail')
        print(ds.GetMetadataItem('TIFFTAG_EXTRASAMPLES', '_DEBUG_'))
        return 'fail'

    ds.GetRasterBand(1).SetColorInterpretation(gdal.GCI_Undefined)
    if ds.GetRasterBand(1).GetColorInterpretation() != gdal.GCI_Undefined:
        gdaltest.post_reason('fail')
        return 'fail'
    if ds.GetMetadataItem('TIFFTAG_PHOTOMETRIC', '_DEBUG_') != '1':
        gdaltest.post_reason('fail')
        print(ds.GetMetadataItem('TIFFTAG_PHOTOMETRIC', '_DEBUG_'))
        return 'fail'
    if ds.GetMetadataItem('TIFFTAG_EXTRASAMPLES', '_DEBUG_') != '0,0,2':
        gdaltest.post_reason('fail')
        print(ds.GetMetadataItem('TIFFTAG_EXTRASAMPLES', '_DEBUG_'))
        return 'fail'
    ds = None

    gdaltest.tiff_drv.Delete('/vsimem/tiff_write_123_rgba.tif')

    # From that implicit RGBA to Gray,Undefined,Undefined,Alpha doesn't
    # produce PAM file
    ds = gdaltest.tiff_drv.Create('/vsimem/tiff_write_123_guua.tif', 1, 1, 4, gdal.GDT_Byte)
    ds.GetRasterBand(1).SetColorInterpretation(gdal.GCI_GrayIndex)
    ds.GetRasterBand(2).SetColorInterpretation(gdal.GCI_Undefined)
    ds.GetRasterBand(3).SetColorInterpretation(gdal.GCI_Undefined)
    ds.GetRasterBand(4).SetColorInterpretation(gdal.GCI_AlphaBand)
    ds = None
    statBuf = gdal.VSIStatL('/vsimem/tiff_write_123_guua.tif.aux.xml', gdal.VSI_STAT_EXISTS_FLAG | gdal.VSI_STAT_NATURE_FLAG | gdal.VSI_STAT_SIZE_FLAG)
    if statBuf is not None:
        gdaltest.post_reason('did not expect PAM file')
        return 'fail'
    ds = gdal.Open('/vsimem/tiff_write_123_guua.tif')
    if ds.GetMetadataItem('TIFFTAG_GDAL_METADATA', '_DEBUG_') is not None:
        gdaltest.post_reason('did not expect TIFFTAG_GDAL_METADATA tag')
        return 'fail'
    if ds.GetRasterBand(1).GetColorInterpretation() != gdal.GCI_GrayIndex:
        gdaltest.post_reason('fail')
        return 'fail'
    if ds.GetRasterBand(4).GetColorInterpretation() != gdal.GCI_AlphaBand:
        gdaltest.post_reason('fail')
        return 'fail'
    ds = None
    gdaltest.tiff_drv.Delete('/vsimem/tiff_write_123_guua.tif')

    # Test that CreateCopy() from a RGB UInt16 doesn't generate ExtraSamples
    src_ds = gdaltest.tiff_drv.Create('/vsimem/tiff_write_123_rgb_src.tif',
                                      1, 1, 3, gdal.GDT_UInt16, options=['PHOTOMETRIC=RGB'])
    ds = gdaltest.tiff_drv.CreateCopy('/vsimem/tiff_write_123_rgb.tif', src_ds)
    src_ds = None
    if ds.GetMetadataItem('TIFFTAG_PHOTOMETRIC', '_DEBUG_') != '2':
        gdaltest.post_reason('fail')
        print(ds.GetMetadataItem('TIFFTAG_PHOTOMETRIC', '_DEBUG_'))
        return 'fail'
    if ds.GetMetadataItem('TIFFTAG_EXTRASAMPLES', '_DEBUG_') is not None:
        gdaltest.post_reason('fail')
        print(ds.GetMetadataItem('TIFFTAG_EXTRASAMPLES', '_DEBUG_'))
        return 'fail'
    ds = None
    gdaltest.tiff_drv.Delete('/vsimem/tiff_write_123_rgb_src.tif')
    gdaltest.tiff_drv.Delete('/vsimem/tiff_write_123_rgb.tif')

    # Test that PHOTOMETRIC=RGB overrides the source color interpretation of the
    # first 3 bands
    src_ds = gdal.GetDriverByName('MEM').Create('', 1, 1, 3)
    gdaltest.tiff_drv.CreateCopy('/vsimem/tiff_write_123_rgb.tif', src_ds,
                                 options=['PHOTOMETRIC=RGB'])
    ds = gdal.Open('/vsimem/tiff_write_123_rgb.tif')
    if ds.GetRasterBand(1).GetColorInterpretation() != gdal.GCI_RedBand:
        gdaltest.post_reason('fail')
        return 'fail'
    ds = None
    gdaltest.tiff_drv.Delete('/vsimem/tiff_write_123_rgb.tif')

    src_ds = gdal.GetDriverByName('MEM').Create('', 1, 1, 5)
    src_ds.GetRasterBand(5).SetColorInterpretation(gdal.GCI_AlphaBand)
    gdaltest.tiff_drv.CreateCopy('/vsimem/tiff_write_123_rgbua.tif', src_ds,
                                 options=['PHOTOMETRIC=RGB'])
    ds = gdal.Open('/vsimem/tiff_write_123_rgbua.tif')
    if ds.GetRasterBand(1).GetColorInterpretation() != gdal.GCI_RedBand:
        gdaltest.post_reason('fail')
        return 'fail'
    if ds.GetRasterBand(4).GetColorInterpretation() != gdal.GCI_Undefined:
        gdaltest.post_reason('fail')
        return 'fail'
    if ds.GetRasterBand(5).GetColorInterpretation() != gdal.GCI_AlphaBand:
        gdaltest.post_reason('fail')
        return 'fail'
    ds = None
    gdaltest.tiff_drv.Delete('/vsimem/tiff_write_123_rgbua.tif')

    # Test updating alpha to undefined
    gdaltest.tiff_drv.Create('/vsimem/tiff_write_123_rgba_to_undefined.tif', 1, 1, 4,
                             options=['PHOTOMETRIC=RGB', 'ALPHA=YES'])
    ds = gdal.Open('/vsimem/tiff_write_123_rgba_to_undefined.tif', gdal.GA_Update)
    ds.GetRasterBand(4).SetColorInterpretation(gdal.GCI_Undefined)
    ds = None
    statBuf = gdal.VSIStatL('/vsimem/tiff_write_123_rgba_to_undefined.tif.aux.xml', gdal.VSI_STAT_EXISTS_FLAG | gdal.VSI_STAT_NATURE_FLAG | gdal.VSI_STAT_SIZE_FLAG)
    if statBuf is not None:
        gdaltest.post_reason('did not expect PAM file')
        return 'fail'
    ds = gdal.Open('/vsimem/tiff_write_123_rgba_to_undefined.tif')
    if ds.GetRasterBand(4).GetColorInterpretation() != gdal.GCI_Undefined:
        gdaltest.post_reason('fail')
        return 'fail'
    ds = None
    gdaltest.tiff_drv.Delete('/vsimem/tiff_write_123_rgba_to_undefined.tif')

    return 'success'

###############################################################################
# Test error cases with palette creation


def tiff_write_124():

    ds = gdaltest.tiff_drv.Create('/vsimem/tiff_write_124.tif', 1, 1, 3, gdal.GDT_Byte)

    gdal.PushErrorHandler('CPLQuietErrorHandler')
    # Test "SetColorTable() can only be called on band 1"
    ret = ds.GetRasterBand(2).SetColorTable(gdal.ColorTable())
    gdal.PopErrorHandler()
    if ret == 0:
        return 'fail'

    gdal.PushErrorHandler('CPLQuietErrorHandler')
    # Test "SetColorTable() not supported for multi-sample TIFF files"
    ret = ds.GetRasterBand(1).SetColorTable(gdal.ColorTable())
    gdal.PopErrorHandler()
    if ret == 0:
        return 'fail'

    ds = None

    ds = gdaltest.tiff_drv.Create('/vsimem/tiff_write_124.tif', 1, 1, 1, gdal.GDT_UInt32)
    gdal.PushErrorHandler('CPLQuietErrorHandler')
    # Test "SetColorTable() only supported for Byte or UInt16 bands in TIFF format."
    ret = ds.GetRasterBand(1).SetColorTable(gdal.ColorTable())
    gdal.PopErrorHandler()
    if ret == 0:
        return 'fail'
    ds = None

    gdal.PushErrorHandler('CPLQuietErrorHandler')
    # Test "SetColorTable() only supported for Byte or UInt16 bands in TIFF format."
    ds = gdaltest.tiff_drv.Create('/vsimem/tiff_write_124.tif', 1, 1, 1, gdal.GDT_UInt32, options=['PHOTOMETRIC=PALETTE'])
    gdal.PopErrorHandler()
    ds = None

    gdaltest.tiff_drv.Delete('/vsimem/tiff_write_124.tif')

    return 'success'

###############################################################################
# Test out-of-memory conditions with SplitBand and SplitBitmapBand


def tiff_write_125():

    if gdal.GetConfigOption('SKIP_MEM_INTENSIVE_TEST') is not None:
        return 'skip'

    ds = gdaltest.tiff_drv.Create('/vsimem/tiff_write_125.tif', 2147000000, 5000, 65535, options=['SPARSE_OK=YES', 'BLOCKYSIZE=5000', 'COMPRESS=LZW', 'BIGTIFF=NO'])
    ds = None

    ds = gdal.Open('/vsimem/tiff_write_125.tif')
    # Will not open on 32-bit due to overflow
    if ds is not None:
        gdal.PushErrorHandler('CPLQuietErrorHandler')
        ds.GetRasterBand(1).ReadBlock(0, 0)
        gdal.PopErrorHandler()

    ds = gdal.GetDriverByName('GTiff').Create('/vsimem/tiff_write_125.tif', 2147000000, 5000, 1, options=['NBITS=1', 'SPARSE_OK=YES', 'BLOCKYSIZE=5000', 'COMPRESS=LZW', 'BIGTIFF=NO'])
    ds = None

    ds = gdal.Open('/vsimem/tiff_write_125.tif')
    # Will not open on 32-bit due to overflow
    if ds is not None:
        gdal.PushErrorHandler('CPLQuietErrorHandler')
        ds.GetRasterBand(1).ReadBlock(0, 0)
        gdal.PopErrorHandler()

    gdal.Unlink('/vsimem/tiff_write_125.tif')

    return 'success'

###############################################################################
# Test implicit JPEG-in-TIFF overviews


def tiff_write_126():

    md = gdaltest.tiff_drv.GetMetadata()
    if md['DMD_CREATIONOPTIONLIST'].find('JPEG') == -1:
        return 'skip'

    src_ds = gdal.Open('../gdrivers/data/small_world_400pct.vrt')

    options_list = [(['COMPRESS=JPEG', 'PHOTOMETRIC=YCBCR'], [48788, 56561], [61397, 2463, 2454], [29605, 33654], [10904, 10453]),
                    (['COMPRESS=JPEG', 'PHOTOMETRIC=YCBCR', 'JPEGTABLESMODE=0'], [48788, 56561], [61397, 2463, 2454], [29605, 33654], [10904, 10453]),
                    (['COMPRESS=JPEG', 'PHOTOMETRIC=YCBCR', 'TILED=YES'], [48788, 56561], [61397, 2463, 2454], [29605, 33654], [10904, 10453]),
                    (['COMPRESS=JPEG', 'PHOTOMETRIC=YCBCR', 'BLOCKYSIZE=800'], [48788, 56561], [61397, 2463, 2454], [29605, 33654], [10904, 10453]),
                    (['COMPRESS=JPEG', 'PHOTOMETRIC=YCBCR', 'BLOCKYSIZE=64'], [48788, 56561], [61397, 2463, 2454], [29605, 33654], [10904, 10453]),
                    (['COMPRESS=JPEG'], [49887, 58937], [59311, 2826], [30829, 34806], [11664, 58937]),
                    (['COMPRESS=JPEG', 'INTERLEAVE=BAND'], [49887, 58937], [59311, 2826], [30829, 34806], [11664, 58937]),
                    (['COMPRESS=JPEG', 'INTERLEAVE=BAND', 'TILED=YES'], [49887, 58937], [59311, 2826], [30829, 34806], [11664, 58937]),
                    (['COMPRESS=JPEG', 'INTERLEAVE=BAND', 'BLOCKYSIZE=800'], [49887, 58937], [59311, 2826], [30829, 34806], [11664, 58937]),
                    (['COMPRESS=JPEG', 'INTERLEAVE=BAND', 'BLOCKYSIZE=32'], [49887, 58937], [59311, 2826], [30829, 34806], [11664, 58937]),
                    (['COMPRESS=JPEG', 'BLOCKYSIZE=8'], [49887, 58937], [59311, 2826], [30829, 34806], [11664, 58937]),
                    ]

    for (options, cs1, cs2, cs3, cs4) in options_list:
        os.environ['JPEGMEM'] = '500M'
        ds = gdaltest.tiff_drv.CreateCopy('/vsimem/tiff_write_126.tif', src_ds, options=options)
        ds = None
        del os.environ['JPEGMEM']

        ds = gdal.Open('/vsimem/tiff_write_126.tif')
        # Officially we have 0 public overviews...
        if ds.GetRasterBand(1).GetOverviewCount() != 0:
            print(options)
            print(ds.GetRasterBand(1).GetOverviewCount())
            gdaltest.post_reason('fail')
            return 'fail'
        # But they do exist...
        cs = ds.GetRasterBand(1).GetOverview(0).Checksum()
        if not(cs in cs1):
            print(options)
            print(cs)
            gdaltest.post_reason('fail')
            return 'fail'
        cs = ds.GetRasterBand(2).GetOverview(0).Checksum()
        if not(cs in cs2):
            print(options)
            print(cs)
            gdaltest.post_reason('fail')
            return 'fail'
        cs = ds.GetRasterBand(1).GetOverview(1).Checksum()
        if not(cs in cs3):
            print(options)
            print(cs)
            gdaltest.post_reason('fail')
            return 'fail'
        cs = ds.GetRasterBand(1).GetOverview(2).Checksum()
        if not(cs in cs4):
            print(options)
            print(cs)
            gdaltest.post_reason('fail')
            return 'fail'
        if ds.GetRasterBand(1).GetOverview(-1) is not None:
            print(options)
            gdaltest.post_reason('fail')
            return 'fail'
        if ds.GetRasterBand(1).GetOverview(3) is not None:
            print(options)
            gdaltest.post_reason('fail')
            return 'fail'
        ovr_1_data = ds.GetRasterBand(1).GetOverview(1).GetDataset().ReadRaster(0, 0, 400, 200)
        subsampled_data = ds.ReadRaster(0, 0, 1600, 800, 400, 200)
        if ovr_1_data != subsampled_data:
            print(options)
            gdaltest.post_reason('fail')
            return 'fail'
        ds = None

        gdaltest.tiff_drv.Delete('/vsimem/tiff_write_126.tif')

    src_ds = gdal.Open('../gdrivers/data/small_world_400pct_1band.vrt')

    options_list = [(['COMPRESS=JPEG'], [49887, 58937], [30829, 34806], [11664, 58937]),
                    (['COMPRESS=JPEG', 'TILED=YES'], [49887, 58937], [30829, 34806], [11664, 58937]),
                    (['COMPRESS=JPEG', 'BLOCKYSIZE=800'], [49887, 58937], [30829, 34806], [11664, 58937]),
                    (['COMPRESS=JPEG', 'BLOCKYSIZE=32'], [49887, 58937], [30829, 34806], [11664, 58937]),
                    ]

    for (options, cs1, cs3, cs4) in options_list:
        os.environ['JPEGMEM'] = '500M'
        ds = gdaltest.tiff_drv.CreateCopy('/vsimem/tiff_write_126.tif', src_ds, options=options)
        ds = None
        del os.environ['JPEGMEM']

        ds = gdal.Open('/vsimem/tiff_write_126.tif')
        # Officially we have 0 public overviews...
        if ds.GetRasterBand(1).GetOverviewCount() != 0:
            print(options)
            print(ds.GetRasterBand(1).GetOverviewCount())
            gdaltest.post_reason('fail')
            return 'fail'
        # But they do exist...
        cs = ds.GetRasterBand(1).GetOverview(0).Checksum()
        if not(cs in cs1):
            print(options)
            print(cs)
            gdaltest.post_reason('fail')
            return 'fail'
        cs = ds.GetRasterBand(1).GetOverview(1).Checksum()
        if not(cs in cs3):
            print(options)
            print(cs)
            gdaltest.post_reason('fail')
            return 'fail'
        cs = ds.GetRasterBand(1).GetOverview(2).Checksum()
        if not(cs in cs4):
            print(options)
            print(cs)
            gdaltest.post_reason('fail')
            return 'fail'
        ovr_1_data = ds.GetRasterBand(1).GetOverview(1).GetDataset().ReadRaster(0, 0, 400, 200)
        subsampled_data = ds.ReadRaster(0, 0, 1600, 800, 400, 200)
        if ovr_1_data != subsampled_data:
            print(options)
            gdaltest.post_reason('fail')
            return 'fail'
        ds = None

        gdaltest.tiff_drv.Delete('/vsimem/tiff_write_126.tif')

    # Test single-strip, opened as split band
    src_ds = gdaltest.tiff_drv.Create('/vsimem/tiff_write_126_src.tif', 8, 2001)
    src_ds.GetRasterBand(1).Fill(255)
    ds = gdaltest.tiff_drv.CreateCopy('/vsimem/tiff_write_126.tif', src_ds, options=['COMPRESS=JPEG', 'BLOCKYSIZE=2001'])
    src_ds = None
    gdaltest.tiff_drv.Delete('/vsimem/tiff_write_126_src.tif')
    ds = None

    ds = gdal.Open('/vsimem/tiff_write_126.tif')
    if ds.GetRasterBand(1).GetBlockSize() != [8, 1]:
        print(ds.GetRasterBand(1).GetBlockSize())
        gdaltest.post_reason('fail')
        return 'fail'
    ovr_ds = ds.GetRasterBand(1).GetOverview(1).GetDataset()
    ovr_1_data = ovr_ds.ReadRaster(0, 0, ovr_ds.RasterXSize, ovr_ds.RasterYSize, 1, 1)
    subsampled_data = ds.ReadRaster(0, 0, ds.RasterXSize, ds.RasterYSize, 1, 1)
    if ovr_1_data != subsampled_data:
        gdaltest.post_reason('fail')
        return 'fail'
    ds = None

    gdaltest.tiff_drv.Delete('/vsimem/tiff_write_126.tif')

    # We need libtiff 4.0.4 (unreleased at that time)
    if md['LIBTIFF'] != 'INTERNAL':
        print('skipping tests that will fail without internal libtiff')
        return 'success'

    # Test with completely sparse file
    ds = gdaltest.tiff_drv.Create('/vsimem/tiff_write_126.tif', 1024, 1024, options=['COMPRESS=JPEG', 'SPARSE_OK=YES'])
    ds = None

    ds = gdal.Open('/vsimem/tiff_write_126.tif')
    if ds.GetRasterBand(1).GetOverview(0) is None:
        gdaltest.post_reason('fail')
        return 'fail'
    if ds.GetRasterBand(1).GetMetadataItem('JPEGTABLES', 'TIFF') is None:
        gdaltest.post_reason('fail')
        return 'fail'
    if ds.GetRasterBand(1).GetMetadataItem('BLOCK_OFFSET_0_0', 'TIFF') is not None:
        gdaltest.post_reason('fail')
        return 'fail'
    if ds.GetRasterBand(1).GetMetadataItem('BLOCK_SIZE_0_0', 'TIFF') is not None:
        gdaltest.post_reason('fail')
        return 'fail'
    ds = None
    gdaltest.tiff_drv.Delete('/vsimem/tiff_write_126.tif')

    # Test with partially sparse file
    ds = gdaltest.tiff_drv.Create('/vsimem/tiff_write_126.tif', 1024, 1024, 3, options=['COMPRESS=JPEG', 'SPARSE_OK=YES', 'INTERLEAVE=BAND'])
    # Fill band 3, but let blocks of band 1 unwritten.
    ds.GetRasterBand(3).Fill(0)
    ds = None

    ds = gdal.Open('/vsimem/tiff_write_126.tif')
    cs = ds.GetRasterBand(1).GetOverview(0).Checksum()
    if cs != 0:
        print(cs)
        gdaltest.post_reason('fail')
        return 'fail'
    ds = None
    gdaltest.tiff_drv.Delete('/vsimem/tiff_write_126.tif')

    return 'success'

###############################################################################
# Test setting/unsetting metadata in update mode (#5628)


def tiff_write_127():

    ds = gdaltest.tiff_drv.Create('/vsimem/tiff_write_127.tif', 1, 1)
    ds = None

    for i in range(2):

        ds = gdal.Open('/vsimem/tiff_write_127.tif', gdal.GA_Update)
        obj = ds if i == 0 else ds.GetRasterBand(1)
        obj.SetMetadata({'key': 'value'})
        obj = None
        ds = None

        ds = gdal.Open('/vsimem/tiff_write_127.tif', gdal.GA_Update)
        obj = ds if i == 0 else ds.GetRasterBand(1)
        if obj.GetMetadataItem('key') != 'value':
            gdaltest.post_reason('fail')
            print(i)
            print(obj.GetMetadata())
            return 'fail'
        obj.SetMetadata({})
        obj = None
        ds = None

        ds = gdal.Open('/vsimem/tiff_write_127.tif', gdal.GA_Update)
        obj = ds if i == 0 else ds.GetRasterBand(1)
        if len(obj.GetMetadata()) != 0:
            gdaltest.post_reason('fail')
            print(i)
            return 'fail'
        obj.SetMetadataItem('key', 'value')
        obj = None
        ds = None

        ds = gdal.Open('/vsimem/tiff_write_127.tif', gdal.GA_Update)
        obj = ds if i == 0 else ds.GetRasterBand(1)
        if obj.GetMetadataItem('key') != 'value':
            gdaltest.post_reason('fail')
            print(i)
            return 'fail'
        obj.SetMetadataItem('key', None)
        obj = None
        ds = None

        ds = gdal.Open('/vsimem/tiff_write_127.tif', gdal.GA_Update)
        obj = ds if i == 0 else ds.GetRasterBand(1)
        if len(obj.GetMetadata()) != 0:
            gdaltest.post_reason('fail')
            print(i)
            return 'fail'
        obj = None
        ds = None

        statBuf = gdal.VSIStatL('/vsimem/tiff_write_127.tif.aux.xml')
        if statBuf is not None:
            gdaltest.post_reason('unexpected PAM file')
            print(i)
            return 'fail'

    gdaltest.tiff_drv.Delete('/vsimem/tiff_write_127.tif')

    return 'success'

###############################################################################
# Test lossless copying of a CMYK JPEG into JPEG-in-TIFF (#5712)


def tiff_write_128():

    md = gdaltest.tiff_drv.GetMetadata()
    if md['DMD_CREATIONOPTIONLIST'].find('JPEG') == -1:
        return 'skip'

    gdal.SetConfigOption('GDAL_JPEG_TO_RGB', 'NO')
    src_ds = gdal.Open('../gdrivers/data/rgb_ntf_cmyk.jpg')
    gdal.SetConfigOption('GDAL_JPEG_TO_RGB', None)

    # Will received implicitly CMYK photometric interpretation.
    old_val = gdal.GetConfigOption('GDAL_PAM_ENABLED')
    gdal.SetConfigOption('GDAL_PAM_ENABLED', 'NO')
    ds = gdaltest.tiff_drv.CreateCopy('/vsimem/tiff_write_128.tif', src_ds, options=['COMPRESS=JPEG'])
    ds = None
    gdal.SetConfigOption('GDAL_PAM_ENABLED', old_val)

    # We need to reopen in raw to avoig automatic CMYK->RGBA to trigger
    ds = gdal.Open('GTIFF_RAW:/vsimem/tiff_write_128.tif')
    for i in range(4):
        if src_ds.GetRasterBand(i + 1).GetColorInterpretation() != ds.GetRasterBand(i + 1).GetColorInterpretation():
            gdaltest.post_reason('fail')
            return 'fail'
        if src_ds.GetRasterBand(i + 1).Checksum() != ds.GetRasterBand(i + 1).Checksum():
            gdaltest.post_reason('fail')
            return 'fail'
    ds = None

    gdaltest.tiff_drv.Delete('/vsimem/tiff_write_128.tif')

    # Try with explicit CMYK photometric interpreation
    old_val = gdal.GetConfigOption('GDAL_PAM_ENABLED')
    gdal.SetConfigOption('GDAL_PAM_ENABLED', 'NO')
    ds = gdaltest.tiff_drv.CreateCopy('/vsimem/tiff_write_128.tif', src_ds, options=['COMPRESS=JPEG', 'PHOTOMETRIC=CMYK'])
    ds = None
    gdal.SetConfigOption('GDAL_PAM_ENABLED', old_val)

    # We need to reopen in raw to avoig automatic CMYK->RGBA to trigger
    ds = gdal.Open('GTIFF_RAW:/vsimem/tiff_write_128.tif')
    for i in range(4):
        if src_ds.GetRasterBand(i + 1).GetColorInterpretation() != ds.GetRasterBand(i + 1).GetColorInterpretation():
            gdaltest.post_reason('fail')
            return 'fail'
        if src_ds.GetRasterBand(i + 1).Checksum() != ds.GetRasterBand(i + 1).Checksum():
            gdaltest.post_reason('fail')
            return 'fail'
    ds = None

    gdaltest.tiff_drv.Delete('/vsimem/tiff_write_128.tif')

    # Try with more neutral colorspace in the case the source JPEG is not really CMYK (yes that happens !)
    old_val = gdal.GetConfigOption('GDAL_PAM_ENABLED')
    gdal.SetConfigOption('GDAL_PAM_ENABLED', 'NO')
    ds = gdaltest.tiff_drv.CreateCopy('/vsimem/tiff_write_128.tif', src_ds, options=['COMPRESS=JPEG', 'PHOTOMETRIC=MINISBLACK', 'PROFILE=BASELINE'])
    ds = None
    gdal.SetConfigOption('GDAL_PAM_ENABLED', old_val)

    # Here we can reopen without GTIFF_RAW trick
    ds = gdal.Open('/vsimem/tiff_write_128.tif')
    for i in range(4):
        # The color interpretation will NOT be CMYK
        if src_ds.GetRasterBand(i + 1).GetColorInterpretation() == ds.GetRasterBand(i + 1).GetColorInterpretation():
            gdaltest.post_reason('fail')
            return 'fail'
        if src_ds.GetRasterBand(i + 1).Checksum() != ds.GetRasterBand(i + 1).Checksum():
            gdaltest.post_reason('fail')
            return 'fail'
    ds = None

    gdaltest.tiff_drv.Delete('/vsimem/tiff_write_128.tif')

    return 'success'

###############################################################################
# Check effective guessing of existing JPEG quality


def tiff_write_129():
    md = gdaltest.tiff_drv.GetMetadata()
    if md['DMD_CREATIONOPTIONLIST'].find('BigTIFF') == -1:
        return 'skip'

    if md['DMD_CREATIONOPTIONLIST'].find('JPEG') == -1:
        return 'skip'

    for jpegtablesmode in ['1', '3']:
        for photometric in ['RGB', 'YCBCR']:
            cs_ref = 0
            for i in range(2):
                ds = gdaltest.tiff_drv.Create('/vsimem/tiff_write_129.tif', 64, 32, 3,
                                              options=['COMPRESS=JPEG', 'TILED=YES', 'BLOCKXSIZE=32', 'BLOCKYSIZE=32', 'JPEG_QUALITY=50', 'PHOTOMETRIC=' + photometric, 'JPEGTABLESMODE=' + jpegtablesmode])
                src_ds = gdal.Open('data/rgbsmall.tif')
                data = src_ds.ReadRaster(0, 0, 32, 32)
                ds.WriteRaster(0, 0, 32, 32, data)

                # In second pass, we re-open the dataset
                if i == 1:
                    ds = None
                    ds = gdal.Open('/vsimem/tiff_write_129.tif', gdal.GA_Update)
                ds.WriteRaster(32, 0, 32, 32, data)
                ds = None

                ds = gdal.Open('/vsimem/tiff_write_129.tif')
                with gdaltest.SetCacheMax(0):
                    cs = ds.GetRasterBand(1).Checksum()
                ds = None
                gdaltest.tiff_drv.Delete('/vsimem/tiff_write_129.tif')

                if i == 0:
                    cs_ref = cs
                elif cs != cs_ref:
                    gdaltest.post_reason('fail')
                    print(jpegtablesmode)
                    print(photometric)
                    print(i)
                    return 'fail'

    return 'success'

###############################################################################
# Test cases where JPEG quality will fail


def tiff_write_130():
    md = gdaltest.tiff_drv.GetMetadata()
    if md['DMD_CREATIONOPTIONLIST'].find('BigTIFF') == -1:
        return 'skip'

    if md['DMD_CREATIONOPTIONLIST'].find('JPEG') == -1:
        return 'skip'

    shutil.copyfile('data/byte_jpg_unusual_jpegtable.tif', 'tmp/byte_jpg_unusual_jpegtable.tif')
    ds = gdal.Open('tmp/byte_jpg_unusual_jpegtable.tif', gdal.GA_Update)
    if ds.GetRasterBand(1).Checksum() != 4771:
        gdaltest.post_reason('fail')
        print(ds.GetRasterBand(1).Checksum())
        return 'fail'
    src_ds = gdal.Open('data/byte.tif', gdal.GA_Update)
    ds.WriteRaster(0, 0, 20, 20, src_ds.ReadRaster())
    src_ds = None
    ds = None
    ds = gdal.Open('tmp/byte_jpg_unusual_jpegtable.tif')
    if ds.GetRasterBand(1).Checksum() != 4743:
        gdaltest.post_reason('fail')
        print(ds.GetRasterBand(1).Checksum())
        return 'fail'
    ds = None
    os.unlink('tmp/byte_jpg_unusual_jpegtable.tif')

    shutil.copyfile('data/byte_jpg_tablesmodezero.tif', 'tmp/byte_jpg_tablesmodezero.tif')
    ds = gdal.Open('tmp/byte_jpg_tablesmodezero.tif', gdal.GA_Update)
    if ds.GetRasterBand(1).Checksum() != 4743:
        gdaltest.post_reason('fail')
        print(ds.GetRasterBand(1).Checksum())
        return 'fail'
    src_ds = gdal.Open('data/byte.tif', gdal.GA_Update)
    ds.WriteRaster(0, 0, 20, 20, src_ds.ReadRaster())
    src_ds = None
    ds = None
    ds = gdal.Open('tmp/byte_jpg_tablesmodezero.tif')
    if ds.GetRasterBand(1).Checksum() != 4743:
        gdaltest.post_reason('fail')
        print(ds.GetRasterBand(1).Checksum())
        return 'fail'
    ds = None
    os.unlink('tmp/byte_jpg_tablesmodezero.tif')

    return 'success'

###############################################################################
# Test LZMA compression


def tiff_write_131():

    md = gdaltest.tiff_drv.GetMetadata()
    if md['DMD_CREATIONOPTIONLIST'].find('LZMA') == -1:
        return 'skip'

    ut = gdaltest.GDALTest('GTiff', 'byte.tif', 1, 4672,
                           options=['COMPRESS=LZMA', 'LZMA_PRESET=9'])
    return ut.testCreateCopy()

###############################################################################
# Test that PAM metadata is cleared when internal metadata is set (#5807)


def tiff_write_132():

    for i in range(2):

        ds = gdaltest.tiff_drv.Create('/vsimem/tiff_write_132.tif', 1, 1)
        ds = None

        # Open in read-only
        ds = gdal.Open('/vsimem/tiff_write_132.tif')
        ds.SetMetadataItem('FOO', 'BAR')
        ds.GetRasterBand(1).SetMetadataItem('FOO', 'BAR')
        ds = None

        # Check that PAM file exists
        if gdal.VSIStatL('/vsimem/tiff_write_132.tif.aux.xml') is None:
            gdaltest.post_reason('fail')
            return 'fail'

        # Open in read-write
        ds = gdal.Open('/vsimem/tiff_write_132.tif', gdal.GA_Update)
        if i == 0:
            ds.SetMetadataItem('FOO', 'BAZ')
            ds.GetRasterBand(1).SetMetadataItem('FOO', 'BAZ')
        else:
            ds.SetMetadata({'FOO': 'BAZ'})
            ds.GetRasterBand(1).SetMetadata({'FOO': 'BAZ'})
        ds = None

        # Check that PAM file no longer exists
        if gdal.VSIStatL('/vsimem/tiff_write_132.tif.aux.xml') is not None:
            gdaltest.post_reason('fail')
            print(i)
            return 'fail'

        ds = gdal.Open('/vsimem/tiff_write_132.tif')
        if ds.GetMetadataItem('FOO') != 'BAZ' or ds.GetRasterBand(1).GetMetadataItem('FOO') != 'BAZ':
            gdaltest.post_reason('fail')
            return 'fail'
        ds = None

        gdaltest.tiff_drv.Delete('/vsimem/tiff_write_132.tif')

    return 'success'

###############################################################################
# Test streaming capabilities


def tiff_write_133():

    src_ds = gdaltest.tiff_drv.Create('/vsimem/tiff_write_133.tif', 1024, 1000, 3, options=['STREAMABLE_OUTPUT=YES'])
    src_ds.SetGeoTransform([1, 2, 0, 3, 0, -2])
    srs = osr.SpatialReference()
    srs.SetFromUserInput('EPSG:32601')
    src_ds.SetProjection(srs.ExportToWkt())
    src_ds.SetMetadataItem('FOO', 'BAR')
    src_ds.GetRasterBand(1).SetNoDataValue(127)
    src_ds.GetRasterBand(1).Fill(64)
    src_ds.GetRasterBand(2).Fill(127)
    src_ds.GetRasterBand(3).Fill(184)

    src_ds.FlushCache()
    gdal.PushErrorHandler()
    ret = src_ds.SetProjection(srs.ExportToWkt())
    gdal.PopErrorHandler()
    if ret == 0:
        gdaltest.post_reason('fail')
        return 'fail'
    gdal.PushErrorHandler()
    ret = src_ds.SetGeoTransform([1, 2, 0, 3, 0, -4])
    gdal.PopErrorHandler()
    if ret == 0:
        gdaltest.post_reason('fail')
        return 'fail'
    gdal.PushErrorHandler()
    ret = src_ds.SetMetadataItem('FOO', 'BAZ')
    gdal.PopErrorHandler()
    if ret == 0:
        gdaltest.post_reason('fail')
        return 'fail'
    gdal.PushErrorHandler()
    ret = src_ds.SetMetadata({})
    gdal.PopErrorHandler()
    if ret == 0:
        gdaltest.post_reason('fail')
        return 'fail'
    gdal.PushErrorHandler()
    ret = src_ds.GetRasterBand(1).SetMetadataItem('FOO', 'BAZ')
    gdal.PopErrorHandler()
    if ret == 0:
        gdaltest.post_reason('fail')
        return 'fail'
    gdal.PushErrorHandler()
    ret = src_ds.GetRasterBand(1).SetMetadata({})
    gdal.PopErrorHandler()
    if ret == 0:
        gdaltest.post_reason('fail')
        return 'fail'
    gdal.PushErrorHandler()
    ret = src_ds.GetRasterBand(1).SetNoDataValue(0)
    gdal.PopErrorHandler()
    if ret == 0:
        gdaltest.post_reason('fail')
        return 'fail'

    # Pixel interleaved
    out_ds = gdaltest.tiff_drv.CreateCopy('/vsimem/tiff_write_133_dst.tif', src_ds, options=['STREAMABLE_OUTPUT=YES', 'BLOCKYSIZE=32'])
    out_ds = None

    gdal.SetConfigOption('TIFF_READ_STREAMING', 'YES')
    ds = gdal.Open('/vsimem/tiff_write_133_dst.tif')
    gdal.SetConfigOption('TIFF_READ_STREAMING', None)
    if ds.GetProjectionRef().find('32601') < 0:
        gdaltest.post_reason('fail')
        return 'fail'
    if ds.GetGeoTransform() != (1.0, 2.0, 0.0, 3.0, 0.0, -2.0):
        gdaltest.post_reason('fail')
        return 'fail'
    if ds.GetMetadataItem('FOO') != 'BAR':
        gdaltest.post_reason('fail')
        return 'fail'
    if ds.GetMetadataItem('UNORDERED_BLOCKS', 'TIFF') is not None:
        gdaltest.post_reason('fail')
        return 'fail'

    with gdaltest.SetCacheMax(0):
        for y in range(1000):
            got_data = ds.ReadRaster(0, y, 1024, 1)
            if got_data is None:
                gdaltest.post_reason('fail')
                return 'fail'

    ds.FlushCache()
    for y in range(1000):
        gdal.PushErrorHandler()
        got_data = ds.ReadRaster(0, y, 1024, 1)
        gdal.PopErrorHandler()
        if got_data is not None:
            gdaltest.post_reason('fail')
            return 'fail'
    ds = None
    gdaltest.tiff_drv.Delete('/vsimem/tiff_write_133_dst.tif')

    # Tiled
    out_ds = gdaltest.tiff_drv.CreateCopy('/vsimem/tiff_write_133_dst.tif', src_ds, options=['STREAMABLE_OUTPUT=YES', 'TILED=YES'])
    out_ds = None

    gdal.SetConfigOption('TIFF_READ_STREAMING', 'YES')
    ds = gdal.Open('/vsimem/tiff_write_133_dst.tif')
    gdal.SetConfigOption('TIFF_READ_STREAMING', None)
    if ds.GetProjectionRef().find('32601') < 0:
        gdaltest.post_reason('fail')
        return 'fail'
    if ds.GetGeoTransform() != (1.0, 2.0, 0.0, 3.0, 0.0, -2.0):
        gdaltest.post_reason('fail')
        return 'fail'
    if ds.GetMetadataItem('FOO') != 'BAR':
        gdaltest.post_reason('fail')
        return 'fail'
    if ds.GetMetadataItem('UNORDERED_BLOCKS', 'TIFF') is not None:
        gdaltest.post_reason('fail')
        return 'fail'

    with gdaltest.SetCacheMax(0):
        for yblock in range(int((1000 + 256 - 1) / 256)):
            y = 256 * yblock
            ysize = 256
            if y + ysize > ds.RasterYSize:
                ysize = ds.RasterYSize - y
            for xblock in range(int((1024 + 256 - 1) / 256)):
                x = 256 * xblock
                xsize = 256
                if x + xsize > ds.RasterXSize:
                    xsize = ds.RasterXSize - x
                got_data = ds.ReadRaster(x, y, xsize, ysize)
                if got_data is None:
                    gdaltest.post_reason('fail')
                    return 'fail'

    ds = None
    gdaltest.tiff_drv.Delete('/vsimem/tiff_write_133_dst.tif')

    # Band interleaved
    out_ds = gdaltest.tiff_drv.CreateCopy('/vsimem/tiff_write_133_dst.tif', src_ds, options=['STREAMABLE_OUTPUT=YES', 'INTERLEAVE=BAND'])
    out_ds = None

    gdal.SetConfigOption('TIFF_READ_STREAMING', 'YES')
    ds = gdal.Open('/vsimem/tiff_write_133_dst.tif')
    gdal.SetConfigOption('TIFF_READ_STREAMING', None)
    if ds.GetMetadataItem('UNORDERED_BLOCKS', 'TIFF') is not None:
        gdaltest.post_reason('fail')
        return 'fail'

    with gdaltest.SetCacheMax(0):
        for band in range(3):
            for y in range(1000):
                got_data = ds.GetRasterBand(band + 1).ReadRaster(0, y, 1024, 1)
                if got_data is None:
                    gdaltest.post_reason('fail')
                    return 'fail'
    ds = None
    gdaltest.tiff_drv.Delete('/vsimem/tiff_write_133_dst.tif')

    # BIGTIFF
    md = gdaltest.tiff_drv.GetMetadata()
    if md['DMD_CREATIONOPTIONLIST'].find('BigTIFF') >= 0:
        out_ds = gdaltest.tiff_drv.CreateCopy('/vsimem/tiff_write_133_dst.tif', src_ds, options=['STREAMABLE_OUTPUT=YES', 'BIGTIFF=YES'])
        out_ds = None

        gdal.SetConfigOption('TIFF_READ_STREAMING', 'YES')
        ds = gdal.Open('/vsimem/tiff_write_133_dst.tif')
        gdal.SetConfigOption('TIFF_READ_STREAMING', None)
        if ds.GetMetadataItem('UNORDERED_BLOCKS', 'TIFF') is not None:
            gdaltest.post_reason('fail')
            return 'fail'

        with gdaltest.SetCacheMax(0):
            for y in range(1000):
                got_data = ds.ReadRaster(0, y, 1024, 1)
                if got_data is None:
                    gdaltest.post_reason('fail')
                    return 'fail'

        ds = None
        gdaltest.tiff_drv.Delete('/vsimem/tiff_write_133_dst.tif')

    # Compression not supported
    gdal.PushErrorHandler()
    out_ds = gdaltest.tiff_drv.CreateCopy('/vsimem/tiff_write_133_dst.tif', src_ds, options=['STREAMABLE_OUTPUT=YES', 'COMPRESS=DEFLATE'])
    gdal.PopErrorHandler()
    if out_ds is not None:
        gdaltest.post_reason('fail')
        return 'fail'

    # Test writing into a non authorized file
    ds = gdaltest.tiff_drv.Create('/foo/bar', 1024, 1000, 3, options=['STREAMABLE_OUTPUT=YES', 'BLOCKYSIZE=1'])
    if ds is not None:
        gdaltest.post_reason('fail')
        return 'fail'

    gdal.PushErrorHandler()
    out_ds = gdaltest.tiff_drv.CreateCopy('/foo/bar', src_ds, options=['STREAMABLE_OUTPUT=YES'])
    gdal.PopErrorHandler()
    if out_ds is not None:
        gdaltest.post_reason('fail')
        return 'fail'

    src_ds = None

    # Classical TIFF with IFD not at offset 8
    gdal.SetConfigOption('TIFF_READ_STREAMING', 'YES')
    gdal.PushErrorHandler()
    ds = gdal.Open('data/byte.tif')
    gdal.PopErrorHandler()
    gdal.SetConfigOption('TIFF_READ_STREAMING', None)
    if ds is not None:
        gdaltest.post_reason('fail')
        return 'fail'

    # BigTIFF with IFD not at offset 16
    if md['DMD_CREATIONOPTIONLIST'].find('BigTIFF') >= 0:
        ds = gdaltest.tiff_drv.Create('/vsimem/tiff_write_133.tif', 1024, 1000, 3, options=['BIGTIFF=YES'])
        ds.GetRasterBand(1).Fill(0)
        ds.FlushCache()
        ds.SetGeoTransform([1, 2, 0, 3, 0, -2])
        ds = None

        gdal.SetConfigOption('TIFF_READ_STREAMING', 'YES')
        gdal.PushErrorHandler()
        ds = gdal.Open('/vsimem/tiff_write_133.tif')
        gdal.PopErrorHandler()
        gdal.SetConfigOption('TIFF_READ_STREAMING', None)
        if ds is not None:
            gdaltest.post_reason('fail')
            return 'fail'

    # Test reading strips in not increasing order
    ds = gdaltest.tiff_drv.Create('/vsimem/tiff_write_133.tif', 1024, 1000, 3, options=['BLOCKYSIZE=1'])
    for y in range(1000):
        ds.WriteRaster(0, 1000 - y - 1, 1024, 1, ''.join('a' for i in range(3 * 1024)))
        ds.FlushCache()
    ds = None

    gdal.SetConfigOption('TIFF_READ_STREAMING', 'YES')
    gdal.PushErrorHandler()
    ds = gdal.Open('/vsimem/tiff_write_133.tif')
    gdal.PopErrorHandler()
    gdal.SetConfigOption('TIFF_READ_STREAMING', None)
    if ds.GetMetadataItem('UNORDERED_BLOCKS', 'TIFF') != 'YES':
        gdaltest.post_reason('fail')
        return 'fail'

    with gdaltest.SetCacheMax(0):
        for y in range(1000):
            got_data = ds.ReadRaster(0, 1000 - y - 1, 1024, 1)
            if got_data is None:
                gdaltest.post_reason('fail')
                return 'fail'

    # Test writing strips in not increasing order in a streamable output
    ds = gdaltest.tiff_drv.Create('/vsimem/tiff_write_133.tif', 1024, 1000, 3, options=['STREAMABLE_OUTPUT=YES', 'BLOCKYSIZE=1'])
    gdal.ErrorReset()
    gdal.PushErrorHandler()
    ret = ds.WriteRaster(0, 999, 1024, 1, ''.join('a' for i in range(3 * 1024)))
    ds.FlushCache()
    gdal.PopErrorHandler()
    if gdal.GetLastErrorMsg() == '':
        gdaltest.post_reason('fail')
        return 'fail'
    ds = None

    # Test writing tiles in not increasing order in a streamable output
    ds = gdaltest.tiff_drv.Create('/vsimem/tiff_write_133.tif', 1024, 1000, 3, options=['STREAMABLE_OUTPUT=YES', 'TILED=YES'])
    gdal.ErrorReset()
    gdal.PushErrorHandler()
    ret = ds.WriteRaster(256, 256, 256, 256, ''.join('a' for i in range(3 * 256 * 256)))
    ds.FlushCache()
    gdal.PopErrorHandler()
    if gdal.GetLastErrorMsg() == '':
        gdaltest.post_reason('fail')
        return 'fail'
    ds = None

    gdaltest.tiff_drv.Delete('/vsimem/tiff_write_133.tif')

    return 'success'

###############################################################################
# Test DISCARD_LSB


def tiff_write_134():

    ds = gdaltest.tiff_drv.Create('/vsimem/tiff_write_134.tif', 1, 1, 3, options=['DISCARD_LSB=0,1,3'])
    ds.GetRasterBand(1).Fill(127)
    ds.GetRasterBand(2).Fill(127)
    ds.GetRasterBand(3).Fill(127)
    ds = None
    ds = gdal.Open('/vsimem/tiff_write_134.tif')
    cs1 = ds.GetRasterBand(1).Checksum()
    cs2 = ds.GetRasterBand(2).Checksum()
    cs3 = ds.GetRasterBand(3).Checksum()
    if cs1 != 1 or cs2 != 0 or cs3 != 5:
        gdaltest.post_reason('fail')
        print(cs1)
        print(cs2)
        print(cs3)
        return 'fail'
    ds = None
    gdaltest.tiff_drv.Delete('/vsimem/tiff_write_134.tif')

    src_ds = gdaltest.tiff_drv.Create('/vsimem/tiff_write_134_src.tif', 1, 1, 3)
    src_ds.GetRasterBand(1).Fill(127)
    src_ds.GetRasterBand(2).Fill(127)
    src_ds.GetRasterBand(3).Fill(127)
    ds = gdaltest.tiff_drv.CreateCopy('/vsimem/tiff_write_134.tif', src_ds, options=['DISCARD_LSB=0,1,3'])
    ds = None
    ds = gdal.Open('/vsimem/tiff_write_134.tif')
    cs1 = ds.GetRasterBand(1).Checksum()
    cs2 = ds.GetRasterBand(2).Checksum()
    cs3 = ds.GetRasterBand(3).Checksum()
    if cs1 != 1 or cs2 != 0 or cs3 != 5:
        gdaltest.post_reason('fail')
        print(cs1)
        print(cs2)
        print(cs3)
        return 'fail'
    ds = None
    gdaltest.tiff_drv.Delete('/vsimem/tiff_write_134_src.tif')
    gdaltest.tiff_drv.Delete('/vsimem/tiff_write_134.tif')

    ds = gdaltest.tiff_drv.Create('/vsimem/tiff_write_134.tif', 1, 1, 3, options=['DISCARD_LSB=3'])
    ds.GetRasterBand(1).Fill(127)
    ds.GetRasterBand(2).Fill(127)
    ds.GetRasterBand(3).Fill(127)
    ds = None
    ds = gdal.Open('/vsimem/tiff_write_134.tif')
    cs1 = ds.GetRasterBand(1).Checksum()
    cs2 = ds.GetRasterBand(2).Checksum()
    cs3 = ds.GetRasterBand(3).Checksum()
    if cs1 != 5 or cs2 != 5 or cs3 != 5:
        gdaltest.post_reason('fail')
        print(cs1)
        print(cs2)
        print(cs3)
        return 'fail'
    ds = None
    gdaltest.tiff_drv.Delete('/vsimem/tiff_write_134.tif')

    return 'success'

###############################################################################
# Test clearing GCPs (#5945)


def tiff_write_135():

    # Simple clear
    src_ds = gdal.Open('data/gcps.vrt')
    ds = gdaltest.tiff_drv.CreateCopy('/vsimem/tiff_write_135.tif', src_ds)
    ds = None

    ds = gdal.Open('/vsimem/tiff_write_135.tif', gdal.GA_Update)
    ds.SetGCPs([], '')
    ds = None

    ds = gdal.Open('/vsimem/tiff_write_135.tif')
    if len(ds.GetGCPs()) != 0:
        gdaltest.post_reason('fail')
        return 'fail'
    if ds.GetGCPProjection() != '':
        gdaltest.post_reason('fail')
        return 'fail'
    ds = None

    # Double clear
    src_ds = gdal.Open('data/gcps.vrt')
    ds = gdaltest.tiff_drv.CreateCopy('/vsimem/tiff_write_135.tif', src_ds)
    ds = None

    ds = gdal.Open('/vsimem/tiff_write_135.tif', gdal.GA_Update)
    ds.SetGCPs([], '')
    ds.SetGCPs([], '')
    ds = None

    ds = gdal.Open('/vsimem/tiff_write_135.tif')
    if len(ds.GetGCPs()) != 0:
        gdaltest.post_reason('fail')
        return 'fail'
    if ds.GetGCPProjection() != '':
        gdaltest.post_reason('fail')
        return 'fail'
    ds = None

    # Clear + set geotransform and new projection
    src_ds = gdal.Open('data/gcps.vrt')
    ds = gdaltest.tiff_drv.CreateCopy('/vsimem/tiff_write_135.tif', src_ds)
    ds = None

    ds = gdal.Open('/vsimem/tiff_write_135.tif', gdal.GA_Update)
    ds.SetGCPs([], '')
    ds.SetGeoTransform([1, 2, 3, 4, 5, -6])
    srs = osr.SpatialReference()
    srs.SetFromUserInput('EPSG:32601')
    ds.SetProjection(srs.ExportToWkt())
    ds = None

    ds = gdal.Open('/vsimem/tiff_write_135.tif')
    if len(ds.GetGCPs()) != 0:
        gdaltest.post_reason('fail')
        return 'fail'
    if ds.GetGeoTransform() != (1, 2, 3, 4, 5, -6):
        gdaltest.post_reason('fail')
        return 'fail'
    if ds.GetProjectionRef().find('32601') < 0:
        gdaltest.post_reason('fail')
        return 'fail'
    ds = None

    gdal.Unlink('/vsimem/tiff_write_135.tif')

    return 'success'

###############################################################################
# Test writing a single-strip mono-bit dataset


def tiff_write_136():

    src_ds = gdaltest.tiff_drv.Create('/vsimem/tiff_write_136_src.tif', 8, 2001)
    src_ds.GetRasterBand(1).Fill(1)
    expected_cs = src_ds.GetRasterBand(1).Checksum()
    ds = gdaltest.tiff_drv.CreateCopy('/vsimem/tiff_write_136.tif', src_ds, options=['NBITS=1', 'COMPRESS=DEFLATE', 'BLOCKYSIZE=2001'])
    src_ds = None
    ds = None
    ds = gdal.Open('/vsimem/tiff_write_136.tif')
    cs = ds.GetRasterBand(1).Checksum()
    if cs != expected_cs:
        gdaltest.post_reason('fail')
        print(cs)
        print(expected_cs)
        return 'fail'

    gdal.Unlink('/vsimem/tiff_write_136_src.tif')
    gdal.Unlink('/vsimem/tiff_write_136.tif')
    gdal.Unlink('/vsimem/tiff_write_136.tif.aux.xml')

    return 'success'

###############################################################################
# Test multi-threaded writing


def tiff_write_137():

    src_ds = gdaltest.tiff_drv.Create('/vsimem/tiff_write_137_src.tif', 4000, 4000)
    src_ds.GetRasterBand(1).Fill(1)
    data = src_ds.GetRasterBand(1).ReadRaster()
    expected_cs = src_ds.GetRasterBand(1).Checksum()

    # Test NUM_THREADS as creation option
    ds = gdaltest.tiff_drv.CreateCopy('/vsimem/tiff_write_137.tif', src_ds, \
                                      options=['BLOCKYSIZE=16', 'COMPRESS=DEFLATE', 'NUM_THREADS=ALL_CPUS'])
    src_ds = None
    ds = None
    ds = gdal.Open('/vsimem/tiff_write_137.tif')
    cs = ds.GetRasterBand(1).Checksum()
    ds = None
    if cs != expected_cs:
        gdaltest.post_reason('fail')
        print(cs)
        print(expected_cs)
        return 'fail'

    # Test NUM_THREADS as creation option with Create()
    ds = gdaltest.tiff_drv.Create('/vsimem/tiff_write_137.tif', 4000, 4000, 1, \
                                  options=['BLOCKYSIZE=16', 'COMPRESS=DEFLATE', 'NUM_THREADS=ALL_CPUS'])
    ds.GetRasterBand(1).WriteRaster(0, 0, 4000, 4000, data)
    ds = None
    ds = gdal.Open('/vsimem/tiff_write_137.tif')
    cs = ds.GetRasterBand(1).Checksum()
    ds = None
    if cs != expected_cs:
        gdaltest.post_reason('fail')
        print(cs)
        print(expected_cs)
        return 'fail'

    # Test NUM_THREADS as open option
    ds = gdaltest.tiff_drv.Create('/vsimem/tiff_write_137.tif', 4000, 4000, \
                                  options=['TILED=YES', 'COMPRESS=DEFLATE', 'PREDICTOR=2', 'SPARSE_OK=YES'])
    ds = None
    ds = gdal.OpenEx('/vsimem/tiff_write_137.tif', gdal.OF_UPDATE, open_options=['NUM_THREADS=4'])
    ds.GetRasterBand(1).Fill(1)
    ds = None
    ds = gdal.Open('/vsimem/tiff_write_137.tif')
    cs = ds.GetRasterBand(1).Checksum()
    ds = None
    if cs != expected_cs:
        gdaltest.post_reason('fail')
        print(cs)
        print(expected_cs)
        return 'fail'

    # Ask data immediately while the block is compressed
    ds = gdaltest.tiff_drv.Create('/vsimem/tiff_write_137.tif', 4000, 4000, \
                                  options=['BLOCKYSIZE=3999', 'COMPRESS=DEFLATE', 'NUM_THREADS=4'])
    ds.WriteRaster(0, 0, 1, 1, 'A')
    ds.FlushCache()
    val = ds.ReadRaster(0, 0, 1, 1).decode('ascii')
    if val != 'A':
        gdaltest.post_reason('fail')
        print(val)
        return 'fail'
    ds = None

    gdal.Unlink('/vsimem/tiff_write_137_src.tif')
    gdal.Unlink('/vsimem/tiff_write_137.tif')

    # Test NUM_THREADS with raster == tile
    src_ds = gdal.Open('data/byte.tif')
    ds = gdaltest.tiff_drv.CreateCopy('/vsimem/tiff_write_137.tif', src_ds, \
                                      options=['BLOCKYSIZE=20', 'COMPRESS=DEFLATE', 'NUM_THREADS=ALL_CPUS'])
    src_ds = None
    ds = None
    ds = gdal.Open('/vsimem/tiff_write_137.tif')
    cs = ds.GetRasterBand(1).Checksum()
    ds = None
    if cs != 4672:
        gdaltest.post_reason('fail')
        print(cs)
        print(expected_cs)
        return 'fail'
    gdal.Unlink('/vsimem/tiff_write_137.tif')

    return 'success'

###############################################################################
# Test that pixel-interleaved writing generates optimal size


def tiff_write_138():

    # Test that consecutive IWriteBlock() calls for the same block but in
    # different bands only generate a single tile write, and not 3 rewrites
    ds = gdal.GetDriverByName('GTiff').Create(
        '/vsimem/tiff_write_138.tif', 10, 1, 3, options=['COMPRESS=DEFLATE'])
    ds.GetRasterBand(1).WriteRaster(0, 0, 10, 1, 'A', buf_xsize=1, buf_ysize=1)
    ds.GetRasterBand(1).FlushCache()
    ds.GetRasterBand(2).WriteRaster(0, 0, 10, 1, 'A', buf_xsize=1, buf_ysize=1)
    ds.GetRasterBand(2).FlushCache()
    ds.GetRasterBand(3).WriteRaster(0, 0, 10, 1, 'A', buf_xsize=1, buf_ysize=1)
    ds.GetRasterBand(3).FlushCache()
    ds = None
    size = gdal.VSIStatL('/vsimem/tiff_write_138.tif').size
    if size != 181:
        gdaltest.post_reason('fail')
        print(size)
        return 'fail'

    # Test fix for #5999

    # Create a file with a huge block that will saturate the block cache.
    with gdaltest.SetCacheMax(1000000):
        tmp_ds = gdal.GetDriverByName('GTiff').Create(
            '/vsimem/tiff_write_138_saturate.tif', gdal.GetCacheMax(), 1)
        tmp_ds = None

        ds = gdal.GetDriverByName('GTiff').Create(
            '/vsimem/tiff_write_138.tif', 10, 1, 3, options=['COMPRESS=DEFLATE'])
        ds.GetRasterBand(1).WriteRaster(0, 0, 10, 1, 'A', buf_xsize=1, buf_ysize=1)
        ds.GetRasterBand(2).WriteRaster(0, 0, 10, 1, 'A', buf_xsize=1, buf_ysize=1)
        ds.GetRasterBand(3).WriteRaster(0, 0, 10, 1, 'A', buf_xsize=1, buf_ysize=1)
        # When internalizing the huge block, check that the 3 above dirty blocks
        # get written as a single tile write.
        tmp_ds = gdal.Open('/vsimem/tiff_write_138_saturate.tif')
        tmp_ds.GetRasterBand(1).Checksum()
        tmp_ds = None
        ds = None
        size = gdal.VSIStatL('/vsimem/tiff_write_138.tif').size
        if size != 181:
            gdaltest.post_reason('fail')
            print(size)
            return 'fail'

    gdal.Unlink('/vsimem/tiff_write_138.tif')
    gdal.Unlink('/vsimem/tiff_write_138_saturate.tif')

    return 'success'

###############################################################################
# Test that pixel-interleaved writing generates optimal size


def tiff_write_139():
    import struct

    drv = gdal.GetDriverByName('GTiff')
    # Only post 4.0.5 has the fix for non-byte swabing case
    has_inverted_swab_fix = drv.GetMetadataItem('LIBTIFF') == 'INTERNAL'

    # In the byte case, there are optimizations for the 3 and 4 case. 1 is the general case
    for nbands in (1, 3, 4):

        ds = drv.Create('/vsimem/tiff_write_139.tif', 4, 1, nbands,
                        options=['PREDICTOR=2', 'COMPRESS=DEFLATE'])
        ref_content = struct.pack('B' * 4, 255, 0, 255, 0)
        for i in range(nbands):
            ds.GetRasterBand(i + 1).WriteRaster(0, 0, 4, 1, ref_content)
        ds = None
        ds = gdal.Open('/vsimem/tiff_write_139.tif')
        for i in range(nbands):
            content = ds.GetRasterBand(i + 1).ReadRaster()
            if ref_content != content:
                gdaltest.post_reason('fail')
                return 'fail'
        ds = None

        gdal.Unlink('/vsimem/tiff_write_139.tif')

    # Int16
    for endianness in ['NATIVE', 'INVERTED']:

        if endianness == 'INVERTED' and not has_inverted_swab_fix:
            continue

        ds = drv.Create('/vsimem/tiff_write_139.tif', 6, 1, 1, gdal.GDT_Int16,
                        options=['PREDICTOR=2', 'COMPRESS=DEFLATE', 'ENDIANNESS=%s' % endianness])
        ref_content = struct.pack('h' * 6, -32768, 32767, -32768, 32767, -32768, 32767)
        ds.GetRasterBand(1).WriteRaster(0, 0, 6, 1, ref_content)
        ds = None
        ds = gdal.Open('/vsimem/tiff_write_139.tif')
        content = ds.GetRasterBand(1).ReadRaster()
        if ref_content != content:
            gdaltest.post_reason('fail')
            print(endianness)
            print(struct.unpack('h' * 6, content))
            return 'fail'
        ds = None

        gdal.Unlink('/vsimem/tiff_write_139.tif')

    # UInt16 (same code path)
    for endianness in ['NATIVE', 'INVERTED']:

        if endianness == 'INVERTED' and not has_inverted_swab_fix:
            continue

        ds = drv.Create('/vsimem/tiff_write_139.tif', 6, 1, 1, gdal.GDT_UInt16,
                        options=['PREDICTOR=2', 'COMPRESS=DEFLATE', 'ENDIANNESS=%s' % endianness])
        ref_content = struct.pack('H' * 6, 0, 65535, 0, 65535, 0, 65535)
        ds.GetRasterBand(1).WriteRaster(0, 0, 6, 1, ref_content)
        ds = None
        ds = gdal.Open('/vsimem/tiff_write_139.tif')
        content = ds.GetRasterBand(1).ReadRaster()
        if ref_content != content:
            gdaltest.post_reason('fail')
            print(endianness)
            print(struct.unpack('H' * 6, content))
            return 'fail'
        ds = None

        gdal.Unlink('/vsimem/tiff_write_139.tif')

    # Int32
    for endianness in ['NATIVE', 'INVERTED']:

        if endianness == 'INVERTED' and not has_inverted_swab_fix:
            continue

        ds = drv.Create('/vsimem/tiff_write_139.tif', 6, 1, 1, gdal.GDT_UInt32,
                        options=['PREDICTOR=2', 'COMPRESS=DEFLATE', 'ENDIANNESS=%s' % endianness])
        ref_content = struct.pack('I' * 6, 0, 2000000000, 0, 2000000000, 0, 2000000000)
        ds.GetRasterBand(1).WriteRaster(0, 0, 6, 1, ref_content)
        ds = None
        ds = gdal.Open('/vsimem/tiff_write_139.tif')
        content = ds.GetRasterBand(1).ReadRaster()
        if ref_content != content:
            gdaltest.post_reason('fail')
            print(endianness)
            print(struct.unpack('I' * 6, content))
            return 'fail'
        ds = None

        gdal.Unlink('/vsimem/tiff_write_139.tif')

    # Test floating-point predictor
    # Seems to be broken with ENDIANNESS=INVERTED
    ds = drv.Create('/vsimem/tiff_write_139.tif', 4, 1, 1, gdal.GDT_Float64,
                    options=['PREDICTOR=3', 'COMPRESS=DEFLATE'])
    ref_content = struct.pack('d' * 4, 1, -1e100, 1e10, -1e5)
    ds.GetRasterBand(1).WriteRaster(0, 0, 4, 1, ref_content)
    ds = None
    ds = gdal.Open('/vsimem/tiff_write_139.tif')
    content = ds.GetRasterBand(1).ReadRaster()
    if ref_content != content:
        gdaltest.post_reason('fail')
        print(struct.unpack('d' * 4, content))
        return 'fail'
    ds = None

    gdal.Unlink('/vsimem/tiff_write_139.tif')

    return 'success'

###############################################################################
# Test setting a band to alpha


def tiff_write_140():

    # Nominal case: set alpha to last band
    ds = gdaltest.tiff_drv.Create('/vsimem/tiff_write_140.tif', 1, 1, 5)
    ds.GetRasterBand(5).SetColorInterpretation(gdal.GCI_AlphaBand)
    ds = None
    statBuf = gdal.VSIStatL('/vsimem/tiff_write_140.tif.aux.xml', gdal.VSI_STAT_EXISTS_FLAG | gdal.VSI_STAT_NATURE_FLAG | gdal.VSI_STAT_SIZE_FLAG)
    if statBuf is not None:
        gdaltest.post_reason('did not expect PAM file')
        return 'fail'
    ds = gdal.Open('/vsimem/tiff_write_140.tif')
    if ds.GetRasterBand(5).GetColorInterpretation() != gdal.GCI_AlphaBand:
        gdaltest.post_reason('fail')
        print(ds.GetRasterBand(5).GetColorInterpretation())
        return 'fail'
    ds = None

    # Strange case: set alpha to a band, but it is already set on another one
    ds = gdaltest.tiff_drv.Create('/vsimem/tiff_write_140.tif', 1, 1, 5)
    ds.GetRasterBand(2).SetColorInterpretation(gdal.GCI_AlphaBand)
    # Should emit a warning
    gdal.ErrorReset()
    with gdaltest.error_handler():
        ret = ds.GetRasterBand(5).SetColorInterpretation(gdal.GCI_AlphaBand)
    if gdal.GetLastErrorMsg() == '':
        gdaltest.post_reason('fail')
        return 'fail'
    if ret != 0:
        gdaltest.post_reason('fail')
        return 'fail'
    ds = None
    statBuf = gdal.VSIStatL('/vsimem/tiff_write_140.tif.aux.xml', gdal.VSI_STAT_EXISTS_FLAG | gdal.VSI_STAT_NATURE_FLAG | gdal.VSI_STAT_SIZE_FLAG)
    if statBuf is not None:
        gdaltest.post_reason('did not expect PAM file')
        return 'fail'
    ds = gdal.Open('/vsimem/tiff_write_140.tif')
    if ds.GetRasterBand(2).GetColorInterpretation() != gdal.GCI_AlphaBand:
        gdaltest.post_reason('fail')
        print(ds.GetRasterBand(5).GetColorInterpretation())
        return 'fail'
    if ds.GetRasterBand(5).GetColorInterpretation() != gdal.GCI_AlphaBand:
        gdaltest.post_reason('fail')
        print(ds.GetRasterBand(5).GetColorInterpretation())
        return 'fail'
    ds = None

    # Strange case: set alpha to a band, but it is already set on another one (because of ALPHA=YES)
    ds = gdaltest.tiff_drv.Create('/vsimem/tiff_write_140.tif', 1, 1, 5, options=['ALPHA=YES'])
    # Should emit a warning mentioning ALPHA creation option.
    gdal.ErrorReset()
    with gdaltest.error_handler():
        ret = ds.GetRasterBand(5).SetColorInterpretation(gdal.GCI_AlphaBand)
    if gdal.GetLastErrorMsg().find('ALPHA') < 0:
        gdaltest.post_reason('fail')
        return 'fail'
    if ret != 0:
        gdaltest.post_reason('fail')
        return 'fail'
    ds = None
    statBuf = gdal.VSIStatL('/vsimem/tiff_write_140.tif.aux.xml', gdal.VSI_STAT_EXISTS_FLAG | gdal.VSI_STAT_NATURE_FLAG | gdal.VSI_STAT_SIZE_FLAG)
    if statBuf is not None:
        gdaltest.post_reason('did not expect PAM file')
        return 'fail'
    ds = gdal.Open('/vsimem/tiff_write_140.tif')
    if ds.GetRasterBand(2).GetColorInterpretation() != gdal.GCI_AlphaBand:
        gdaltest.post_reason('fail')
        print(ds.GetRasterBand(5).GetColorInterpretation())
        return 'fail'
    if ds.GetRasterBand(5).GetColorInterpretation() != gdal.GCI_AlphaBand:
        gdaltest.post_reason('fail')
        print(ds.GetRasterBand(5).GetColorInterpretation())
        return 'fail'
    ds = None

    gdaltest.tiff_drv.Delete('/vsimem/tiff_write_140.tif')

    return 'success'

###############################################################################
# Test GEOTIFF_KEYS_FLAVOR=ESRI_PE with EPSG:3857


def tiff_write_141():

    ds = gdaltest.tiff_drv.Create('/vsimem/tiff_write_141.tif', 1, 1, options=['GEOTIFF_KEYS_FLAVOR=ESRI_PE'])
    srs = osr.SpatialReference()
    srs.ImportFromEPSG(3857)
    ds.SetProjection(srs.ExportToWkt())
    ds = None

    ds = gdal.Open('/vsimem/tiff_write_141.tif')
    wkt = ds.GetProjectionRef()
    ds = None

    if wkt.find('PROJCS["WGS_1984_Web_Mercator_Auxiliary_Sphere"') != 0:
        gdaltest.post_reason('fail')
        print(wkt)
        return 'fail'

    if wkt.find('EXTENSION["PROJ4"') < 0:
        gdaltest.post_reason('fail')
        print(wkt)
        return 'fail'

    gdaltest.tiff_drv.Delete('/vsimem/tiff_write_141.tif')

    return 'success'


###############################################################################
# Test PixelIsPoint without SRS (#6225)

def tiff_write_142():

    ds = gdaltest.tiff_drv.Create('/vsimem/tiff_write_142.tif', 1, 1)
    ds.SetMetadataItem('AREA_OR_POINT', 'Point')
    ds.SetGeoTransform([10, 1, 0, 100, 0, -1])
    ds = None

    src_ds = gdal.Open('/vsimem/tiff_write_142.tif')
    gdaltest.tiff_drv.CreateCopy('/vsimem/tiff_write_142_2.tif', src_ds)
    src_ds = None

    ds = gdal.Open('/vsimem/tiff_write_142_2.tif')
    gt = ds.GetGeoTransform()
    md = ds.GetMetadataItem('AREA_OR_POINT')
    ds = None

    gdaltest.tiff_drv.Delete('/vsimem/tiff_write_142.tif')
    gdaltest.tiff_drv.Delete('/vsimem/tiff_write_142_2.tif')

    gt_expected = (10, 1, 0, 100, 0, -1)
    if gt != gt_expected:
        print(gt)
        gdaltest.post_reason('did not get expected geotransform')
        return 'fail'

    if md != 'Point':
        gdaltest.post_reason('did not get expected AREA_OR_POINT value')
        return 'fail'

    return 'success'

###############################################################################
# Check that we detect that free space isn't sufficient


def tiff_write_143():

    with gdaltest.error_handler():
        ds = gdaltest.tiff_drv.Create('/vsimem/tiff_write_143.tif', 1000000000, 1000000000)
    if ds is not None:
        gdaltest.post_reason('fail')
        return 'fail'

    return 'success'

###############################################################################
# Test creating a real BigTIFF file > 4 GB with multiple directories (on filesystems supporting sparse files)


def tiff_write_144():

    md = gdaltest.tiff_drv.GetMetadata()
    if md['DMD_CREATIONOPTIONLIST'].find('BigTIFF') == -1:
        return 'skip'

    # Determine if the filesystem supports sparse files (we don't want to create a real 10 GB
    # file !
    if not gdaltest.filesystem_supports_sparse_files('tmp'):
        return 'skip'

    ds = gdal.GetDriverByName('GTiff').Create('tmp/tiff_write_144.tif', 20, 20, 1, options=['BIGTIFF=YES'])
    ds.GetRasterBand(1).Fill(255)
    ds = None

    # Extend the file to 4 GB
    f = open('tmp/tiff_write_144.tif', 'rb+')
    f.seek(4294967296, 0)
    f.write(' '.encode('ascii'))
    f.close()

    ds = gdal.Open('tmp/tiff_write_144.tif', gdal.GA_Update)
    ds.BuildOverviews('NEAR', [2])
    ds = None

    ds = gdal.Open('tmp/tiff_write_144.tif')
    got_cs = ds.GetRasterBand(1).Checksum()
    got_cs_ovr = ds.GetRasterBand(1).GetOverview(0).Checksum()
    ds = None

    gdal.Unlink('tmp/tiff_write_144.tif')

    if got_cs != 4873 or got_cs_ovr != 1218:
        gdaltest.post_reason('fail')
        print(got_cs)
        print(got_cs_ovr)
        return 'fail'

    return 'success'

###############################################################################
# Test various warnings / errors of Create()


def tiff_write_145():

    options_list = [{'bands': 65536, 'expected_failure': True},
                    {'creation_options': ['INTERLEAVE=foo'], 'expected_failure': True},
                    {'creation_options': ['COMPRESS=foo'], 'expected_failure': False},
                    {'creation_options': ['STREAMABLE_OUTPUT=YES', 'SPARSE_OK=YES'], 'expected_failure': True},
                    {'creation_options': ['STREAMABLE_OUTPUT=YES', 'COPY_SRC_OVERVIEWS=YES'], 'expected_failure': True},
                    {'use_tmp': True, 'xsize': 100000, 'ysize': 100000, 'creation_options': ['BIGTIFF=NO'], 'expected_failure': True},
                    {'creation_options': ['ENDIANNESS=foo'], 'expected_failure': False},
                    {'creation_options': ['NBITS=9'], 'expected_failure': False},
                    {'datatype': gdal.GDT_Float32, 'creation_options': ['NBITS=8'], 'expected_failure': False},
                    {'datatype': gdal.GDT_UInt16, 'creation_options': ['NBITS=8'], 'expected_failure': False},
                    {'datatype': gdal.GDT_UInt16, 'creation_options': ['NBITS=17'], 'expected_failure': False},
                    {'datatype': gdal.GDT_UInt32, 'creation_options': ['NBITS=16'], 'expected_failure': False},
                    {'datatype': gdal.GDT_UInt32, 'creation_options': ['NBITS=33'], 'expected_failure': False},
                    {'bands': 3, 'creation_options': ['PHOTOMETRIC=YCBCR'], 'expected_failure': True},
                    {'bands': 3, 'creation_options': ['PHOTOMETRIC=YCBCR', 'COMPRESS=JPEG', 'INTERLEAVE=BAND'], 'expected_failure': True},
                    {'bands': 1, 'creation_options': ['PHOTOMETRIC=YCBCR', 'COMPRESS=JPEG'], 'expected_failure': True},
                    {'creation_options': ['PHOTOMETRIC=foo'], 'expected_failure': False},
                    {'creation_options': ['PHOTOMETRIC=RGB'], 'expected_failure': False},
                    {'creation_options': ['TILED=YES', 'BLOCKSIZE=1', 'BLOCKYSIZE=1'], 'expected_failure': True},
                    ]

    for options in options_list:
        xsize = options.get('xsize', 1)
        ysize = options.get('ysize', 1)
        bands = options.get('bands', 1)
        datatype = options.get('datatype', gdal.GDT_Byte)
        use_tmp = options.get('use_tmp', False)
        if use_tmp:
            filename = 'tmp/tiff_write_145.tif'
        else:
            filename = '/vsimem/tiff_write_145.tif'
        creation_options = options.get('creation_options', [])
        gdal.Unlink(filename)
        gdal.ErrorReset()
        with gdaltest.error_handler():
            ds = gdaltest.tiff_drv.Create(filename, xsize, ysize, bands, datatype, options=creation_options)
        if ds is not None and options.get('expected_failure', False):
            gdaltest.post_reason('expected failure, but did not get it')
            print(options)
            return 'fail'
        elif ds is None and not options.get('expected_failure', False):
            gdaltest.post_reason('got failure, but did not expect it')
            print(options)
            return 'fail'
        ds = None
        #print(gdal.GetLastErrorMsg())
        if gdal.GetLastErrorMsg() == '':
            gdaltest.post_reason('did not get any warning/error')
            print(options)
            return 'fail'
        gdal.Unlink(filename)

    return 'success'

###############################################################################
# Test implicit JPEG-in-TIFF overviews with RGBA (not completely sure this
# is a legal formulation since 4 bands should probably be seen as CMYK)


def tiff_write_146():

    md = gdaltest.tiff_drv.GetMetadata()
    if md['DMD_CREATIONOPTIONLIST'].find('JPEG') == -1:
        return 'skip'

    tmp_ds = gdal.Translate('', 'data/stefan_full_rgba.tif', format='MEM')
    original_stats = [tmp_ds.GetRasterBand(i + 1).ComputeStatistics(True) for i in range(4)]
    gdal.Translate('/vsimem/tiff_write_146.tif', 'data/stefan_full_rgba.tif', options='-outsize 1000% 1000% -co COMPRESS=JPEG')
    out_ds = gdal.Open('/vsimem/tiff_write_146.tif')
    got_stats = [out_ds.GetRasterBand(i + 1).GetOverview(2).ComputeStatistics(True) for i in range(4)]
    out_ds = None
    gdal.GetDriverByName('GTiff').Delete('/vsimem/tiff_write_146.tif')

    for i in range(4):
        for j in range(4):
            if i != 2 and j >= 2 and abs(original_stats[i][j] - got_stats[i][j]) > 5:
                gdaltest.post_reason('did not get expected statistics')
                print(i, j)
                print(original_stats)
                print(got_stats)
                return 'fail'

    return 'success'

###############################################################################
# Test that we don't use implicit JPEG-in-TIFF overviews with CMYK when converting
# to RGBA


def tiff_write_147():

    md = gdaltest.tiff_drv.GetMetadata()
    if md['DMD_CREATIONOPTIONLIST'].find('JPEG') == -1:
        return 'skip'

    gdal.SetConfigOption('GDAL_JPEG_TO_RGB', 'NO')
    gdal.SetConfigOption('GDAL_PAM_ENABLED', 'NO')
    gdal.Translate('/vsimem/tiff_write_147.tif', '../gdrivers/data/rgb_ntf_cmyk.jpg', options='-outsize 1000% 1000% -co COMPRESS=JPEG -co PHOTOMETRIC=CMYK')
    gdal.SetConfigOption('GDAL_JPEG_TO_RGB', None)
    gdal.SetConfigOption('GDAL_PAM_ENABLED', None)
    out_ds = gdal.Open('/vsimem/tiff_write_147.tif')
    if out_ds.GetRasterBand(1).GetOverview(0) is not None:
        gdaltest.post_reason('did not expected overview')
        return 'fail'
    out_ds = None
    gdal.GetDriverByName('GTiff').Delete('/vsimem/tiff_write_147.tif')

    return 'success'

###############################################################################
# Test that we can use implicit JPEG-in-TIFF overviews with CMYK in raw mode


def tiff_write_148():

    md = gdaltest.tiff_drv.GetMetadata()
    if md['DMD_CREATIONOPTIONLIST'].find('JPEG') == -1:
        return 'skip'

    gdal.SetConfigOption('GDAL_JPEG_TO_RGB', 'NO')
    tmp_ds = gdal.Translate('', '../gdrivers/data/rgb_ntf_cmyk.jpg', format='MEM')
    gdal.SetConfigOption('GDAL_JPEG_TO_RGB', None)
    original_stats = [tmp_ds.GetRasterBand(i + 1).ComputeStatistics(True) for i in range(4)]
    gdal.SetConfigOption('GDAL_JPEG_TO_RGB', 'NO')
    gdal.SetConfigOption('GDAL_PAM_ENABLED', 'NO')
    gdal.Translate('/vsimem/tiff_write_148.tif', '../gdrivers/data/rgb_ntf_cmyk.jpg', options='-outsize 1000% 1000% -co COMPRESS=JPEG -co PHOTOMETRIC=CMYK')
    gdal.SetConfigOption('GDAL_JPEG_TO_RGB', None)
    gdal.SetConfigOption('GDAL_PAM_ENABLED', None)
    out_ds = gdal.Open('GTIFF_RAW:/vsimem/tiff_write_148.tif')
    got_stats = [out_ds.GetRasterBand(i + 1).GetOverview(0).ComputeStatistics(True) for i in range(4)]
    out_ds = None
    gdal.GetDriverByName('GTiff').Delete('/vsimem/tiff_write_148.tif')

    for i in range(4):
        for j in range(4):
            if j >= 2 and abs(original_stats[i][j] - got_stats[i][j]) > 5:
                gdaltest.post_reason('did not get expected statistics')
                print(i, j)
                print(original_stats)
                print(got_stats)
                return 'fail'

    return 'success'

###############################################################################
# Test filling missing blocks with nodata


def tiff_write_149():

    # Power-of-two bit depth
    ds = gdaltest.tiff_drv.Create('/vsimem/tiff_write_149.tif', 1, 1)
    ds.GetRasterBand(1).SetNoDataValue(127)
    ds = None
    ds = gdal.Open('/vsimem/tiff_write_149.tif')
    cs = ds.GetRasterBand(1).Checksum()
    ds = None
    if cs != 1:
        gdaltest.post_reason('fail')
        print(cs)
        return 'fail'
    gdaltest.tiff_drv.Delete('/vsimem/tiff_write_149.tif')

    # Test implicit blocks
    expected_cs = 13626
    ds = gdaltest.tiff_drv.Create('/vsimem/tiff_write_149.tif', 40, 30, 2, gdal.GDT_UInt16, options=['NBITS=12', 'TILED=YES', 'BLOCKXSIZE=16', 'BLOCKYSIZE=16', 'INTERLEAVE=BAND', 'SPARSE_OK=YES'])
    ds.GetRasterBand(1).SetNoDataValue(127)
    ds.GetRasterBand(2).SetNoDataValue(127)
    ds = None
    ds = gdal.Open('/vsimem/tiff_write_149.tif')
    cs = ds.GetRasterBand(1).Checksum()
    ds = None
    if cs != expected_cs:
        gdaltest.post_reason('fail')
        print(cs)
        return 'fail'
    gdaltest.tiff_drv.Delete('/vsimem/tiff_write_149.tif')

    # NBITS=12, SEPARATE. Checksum must be the same as in the implicit blocks case
    ds = gdaltest.tiff_drv.Create('/vsimem/tiff_write_149.tif', 40, 30, 2, gdal.GDT_UInt16, options=['NBITS=12', 'TILED=YES', 'BLOCKXSIZE=16', 'BLOCKYSIZE=16', 'INTERLEAVE=BAND'])
    ds.GetRasterBand(1).SetNoDataValue(127)
    ds.GetRasterBand(2).SetNoDataValue(127)
    ds = None
    ds = gdal.Open('/vsimem/tiff_write_149.tif')
    cs = ds.GetRasterBand(1).Checksum()
    ds = None
    if cs != expected_cs:
        gdaltest.post_reason('fail')
        print(cs)
        return 'fail'
    gdaltest.tiff_drv.Delete('/vsimem/tiff_write_149.tif')

    # NBITS=12, CONTIG. Checksum must be the same as in the implicit blocks case
    ds = gdaltest.tiff_drv.Create('/vsimem/tiff_write_149.tif', 40, 30, 2, gdal.GDT_UInt16, options=['NBITS=12', 'TILED=YES', 'BLOCKXSIZE=16', 'BLOCKYSIZE=16', 'INTERLEAVE=PIXEL'])
    ds.GetRasterBand(1).SetNoDataValue(127)
    ds.GetRasterBand(2).SetNoDataValue(127)
    ds = None
    ds = gdal.Open('/vsimem/tiff_write_149.tif')
    cs = ds.GetRasterBand(1).Checksum()
    ds = None
    if cs != expected_cs:
        gdaltest.post_reason('fail')
        print(cs)
        return 'fail'
    gdaltest.tiff_drv.Delete('/vsimem/tiff_write_149.tif')

    return 'success'

###############################################################################
# Test failure when loading block from disk in IWriteBlock()


def tiff_write_150():

    shutil.copy('data/tiled_bad_offset.tif', 'tmp/tiled_bad_offset.tif')
    ds = gdal.Open('tmp/tiled_bad_offset.tif', gdal.GA_Update)
    ds.GetRasterBand(1).Fill(0)
    gdal.ErrorReset()
    with gdaltest.error_handler():
        ds.FlushCache()
    if gdal.GetLastErrorMsg() == '':
        gdaltest.post_reason('fail')
        return 'fail'
    ds = None
    gdaltest.tiff_drv.Delete('tmp/tiled_bad_offset.tif')

    return 'success'

###############################################################################
# Test IWriteBlock() with more than 10 bands


def tiff_write_151():

    ds = gdaltest.tiff_drv.Create('/vsimem/tiff_write_151.tif', 1, 1, 11)
    ds = None
    ds = gdal.Open('/vsimem/tiff_write_151.tif', gdal.GA_Update)
    ds.GetRasterBand(1).Fill(1)
    ds = None
    ds = gdal.Open('/vsimem/tiff_write_151.tif', gdal.GA_Update)
    ds.GetRasterBand(1).Checksum()
    ds.GetRasterBand(2).Fill(1)
    ds.GetRasterBand(3).Fill(1)
    ds = None
    ds = gdal.Open('/vsimem/tiff_write_151.tif')
    if ds.GetRasterBand(1).Checksum() != 1:
        gdaltest.post_reason('fail')
        return 'fail'
    if ds.GetRasterBand(2).Checksum() != 1:
        gdaltest.post_reason('fail')
        return 'fail'
    if ds.GetRasterBand(3).Checksum() != 1:
        gdaltest.post_reason('fail')
        return 'fail'
    ds = None
    gdaltest.tiff_drv.Delete('/vsimem/tiff_write_151.tif')

    return 'success'

###############################################################################
# Test flushing of blocks in a contig multi band file with Create()


def tiff_write_152():

    ds = gdaltest.tiff_drv.Create('/vsimem/tiff_write_152.tif', 1, 1, 2, options=['NBITS=2'])
    ds.GetRasterBand(2).SetNoDataValue(3)
    ds.GetRasterBand(2).Fill(1)
    ds = None
    ds = gdal.Open('/vsimem/tiff_write_152.tif')
    if ds.GetRasterBand(1).Checksum() != 0:
        gdaltest.post_reason('fail')
        print(ds.GetRasterBand(1).Checksum())
        return 'fail'
    if ds.GetRasterBand(2).Checksum() != 1:
        gdaltest.post_reason('fail')
        print(ds.GetRasterBand(1).Checksum())
        return 'fail'
    ds = None
    gdaltest.tiff_drv.Delete('/vsimem/tiff_write_152.tif')

    return 'success'

###############################################################################
# Test that empty blocks are created in a filesystem sparse way


def tiff_write_153():

    target_dir = 'tmp'

    if gdal.VSISupportsSparseFiles(target_dir) == 0:
        return 'skip'

    gdaltest.tiff_drv.Create(target_dir + '/tiff_write_153.tif', 500, 500)

    f = gdal.VSIFOpenL(target_dir + '/tiff_write_153.tif', 'rb')
    ret = gdal.VSIFGetRangeStatusL(f, 500 * 500, 1)
    gdal.VSIFCloseL(f)

    gdaltest.tiff_drv.Delete(target_dir + '/tiff_write_153.tif')

    if ret == gdal.VSI_RANGE_STATUS_DATA:
        gdaltest.post_reason('fail')
        print(ret)
        return 'fail'

    return 'success'

###############################################################################
# Test empty block writing skipping and SPARSE_OK in CreateCopy() and Open()


def tiff_write_154():

    import struct

    src_ds = gdal.GetDriverByName('MEM').Create('', 500, 500)

    ds = gdaltest.tiff_drv.CreateCopy('/vsimem/tiff_write_154.tif', src_ds, options=['BLOCKYSIZE=256'])
    ds.FlushCache()
    # At that point empty blocks have not yet been flushed
    if gdal.VSIStatL('/vsimem/tiff_write_154.tif').size != 162:
        gdaltest.post_reason('fail')
        print(gdal.VSIStatL('/vsimem/tiff_write_154.tif').size)
        return 'fail'
    ds = None
    # Now they are and that's done in a filesystem sparse way. TODO: check this
    if gdal.VSIStatL('/vsimem/tiff_write_154.tif').size != 256162:
        gdaltest.post_reason('fail')
        print(gdal.VSIStatL('/vsimem/tiff_write_154.tif').size)
        return 'fail'
    gdaltest.tiff_drv.Delete('/vsimem/tiff_write_154.tif')

    ds = gdaltest.tiff_drv.CreateCopy('/vsimem/tiff_write_154.tif', src_ds, options=['BLOCKYSIZE=256', 'COMPRESS=DEFLATE'])
    ds.FlushCache()
    # With compression, empty blocks are written right away
    if gdal.VSIStatL('/vsimem/tiff_write_154.tif').size != 462:
        gdaltest.post_reason('fail')
        print(gdal.VSIStatL('/vsimem/tiff_write_154.tif').size)
        return 'fail'
    ds = None
    if gdal.VSIStatL('/vsimem/tiff_write_154.tif').size != 462:
        gdaltest.post_reason('fail')
        print(gdal.VSIStatL('/vsimem/tiff_write_154.tif').size)
        return 'fail'
    gdaltest.tiff_drv.Delete('/vsimem/tiff_write_154.tif')

    # SPARSE_OK in CreateCopy(): blocks are not written
    ds = gdaltest.tiff_drv.CreateCopy('/vsimem/tiff_write_154.tif', src_ds, options=['SPARSE_OK=YES', 'BLOCKYSIZE=256'])
    ds = None
    if gdal.VSIStatL('/vsimem/tiff_write_154.tif').size != 162:
        gdaltest.post_reason('fail')
        print(gdal.VSIStatL('/vsimem/tiff_write_154.tif').size)
        return 'fail'
    # SPARSE_OK in Open()/update: blocks are not written
    ds = gdal.OpenEx('/vsimem/tiff_write_154.tif', gdal.OF_UPDATE, open_options=['SPARSE_OK=YES'])
    ds.GetRasterBand(1).Fill(0)
    ds = None
    if gdal.VSIStatL('/vsimem/tiff_write_154.tif').size != 162:
        gdaltest.post_reason('fail')
        print(gdal.VSIStatL('/vsimem/tiff_write_154.tif').size)
        return 'fail'
    ds = None
    # Default behaviour in Open()/update: blocks are written
    ds = gdal.OpenEx('/vsimem/tiff_write_154.tif', gdal.OF_UPDATE)
    ds.GetRasterBand(1).Fill(0)
    ds = None
    if gdal.VSIStatL('/vsimem/tiff_write_154.tif').size != 250162:
        gdaltest.post_reason('fail')
        print(gdal.VSIStatL('/vsimem/tiff_write_154.tif').size)
        return 'fail'
    ds = None
    gdaltest.tiff_drv.Delete('/vsimem/tiff_write_154.tif')

    # SPARSE_OK in CreateCopy() in compressed case (strips): blocks are not written
    ds = gdaltest.tiff_drv.CreateCopy('/vsimem/tiff_write_154.tif', src_ds, options=['SPARSE_OK=YES', 'BLOCKYSIZE=256', 'COMPRESS=DEFLATE'])
    ds = None
    if gdal.VSIStatL('/vsimem/tiff_write_154.tif').size != 174:
        gdaltest.post_reason('fail')
        print(gdal.VSIStatL('/vsimem/tiff_write_154.tif').size)
        return 'fail'
    gdaltest.tiff_drv.Delete('/vsimem/tiff_write_154.tif')

    # SPARSE_OK in CreateCopy() in compressed case (tiling): blocks are not written
    ds = gdaltest.tiff_drv.CreateCopy('/vsimem/tiff_write_154.tif', src_ds, options=['SPARSE_OK=YES', 'TILED=YES'])
    ds = None
    if gdal.VSIStatL('/vsimem/tiff_write_154.tif').size != 190:
        gdaltest.post_reason('fail')
        print(gdal.VSIStatL('/vsimem/tiff_write_154.tif').size)
        return 'fail'
    gdaltest.tiff_drv.Delete('/vsimem/tiff_write_154.tif')

    # Test detection of 0 blocks for all data types
    for dt in ['signedbyte', gdal.GDT_Int16, gdal.GDT_UInt16,
               gdal.GDT_Int32, gdal.GDT_UInt32,
               gdal.GDT_Float32, gdal.GDT_Float64]:
        # SPARSE_OK in CreateCopy(): blocks are not written
        if dt == 'signedbyte':
            src_ds = gdal.GetDriverByName('MEM').Create('', 500, 500, 1, gdal.GDT_Byte)
            options = ['SPARSE_OK=YES', 'BLOCKYSIZE=256', 'PIXELTYPE=SIGNEDBYTE']
        else:
            src_ds = gdal.GetDriverByName('MEM').Create('', 500, 500, 1, dt)
            options = ['SPARSE_OK=YES', 'BLOCKYSIZE=256']
        gdaltest.tiff_drv.CreateCopy('/vsimem/tiff_write_154.tif', src_ds, options=options)
        if gdal.VSIStatL('/vsimem/tiff_write_154.tif').size != 162:
            gdaltest.post_reason('fail')
            print(dt)
            print(gdal.VSIStatL('/vsimem/tiff_write_154.tif').size)
            return 'fail'

    # Test detection of nodata blocks with nodata != 0 for all data types
    for dt in ['signedbyte', gdal.GDT_Int16, gdal.GDT_UInt16,
               gdal.GDT_Int32, gdal.GDT_UInt32,
               gdal.GDT_Float32, gdal.GDT_Float64]:
        # SPARSE_OK in CreateCopy(): blocks are not written
        if dt == 'signedbyte':
            src_ds = gdal.GetDriverByName('MEM').Create('', 500, 500, 1, gdal.GDT_Byte)
            options = ['SPARSE_OK=YES', 'BLOCKYSIZE=256', 'PIXELTYPE=SIGNEDBYTE']
        else:
            src_ds = gdal.GetDriverByName('MEM').Create('', 500, 500, 1, dt)
            options = ['SPARSE_OK=YES', 'BLOCKYSIZE=256']
        src_ds.GetRasterBand(1).Fill(1)
        src_ds.GetRasterBand(1).SetNoDataValue(1)
        ds = gdaltest.tiff_drv.CreateCopy('/vsimem/tiff_write_154.tif', src_ds, options=options)
        ds = None
        if gdal.VSIStatL('/vsimem/tiff_write_154.tif').size != 174:
            gdaltest.post_reason('fail')
            print(dt)
            print(gdal.VSIStatL('/vsimem/tiff_write_154.tif').size)
            return 'fail'

    # Test optimized detection when nodata==0, and with the last pixel != 0
    src_ds = gdal.GetDriverByName('MEM').Create('', 100, 1, 1)
    src_ds.GetRasterBand(1).Fill(0)
    src_ds.GetRasterBand(1).WriteRaster(99, 0, 1, 1, struct.pack('B' * 1, 1))
    gdaltest.tiff_drv.CreateCopy('/vsimem/tiff_write_154.tif', src_ds, options=['SPARSE_OK=YES'])
    if gdal.VSIStatL('/vsimem/tiff_write_154.tif').size != 246:
        gdaltest.post_reason('fail')
        print(gdal.VSIStatL('/vsimem/tiff_write_154.tif').size)
        return 'fail'

    gdaltest.tiff_drv.Delete('/vsimem/tiff_write_154.tif')

    # Test that setting nodata doesn't prevent blocks to be written (#6706)
    ds = gdal.GetDriverByName('GTiff').Create('/vsimem/tiff_write_154.tif', 1, 100, 1)
    ds.GetRasterBand(1).SetNoDataValue(1)
    ds = None
    ds = gdal.Open('/vsimem/tiff_write_154.tif')
    offset = ds.GetRasterBand(1).GetMetadataItem('BLOCK_OFFSET_0_0', 'TIFF')
    ds = None
    gdaltest.tiff_drv.Delete('/vsimem/tiff_write_154.tif')
    if offset is None or int(offset) == 0:
        gdaltest.post_reason('fail')
        return 'fail'

    return 'success'

###############################################################################
# Test reading and writing band description


def tiff_write_155():

    ds = gdaltest.tiff_drv.Create('/vsimem/tiff_write_155.tif', 1, 1)
    ds.GetRasterBand(1).SetDescription('foo')
    ds = None

    if gdal.VSIStatL('/vsimem/tiff_write_155.tif.aux.xml') is not None:
        gdaltest.post_reason('fail')
        return 'fail'

    ds = gdal.Open('/vsimem/tiff_write_155.tif')
    if ds.GetRasterBand(1).GetDescription() != 'foo':
        gdaltest.post_reason('fail')
        return 'fail'
    ds = None
    gdaltest.tiff_drv.Delete('/vsimem/tiff_write_155.tif')

    ds = gdaltest.tiff_drv.Create('/vsimem/tiff_write_155.tif', 1, 1, options=['PROFILE=GeoTIFF'])
    ds.GetRasterBand(1).SetDescription('foo')
    ds = None

    if gdal.VSIStatL('/vsimem/tiff_write_155.tif.aux.xml') is None:
        gdaltest.post_reason('fail')
        return 'fail'

    ds = gdal.Open('/vsimem/tiff_write_155.tif')
    if ds.GetRasterBand(1).GetDescription() != 'foo':
        gdaltest.post_reason('fail')
        return 'fail'
    ds = None
    gdaltest.tiff_drv.Delete('/vsimem/tiff_write_155.tif')

    return 'success'

###############################################################################
# Test GetDataCoverageStatus()


def tiff_write_156():

    ds = gdaltest.tiff_drv.Create('/vsimem/tiff_write_156.tif', 64, 64, options=['SPARSE_OK=YES', 'TILED=YES', 'BLOCKXSIZE=32', 'BLOCKYSIZE=32'])
    ds.GetRasterBand(1).WriteRaster(0, 0, 1, 1, 'X')

    (flags, pct) = ds.GetRasterBand(1).GetDataCoverageStatus(0, 0, 32, 32)
    if flags != gdal.GDAL_DATA_COVERAGE_STATUS_DATA or pct != 100.0:
        gdaltest.post_reason('failure')
        print(flags)
        print(pct)
        return 'fail'

    (flags, pct) = ds.GetRasterBand(1).GetDataCoverageStatus(32, 0, 32, 32)
    if flags != gdal.GDAL_DATA_COVERAGE_STATUS_EMPTY or pct != 0.0:
        gdaltest.post_reason('failure')
        print(flags)
        print(pct)
        return 'fail'

    (flags, pct) = ds.GetRasterBand(1).GetDataCoverageStatus(16, 16, 32, 32)
    if flags != gdal.GDAL_DATA_COVERAGE_STATUS_DATA | gdal.GDAL_DATA_COVERAGE_STATUS_EMPTY or pct != 25.0:
        gdaltest.post_reason('failure')
        print(flags)
        print(pct)
        return 'fail'

    ds = None
    gdaltest.tiff_drv.Delete('/vsimem/tiff_write_156.tif')

    # Test fix for #6703
    ds = gdaltest.tiff_drv.Create('/vsimem/tiff_write_156.tif', 1, 512, options=['SPARSE_OK=YES', 'BLOCKYSIZE=1'])
    ds.GetRasterBand(1).WriteRaster(0, 100, 1, 1, 'X')
    ds = None
    ds = gdal.Open('/vsimem/tiff_write_156.tif')
    flags, _ = ds.GetRasterBand(1).GetDataCoverageStatus(0, 100, 1, 1)
    if flags != gdal.GDAL_DATA_COVERAGE_STATUS_DATA:
        gdaltest.post_reason('failure')
        print(flags)
        return 'fail'
    ds = None
    gdaltest.tiff_drv.Delete('/vsimem/tiff_write_156.tif')

    return 'success'

###############################################################################
# Test Float16


def tiff_write_157():

    import struct

    # Write controlled values of Float16
    vals = struct.pack('H' * 14,
                       0x0000,  # Positive zero
                       0x8000,  # Negative zero
                       0x7C00,  # Positive infinity
                       0xFC00,  # Negative infinity
                       0x7E00,  # Some positive quiet NaN
                       0xFE00,  # Some negative quiet NaN
                       0x3D00,  # 1.25
                       0xBD00,  # -1.25
                       0x0001,  # Smallest positive denormalized value
                       0x8001,  # Smallest negative denormalized value
                       0x03FF,  # Largest positive denormalized value
                       0x83FF,  # Largest negative denormalized value
                       0x0400,  # Smallest positive normalized value
                       0x8400,  # Smallest negative normalized value
                       )

    ds = gdaltest.tiff_drv.Create('/vsimem/tiff_write_157.tif', 14, 1, 1, gdal.GDT_Float32, options=['NBITS=16'])
    ds = None
    ds = gdal.Open('/vsimem/tiff_write_157.tif')
    offset = int(ds.GetRasterBand(1).GetMetadataItem('BLOCK_OFFSET_0_0', 'TIFF'))
    ds = None

    f = gdal.VSIFOpenL('/vsimem/tiff_write_157.tif', 'rb+')
    gdal.VSIFSeekL(f, offset, 0)
    gdal.VSIFWriteL(vals, 1, len(vals), f)
    gdal.VSIFCloseL(f)

    # Check that we properly deserialize Float16 values
    ds = gdal.Open('/vsimem/tiff_write_157.tif')
    if ds.GetRasterBand(1).GetMetadataItem('NBITS', 'IMAGE_STRUCTURE') != '16':
        gdaltest.post_reason('failure')
        return 'fail'
    got = struct.unpack('f' * 14, ds.ReadRaster())
    expected = [0.0, -0.0, gdaltest.posinf(), -gdaltest.posinf(), gdaltest.NaN(), gdaltest.NaN(), 1.25, -1.25, 5.9604644775390625e-08, -5.9604644775390625e-08, 6.0975551605224609e-05, -6.0975551605224609e-05, 6.103515625e-05, -6.103515625e-05]
    for i in range(14):
        if i == 4 or i == 5:
            if got[i] == got[i]:
                gdaltest.post_reason('failure')
                print(i)
                print(got[i])
                return 'fail'
        elif abs(got[i] - expected[i]) > 1e-15:
            gdaltest.post_reason('failure')
            print(i)
            print(got[i])
            print(expected[i])
            return 'fail'

    # Check that we properly decode&re-encode Float16 values
    gdal.Translate('/vsimem/tiff_write_157_dst.tif', ds)
    ds = None

    ds = gdal.Open('/vsimem/tiff_write_157_dst.tif')
    offset = int(ds.GetRasterBand(1).GetMetadataItem('BLOCK_OFFSET_0_0', 'TIFF'))
    ds = None

    f = gdal.VSIFOpenL('/vsimem/tiff_write_157_dst.tif', 'rb')
    gdal.VSIFSeekL(f, offset, 0)
    vals_copied = gdal.VSIFReadL(1, 14 * 2, f)
    gdal.VSIFCloseL(f)

    if vals != vals_copied:
        gdaltest.post_reason('failure')
        print(struct.unpack('H' * 14, vals))
        print(struct.unpack('H' * 14, vals_copied))
        return 'fail'

    gdaltest.tiff_drv.Delete('/vsimem/tiff_write_157.tif')
    gdaltest.tiff_drv.Delete('/vsimem/tiff_write_157_dst.tif')

    # Now try Float32 -> Float16 conversion
    ds = gdaltest.tiff_drv.Create('/vsimem/tiff_write_157.tif', 18, 1, 1, gdal.GDT_Float32, options=['NBITS=16'])
    vals = struct.pack('I' * 18,
                       0x00000000,  # Positive zero
                       0x80000000,  # Negative zero
                       0x7f800000,  # Positive infinity
                       0xff800000,  # Negative infinity
                       0x7fc00000,  # Some positive quiet NaN
                       0xffc00000,  # Some negative quiet NaN
                       0x7f800001,  # Some positive signaling NaN with significant that will get lost
                       0xff800001,  # Some negative signaling NaN with significant that will get lost
                       0x3fa00000,  # 1.25
                       0xbfa00000,  # -1.25
                       0x00000001,  # Smallest positive denormalized value
                       0x80000001,  # Smallest negative denormalized value
                       0x007fffff,  # Largest positive denormalized value
                       0x807fffff,  # Largest negative denormalized value
                       0x00800000,  # Smallest positive normalized value
                       0x80800000,  # Smallest negative normalized value
                       0x33800000,  # 5.9604644775390625e-08 = Smallest number that can be converted as a float16 denormalized value
                       0x47800000,  # 65536 --> converted to infinity
                       )
    ds.GetRasterBand(1).WriteRaster(0, 0, 18, 1, vals, buf_type=gdal.GDT_Float32)
    with gdaltest.error_handler():
        ds.FlushCache()
    ds = None

    ds = gdal.Open('/vsimem/tiff_write_157.tif')
    got = struct.unpack('f' * 18, ds.ReadRaster())
    ds = None
    expected = (0.0, -0.0, gdaltest.posinf(), -gdaltest.posinf(),
                gdaltest.NaN(), gdaltest.NaN(), gdaltest.NaN(), gdaltest.NaN(),
                1.25, -1.25, 0.0, -0.0, 0.0, -0.0, 0.0, -0.0, 5.9604644775390625e-08, gdaltest.posinf())
    for i in range(18):
        if i == 4 or i == 5:
            if got[i] == got[i]:
                gdaltest.post_reason('failure')
                print(i)
                print(got[i])
                return 'fail'
        elif abs(got[i] - expected[i]) > 1e-15:
            gdaltest.post_reason('failure')
            print(i)
            print(got[i])
            print(expected[i])
            return 'fail'

    gdaltest.tiff_drv.Delete('/vsimem/tiff_write_157.tif')

    # Test pixel interleaved
    gdal.Translate('/vsimem/tiff_write_157.tif', '../gdrivers/data/small_world.tif', options='-co NBITS=16 -ot Float32')
    ds = gdal.Open('/vsimem/tiff_write_157.tif')
    cs = ds.GetRasterBand(1).Checksum()
    if cs != 30111:
        gdaltest.post_reason('failure')
        print(cs)
        return 'fail'
    cs = ds.GetRasterBand(2).Checksum()
    if cs != 32302:
        gdaltest.post_reason('failure')
        print(cs)
        return 'fail'
    ds = None

    gdaltest.tiff_drv.Delete('/vsimem/tiff_write_157.tif')

    return 'success'

###############################################################################
# Test GetActualBlockSize() (perhaps not the best place for that...)


def tiff_write_158():

    ds = gdaltest.tiff_drv.Create('/vsimem/tiff_write_158.tif', 20, 40, 1, options=['TILED=YES', 'BLOCKXSIZE=16', 'BLOCKYSIZE=32'])
    (w, h) = ds.GetRasterBand(1).GetActualBlockSize(0, 0)
    if (w, h) != (16, 32):
        gdaltest.post_reason('failure')
        print(w, h)
        return 'fail'
    (w, h) = ds.GetRasterBand(1).GetActualBlockSize(1, 1)
    if (w, h) != (4, 8):
        gdaltest.post_reason('failure')
        print(w, h)
        return 'fail'
    res = ds.GetRasterBand(1).GetActualBlockSize(2, 0)
    if res is not None:
        gdaltest.post_reason('failure')
        return 'fail'
    res = ds.GetRasterBand(1).GetActualBlockSize(0, 2)
    if res is not None:
        gdaltest.post_reason('failure')
        return 'fail'
    res = ds.GetRasterBand(1).GetActualBlockSize(-1, 0)
    if res is not None:
        gdaltest.post_reason('failure')
        return 'fail'
    res = ds.GetRasterBand(1).GetActualBlockSize(0, -1)
    if res is not None:
        gdaltest.post_reason('failure')
        return 'fail'
    ds = None

    gdaltest.tiff_drv.Delete('/vsimem/tiff_write_158.tif')

    return 'success'

###############################################################################
# Test that COPY_SRC_OVERVIEWS creation option with JPEG compression
# result in a https://trac.osgeo.org/gdal/wiki/CloudOptimizedGeoTIFF


def tiff_write_159():

    md = gdaltest.tiff_drv.GetMetadata()
    if md['DMD_CREATIONOPTIONLIST'].find('JPEG') == -1:
        return 'skip'
    if md['DMD_CREATIONOPTIONLIST'].find('BIGTIFF') == -1:
        return 'skip'

    prev_table = ''
    for options in [[], ['JPEG_QUALITY=50'], ['PHOTOMETRIC=YCBCR']]:

        src_ds = gdal.Translate('', '../gdrivers/data/small_world.tif', format='MEM')
        src_ds.BuildOverviews('NEAR', overviewlist=[2, 4])
        ds = gdaltest.tiff_drv.CreateCopy('/vsimem/tiff_write_159.tif', src_ds,
                                          options=['COPY_SRC_OVERVIEWS=YES', 'COMPRESS=JPEG'] + options)
        ds = None
        src_ds = None

        ds = gdal.Open('/vsimem/tiff_write_159.tif')
        cs0 = ds.GetRasterBand(1).Checksum()
        cs1 = ds.GetRasterBand(1).GetOverview(0).Checksum()
        cs2 = ds.GetRasterBand(1).GetOverview(1).Checksum()
        if cs0 == 0 or cs1 == 0 or cs2 == 0:
            gdaltest.post_reason('failure')
            print(options)
            print(cs0)
            print(cs1)
            print(cs2)
            return 'fail'
        ifd_main = int(ds.GetRasterBand(1).GetMetadataItem('IFD_OFFSET', 'TIFF'))
        ifd_ovr_0 = int(ds.GetRasterBand(1).GetOverview(0).GetMetadataItem('IFD_OFFSET', 'TIFF'))
        ifd_ovr_1 = int(ds.GetRasterBand(1).GetOverview(1).GetMetadataItem('IFD_OFFSET', 'TIFF'))
        data_ovr_1 = int(ds.GetRasterBand(1).GetOverview(1).GetMetadataItem('BLOCK_OFFSET_0_0', 'TIFF'))
        data_ovr_0 = int(ds.GetRasterBand(1).GetOverview(0).GetMetadataItem('BLOCK_OFFSET_0_0', 'TIFF'))
        data_main = int(ds.GetRasterBand(1).GetMetadataItem('BLOCK_OFFSET_0_0', 'TIFF'))
        if not(ifd_main < ifd_ovr_0 and ifd_ovr_0 < ifd_ovr_1 and ifd_ovr_1 < data_ovr_1 and data_ovr_1 < data_ovr_0 and data_ovr_0 < data_main):
            gdaltest.post_reason('failure')
            print(options)
            print(ifd_main, ifd_ovr_0, ifd_ovr_1, data_ovr_1, data_ovr_0, data_main)
            return 'fail'
        table_main = ds.GetRasterBand(1).GetMetadataItem('JPEGTABLES', 'TIFF')
        table_ovr_0 = ds.GetRasterBand(1).GetOverview(0).GetMetadataItem('JPEGTABLES', 'TIFF')
        table_ovr_1 = ds.GetRasterBand(1).GetOverview(1).GetMetadataItem('JPEGTABLES', 'TIFF')
        if table_main != table_ovr_0 or table_ovr_0 != table_ovr_1:
            gdaltest.post_reason('failure')
            print(options)
            return 'fail'
        # Check that the JPEG tables are different in the 3 modes
        if table_main == prev_table:
            gdaltest.post_reason('failure')
            print(options)
            return 'fail'
        prev_table = table_main
        ds = None

        gdaltest.tiff_drv.Delete('/vsimem/tiff_write_159.tif')

    for value in range(4):

        src_ds = gdal.Translate('', 'data/byte.tif', format='MEM')
        src_ds.BuildOverviews('NEAR', overviewlist=[2])
        ds = gdaltest.tiff_drv.CreateCopy('/vsimem/tiff_write_159.tif', src_ds,
                                          options=['COPY_SRC_OVERVIEWS=YES', 'COMPRESS=JPEG', 'JPEGTABLESMODE=%d' % value])
        ds = None
        src_ds = None

        ds = gdal.Open('/vsimem/tiff_write_159.tif')
        cs0 = ds.GetRasterBand(1).Checksum()
        cs1 = ds.GetRasterBand(1).GetOverview(0).Checksum()
        if cs0 != 4743 or cs1 != 1133:
            gdaltest.post_reason('failure')
            print(value)
            print(cs0)
            print(cs1)
            return 'fail'
        ds = None

        gdaltest.tiff_drv.Delete('/vsimem/tiff_write_159.tif')

    return 'success'


###############################################################################
# Test the Create() interface with a BLOCKYSIZE > image height

def tiff_write_160():

    ds = gdaltest.tiff_drv.Create('/vsimem/tiff_write_160.tif', 10, 10, options=['BLOCKYSIZE=11'])
    ds.GetRasterBand(1).Fill(255)
    ds = None

    ds = gdal.Open('/vsimem/tiff_write_160.tif')
    cs = ds.GetRasterBand(1).Checksum()
    if cs != 1218:
        gdaltest.post_reason('fail')
        print(cs)
        return 'fail'
    ds = None

    gdaltest.tiff_drv.Delete('/vsimem/tiff_write_160.tif')

    return 'success'

###############################################################################
# Test setting GCPs on an image with already a geotransform and vice-versa (#6751)


def tiff_write_161():

    ds = gdaltest.tiff_drv.Create('/vsimem/tiff_write_161.tif', 1, 1)
    ds.SetGeoTransform([0, 1, 2, 3, 4, 5])
    ds = None

    ds = gdal.Open('/vsimem/tiff_write_161.tif', gdal.GA_Update)
    src_ds = gdal.Open('data/gcps.vrt')
    with gdaltest.error_handler():
        if ds.SetGCPs(src_ds.GetGCPs(), '') != 0:
            gdaltest.post_reason('fail')
            return 'fail'
    if ds.GetGeoTransform(can_return_null=True) is not None:
        gdaltest.post_reason('fail')
        return 'fail'
    ds = None

    ds = gdal.Open('/vsimem/tiff_write_161.tif', gdal.GA_Update)
    if len(ds.GetGCPs()) == 0:
        gdaltest.post_reason('fail')
        return 'fail'
    if ds.GetGeoTransform(can_return_null=True) is not None:
        gdaltest.post_reason('fail')
        return 'fail'
    with gdaltest.error_handler():
        if ds.SetGeoTransform([0, 1, 2, 3, 4, 5]) != 0:
            gdaltest.post_reason('fail')
            return 'fail'
    if ds.GetGeoTransform() != (0.0, 1.0, 2.0, 3.0, 4.0, 5.0):
        gdaltest.post_reason('fail')
        return 'fail'
    if len(ds.GetGCPs()) != 0:
        gdaltest.post_reason('fail')
        return 'fail'
    ds = None

    ds = gdal.Open('/vsimem/tiff_write_161.tif', gdal.GA_Update)
    if len(ds.GetGCPs()) != 0:
        gdaltest.post_reason('fail')
        return 'fail'
    if ds.GetGeoTransform() != (0.0, 1.0, 2.0, 3.0, 4.0, 5.0):
        gdaltest.post_reason('fail')
        return 'fail'
    ds = None

    gdaltest.tiff_drv.Delete('/vsimem/tiff_write_161.tif')

    return 'success'

###############################################################################
# Test creating a JPEG compressed file with big tiles (#6757)


def tiff_write_162():

    src_ds = gdal.GetDriverByName('MEM').Create('', 512, 512, 3)

    options = ['TILED=YES', 'BLOCKXSIZE=512', 'BLOCKYSIZE=512', 'COMPRESS=JPEG']

    gdaltest.tiff_drv.CreateCopy('/vsimem/tiff_write_162.tif', src_ds,
                                 options=options)

    if gdal.GetLastErrorMsg() != '':
        return 'fail'

    gdaltest.tiff_drv.Delete('/vsimem/tiff_write_162.tif')

    return 'success'

###############################################################################
# Test creating a file that would trigger strip chopping (#6924)


def tiff_write_163():

    # Was a libtiff 4.0.8 regression
    if gdaltest.tiff_drv.GetMetadataItem('LIBTIFF').find('4.0.8') >= 0:
        print('Test broken with libtiff 4.0.8')
        return 'skip'

    gdal.Translate('/vsimem/tiff_write_163.tif', 'data/byte.tif',
                   options='-outsize 1 20000 -co BLOCKYSIZE=20000 -co PROFILE=BASELINE')
    ds = gdal.Open('/vsimem/tiff_write_163.tif')
    cs = ds.GetRasterBand(1).Checksum()
    if cs != 47567:
        gdaltest.post_reason('fail')
        print(cs)
        return 'fail'
    # Check that IsBlockAvailable() works properly in that mode
    offset_0_2 = ds.GetRasterBand(1).GetMetadataItem('BLOCK_OFFSET_0_2', 'TIFF')
    if offset_0_2 != str(146 + 2 * 8192):
        gdaltest.post_reason('fail')
        print(offset_0_2)
        return 'fail'
    ds = None

    gdaltest.tiff_drv.Delete('/vsimem/tiff_write_163.tif')

    return 'success'

###############################################################################
# Test that we handle [0,1,0,0,0,1] geotransform as a regular geotransform


def tiff_write_164():

    ds = gdaltest.tiff_drv.Create('/vsimem/test.tif', 1, 1)
    ds.SetGeoTransform([0, 1, 0, 0, 0, 1])
    ds = None

    ds = gdal.Open('/vsimem/test.tif')
    gt = ds.GetGeoTransform(can_return_null=True)
    ds = None

    if gt != (0, 1, 0, 0, 0, 1):
        gdaltest.post_reason('fail')
        print(gt)
        return 'fail'

    # Test [0,1,0,0,0,-1] as well
    ds = gdaltest.tiff_drv.Create('/vsimem/test.tif', 1, 1)
    ds.SetGeoTransform([0, 1, 0, 0, 0, -1])
    ds = None

    ds = gdal.Open('/vsimem/test.tif')
    gt = ds.GetGeoTransform(can_return_null=True)
    ds = None

    if gt != (0, 1, 0, 0, 0, -1):
        gdaltest.post_reason('fail')
        print(gt)
        return 'fail'

    gdal.Unlink('/vsimem/test.tif')

    return 'success'

###############################################################################
# Test the current behaviour of per-band nodata vs per-dataset serialization


def tiff_write_165():

    ds = gdaltest.tiff_drv.Create('/vsimem/test.tif', 1, 1, 3)
    ret = ds.GetRasterBand(1).SetNoDataValue(100)
    if ret != 0:
        gdaltest.post_reason('fail')
        return 'fail'

    with gdaltest.error_handler():
        ret = ds.GetRasterBand(2).SetNoDataValue(200)
    if gdal.GetLastErrorMsg() == '':
        gdaltest.post_reason('warning expected, but not emitted')
        return 'fail'
    if ret != 0:
        gdaltest.post_reason('fail')
        return 'fail'

    nd = ds.GetRasterBand(1).GetNoDataValue()
    if nd != 100:
        gdaltest.post_reason('fail')
        print(nd)
        return 'fail'

    nd = ds.GetRasterBand(2).GetNoDataValue()
    if nd != 200:
        gdaltest.post_reason('fail')
        print(nd)
        return 'fail'

    ds = None

    ds = gdal.Open('/vsimem/test.tif')
    nd = ds.GetRasterBand(1).GetNoDataValue()
    ds = None

    if nd != 200:
        gdaltest.post_reason('fail')
        print(nd)
        return 'fail'

    gdal.Unlink('/vsimem/test.tif')

    return 'success'

###############################################################################
# Test reading & writing Z dimension for ModelTiepointTag and ModelPixelScaleTag (#7093)


def tiff_write_166():

    ds = gdal.Open('data/tiff_vertcs_scale_offset.tif')
    if ds.GetRasterBand(1).GetScale() != 2.0:
        gdaltest.post_reason('fail')
        print(ds.GetRasterBand(1).GetScale())
        return 'fail'

    if ds.GetRasterBand(1).GetOffset() != 10.0:
        gdaltest.post_reason('fail')
        print(ds.GetRasterBand(1).GetOffset())
        return 'fail'

    # Scale + offset through CreateCopy()
    gdal.Translate('/vsimem/tiff_write_166.tif', 'data/byte.tif',
                   options='-a_srs EPSG:26711+5773 -a_scale 2.0 -a_offset 10 -co PROFILE=GEOTIFF')
    if gdal.VSIStatL('/vsimem/tiff_write_166.tif.aux.xml') is not None:
        gdaltest.post_reason('fail')
        return 'fail'

    ds = gdal.Open('/vsimem/tiff_write_166.tif')
    if ds.GetRasterBand(1).GetScale() != 2.0:
        gdaltest.post_reason('fail')
        print(ds.GetRasterBand(1).GetScale())
        return 'fail'

    if ds.GetRasterBand(1).GetOffset() != 10.0:
        gdaltest.post_reason('fail')
        print(ds.GetRasterBand(1).GetOffset())
        return 'fail'
    ds = None
    gdal.Unlink('/vsimem/tiff_write_166.tif')

    # Offset only through CreateCopy()
    gdal.Translate('/vsimem/tiff_write_166.tif', 'data/byte.tif',
                   options='-a_srs EPSG:26711+5773 -a_offset 10 -co PROFILE=GEOTIFF')
    if gdal.VSIStatL('/vsimem/tiff_write_166.tif.aux.xml') is not None:
        gdaltest.post_reason('fail')
        return 'fail'

    ds = gdal.Open('/vsimem/tiff_write_166.tif')
    if ds.GetRasterBand(1).GetScale() != 1.0:
        gdaltest.post_reason('fail')
        print(ds.GetRasterBand(1).GetScale())
        return 'fail'

    if ds.GetRasterBand(1).GetOffset() != 10.0:
        gdaltest.post_reason('fail')
        print(ds.GetRasterBand(1).GetOffset())
        return 'fail'
    ds = None
    gdal.Unlink('/vsimem/tiff_write_166.tif')

    # Scale + offset through Create()
    ds = gdal.GetDriverByName('GTiff').Create('/vsimem/tiff_write_166.tif', 1, 1, options=['PROFILE=GEOTIFF'])
    sr = osr.SpatialReference()
    sr.SetFromUserInput('EPSG:26711+5773')
    ds.SetProjection(sr.ExportToWkt())
    ds.SetGeoTransform([440720, 60, 0, 3751320, 0, -60])
    ds.GetRasterBand(1).SetScale(2)
    ds.GetRasterBand(1).SetOffset(10)
    ds = None
    if gdal.VSIStatL('/vsimem/tiff_write_166.tif.aux.xml') is not None:
        gdaltest.post_reason('fail')
        return 'fail'

    ds = gdal.Open('/vsimem/tiff_write_166.tif')
    if ds.GetRasterBand(1).GetScale() != 2.0:
        gdaltest.post_reason('fail')
        print(ds.GetRasterBand(1).GetScale())
        return 'fail'
    if ds.GetRasterBand(1).GetOffset() != 10.0:
        gdaltest.post_reason('fail')
        print(ds.GetRasterBand(1).GetOffset())
        return 'fail'
    ds = None
    gdal.Unlink('/vsimem/tiff_write_166.tif')

    # Scale only through Create()
    ds = gdal.GetDriverByName('GTiff').Create('/vsimem/tiff_write_166.tif', 1, 1, options=['PROFILE=GEOTIFF'])
    sr = osr.SpatialReference()
    sr.SetFromUserInput('EPSG:26711+5773')
    ds.SetProjection(sr.ExportToWkt())
    ds.SetGeoTransform([440720, 60, 0, 3751320, 0, -60])
    ds.GetRasterBand(1).SetScale(2)
    ds = None
    if gdal.VSIStatL('/vsimem/tiff_write_166.tif.aux.xml') is not None:
        gdaltest.post_reason('fail')
        return 'fail'

    ds = gdal.Open('/vsimem/tiff_write_166.tif')
    if ds.GetRasterBand(1).GetScale() != 2.0:
        gdaltest.post_reason('fail')
        print(ds.GetRasterBand(1).GetScale())
        return 'fail'
    if ds.GetRasterBand(1).GetOffset() != 0.0:
        gdaltest.post_reason('fail')
        print(ds.GetRasterBand(1).GetOffset())
        return 'fail'
    ds = None
    gdal.Unlink('/vsimem/tiff_write_166.tif')

    # Offset only through through Create()
    ds = gdal.GetDriverByName('GTiff').Create('/vsimem/tiff_write_166.tif', 1, 1, options=['PROFILE=GEOTIFF'])
    sr = osr.SpatialReference()
    sr.SetFromUserInput('EPSG:26711+5773')
    ds.SetProjection(sr.ExportToWkt())
    ds.SetGeoTransform([440720, 60, 0, 3751320, 0, -60])
    ds.GetRasterBand(1).SetOffset(10)
    ds = None
    if gdal.VSIStatL('/vsimem/tiff_write_166.tif.aux.xml') is not None:
        gdaltest.post_reason('fail')
        return 'fail'

    ds = gdal.Open('/vsimem/tiff_write_166.tif')
    if ds.GetRasterBand(1).GetScale() != 1.0:
        gdaltest.post_reason('fail')
        print(ds.GetRasterBand(1).GetScale())
        return 'fail'
    if ds.GetRasterBand(1).GetOffset() != 10.0:
        gdaltest.post_reason('fail')
        print(ds.GetRasterBand(1).GetOffset())
        return 'fail'
    ds = None
    gdal.Unlink('/vsimem/tiff_write_166.tif')

    return 'success'

###############################################################################


def tiff_write_167_deflate_zlevel():

    src_ds = gdal.Open('data/byte.tif')
    gdal.GetDriverByName('GTiff').CreateCopy('/vsimem/out.tif', src_ds,
                                             options=['COMPRESS=DEFLATE',
                                                      'ZLEVEL=1'])
    size1 = gdal.VSIStatL('/vsimem/out.tif').size

    gdal.GetDriverByName('GTiff').CreateCopy('/vsimem/out.tif', src_ds,
                                             options=['COMPRESS=DEFLATE',
                                                      'NUM_THREADS=2',
                                                      'ZLEVEL=9'])
    size2 = gdal.VSIStatL('/vsimem/out.tif').size
    gdal.Unlink('/vsimem/out.tif')

    if size2 >= size1:
        gdaltest.post_reason('fail')
        print(size1, size2)
        return 'fail'

    ds = gdal.GetDriverByName('GTiff').Create('/vsimem/out.tif', 20, 20, 1,
                                              options=['COMPRESS=DEFLATE',
                                                       'ZLEVEL=9'])
    ds.SetProjection(src_ds.GetProjectionRef())
    ds.SetGeoTransform(src_ds.GetGeoTransform())
    ds.WriteRaster(0, 0, 20, 20, src_ds.ReadRaster())
    ds = None

    size2_create = gdal.VSIStatL('/vsimem/out.tif').size
    gdal.Unlink('/vsimem/out.tif')

    if size2 != size2_create:
        gdaltest.post_reason('fail')
        print(size2, size2_create)
        return 'fail'

    return 'success'

###############################################################################
# Test CCITTFAX3


def tiff_write_168_ccitfax3():

    ut = gdaltest.GDALTest('GTiff', 'oddsize1bit.tif', 1, 5918,
                           options=['NBITS=1', 'COMPRESS=CCITTFAX3'])
    return ut.testCreateCopy()

###############################################################################
# Test CCITTRLE


def tiff_write_169_ccitrle():

    ut = gdaltest.GDALTest('GTiff', 'oddsize1bit.tif', 1, 5918,
                           options=['NBITS=1', 'COMPRESS=CCITTRLE'])
    return ut.testCreateCopy()

###############################################################################
# Test invalid compression method


def tiff_write_170_invalid_compresion():

    src_ds = gdal.Open('data/byte.tif')
    with gdaltest.error_handler():
        gdal.GetDriverByName('GTiff').CreateCopy('/vsimem/out.tif', src_ds,
                                                 options=['COMPRESS=INVALID'])
    if gdal.GetLastErrorMsg() == '':
        return 'fail'
    gdal.Unlink('/vsimem/out.tif')
    return 'success'

###############################################################################
# Test ZSTD compression


def tiff_write_171_zstd():

    md = gdaltest.tiff_drv.GetMetadata()
    if md['DMD_CREATIONOPTIONLIST'].find('ZSTD') == -1:
        return 'skip'

    ut = gdaltest.GDALTest('GTiff', 'byte.tif', 1, 4672,
                           options=['COMPRESS=ZSTD', 'ZSTD_LEVEL=1'])
    return ut.testCreateCopy()

###############################################################################
# GeoTIFF DGIWG tags


def tiff_write_172_geometadata_tiff_rsid():

    tmpfilename = '/vsimem/tiff_write_172_geometadata_tiff_rsid.tiff'
    ds = gdal.GetDriverByName('GTiff').Create(tmpfilename, 1, 1)
    ds.SetMetadataItem('GEO_METADATA', 'foo')
    ds.SetMetadataItem('TIFF_RSID', 'bar')
    ds = None

    ds = gdal.Open(tmpfilename, gdal.GA_Update)
    if ds.GetMetadataItem('GEO_METADATA') != 'foo':
        gdaltest.post_reason('fail')
        print(ds.GetMetadata())
        return 'fail'
    if ds.GetMetadataItem('TIFF_RSID') != 'bar':
        gdaltest.post_reason('fail')
        print(ds.GetMetadata())
        return 'fail'
    ds.SetMetadata({})
    ds = None

    ds = gdal.Open(tmpfilename)
    if ds.GetMetadataItem('GEO_METADATA') is not None:
        gdaltest.post_reason('fail')
        print(ds.GetMetadata())
        return 'fail'
    if ds.GetMetadataItem('TIFF_RSID') is not None:
        gdaltest.post_reason('fail')
        print(ds.GetMetadata())
        return 'fail'
    ds = None

    gdal.Unlink(tmpfilename)
    return 'success'

###############################################################################
# Ask to run again tests with GDAL_API_PROXY=YES


def tiff_write_api_proxy():

    if not run_tiff_write_api_proxy:
        return 'skip'

    import test_py_scripts
    ret = test_py_scripts.run_py_script_as_external_script('.', 'tiff_write', ' -api_proxy', display_live_on_parent_stdout=True)

    if ret.find('Failed:    0') == -1:
        return 'fail'

    return 'success'

###############################################################################


def tiff_write_cleanup():
    gdaltest.tiff_drv = None

    return 'success'


gdaltest_list = [
    tiff_write_1,
    tiff_write_2,
    tiff_write_3,
    tiff_write_4,
    tiff_write_5,
    tiff_write_6,
    tiff_write_7,
    tiff_write_8,
    tiff_write_9,
    tiff_write_10,
    tiff_write_11,
    tiff_write_12,
    tiff_write_13,
    tiff_write_14,
    tiff_write_15,
    tiff_write_16,
    tiff_write_17,
    tiff_write_17_disable_readdir,
    tiff_write_18,
    tiff_write_18_disable_readdir,
    tiff_write_rpc_txt,
    tiff_write_rpc_in_pam,
    tiff_write_19,
    tiff_write_20,
    tiff_write_21,
    tiff_write_22,
    tiff_write_23,
    tiff_write_24,
    tiff_write_25,
    tiff_write_26,
    tiff_write_27,
    tiff_write_28,
    tiff_write_29,
    tiff_write_30,
    tiff_write_31,
    tiff_write_32,
    tiff_write_33,
    tiff_write_34,
    tiff_write_35,
    tiff_write_36,
    tiff_write_37,
    tiff_write_38,
    tiff_write_39,
    tiff_write_40,
    tiff_write_41,
    tiff_write_42,
    tiff_write_43,
    tiff_write_44,
    tiff_write_45,
    tiff_write_46,
    tiff_write_47,
    tiff_write_48,
    tiff_write_49,
    tiff_write_50,
    tiff_write_51,
    tiff_write_52,
    tiff_write_53,
    tiff_write_53_bis,
    tiff_write_54,
    tiff_write_55,
    tiff_write_56,
    tiff_write_57,
    tiff_write_58,
    tiff_write_59,
    tiff_write_60,
    tiff_write_61,
    tiff_write_62,
    tiff_write_63,
    tiff_write_64,
    tiff_write_65,
    tiff_write_66,
    tiff_write_67,
    tiff_write_68,
    tiff_write_69,
    tiff_write_70,
    tiff_write_71,
    tiff_write_72,
    tiff_write_73,
    tiff_write_74,
    tiff_write_75,
    tiff_write_76,
    tiff_write_77,
    tiff_write_78,
    tiff_write_79,
    tiff_write_80,
    tiff_write_81,
    tiff_write_82,
    tiff_write_83,
    tiff_write_84,
    tiff_write_85,
    tiff_write_86,
    tiff_write_87,
    tiff_write_88,
    tiff_write_89,  # leaks mem
    tiff_write_90,  # leaks mem
    tiff_write_91,  # leaks mem
    tiff_write_92,  # leaks mem
    tiff_write_93,  # leaks mem
    tiff_write_94,  # leaks mem
    tiff_write_95,
    tiff_write_96,  # leaks mem
    tiff_write_97,
    tiff_write_98,
    tiff_write_99,
    tiff_write_100,
    tiff_write_101,
    tiff_write_102,
    tiff_write_103,
    tiff_write_104,
    tiff_write_105,
    tiff_write_106,
    tiff_write_107,
    tiff_write_108,
    tiff_write_109,
    tiff_write_110,
    tiff_write_111,
    tiff_write_111_bis,
    tiff_write_111_ter,
    tiff_write_112,
    tiff_write_113,
    tiff_write_114,
    tiff_write_115,
    tiff_write_116,
    tiff_write_117,
    tiff_write_118,
    tiff_write_119,
    tiff_write_120,
    tiff_write_121,
    tiff_write_122,
    tiff_write_123,
    tiff_write_124,
    tiff_write_125,
    tiff_write_126,
    tiff_write_127,
    tiff_write_128,
    tiff_write_129,
    tiff_write_130,
    tiff_write_131,
    tiff_write_132,
    tiff_write_133,
    tiff_write_134,
    tiff_write_135,
    tiff_write_136,
    tiff_write_137,
    tiff_write_138,
    tiff_write_139,
    tiff_write_140,
    tiff_write_141,
    tiff_write_142,
    tiff_write_143,
    tiff_write_144,
    tiff_write_145,
    tiff_write_146,
    tiff_write_147,
    tiff_write_148,
    tiff_write_149,
    tiff_write_150,
    tiff_write_151,
    tiff_write_152,
    tiff_write_153,
    tiff_write_154,
    tiff_write_155,
    tiff_write_156,
    tiff_write_157,
    tiff_write_158,
    tiff_write_159,
    tiff_write_160,
    tiff_write_161,
    tiff_write_162,
    tiff_write_163,
    tiff_write_164,
    tiff_write_165,
    tiff_write_166,
    tiff_write_167_deflate_zlevel,
    tiff_write_168_ccitfax3,
    tiff_write_169_ccitrle,
    tiff_write_170_invalid_compresion,
    tiff_write_171_zstd,
    tiff_write_172_geometadata_tiff_rsid,
    #tiff_write_api_proxy,
    tiff_write_cleanup]

# gdaltest_list = [ tiff_write_1, tiff_write_170_invalid_compresion ]

if __name__ == '__main__':

    if len(sys.argv) >= 2 and sys.argv[1] == '-api_proxy':
        run_tiff_write_api_proxy = False
        gdal.SetConfigOption('GDAL_API_PROXY', 'YES')

    gdaltest.setup_run('tiff_write')

    gdaltest.run_tests(gdaltest_list)

    gdaltest.summarize()<|MERGE_RESOLUTION|>--- conflicted
+++ resolved
@@ -903,17 +903,6 @@
               ('TIFFTAG_SOFTWARE', 'software'),
               ('TIFFTAG_DATETIME', '2009/01/01 13:01:08'),
               # TODO: artitst?
-<<<<<<< HEAD
-              ('TIFFTAG_ARTIST'          , 'artitst'),
-              ('TIFFTAG_HOSTCOMPUTER'    , 'host_computer'),
-              ('TIFFTAG_COPYRIGHT'       , 'copyright'),
-              ('TIFFTAG_XRESOLUTION'     , '100'),
-              ('TIFFTAG_YRESOLUTION'     , '101'),
-              ('TIFFTAG_RESOLUTIONUNIT'  , '2 (pixels/inch)'),
-              ('TIFFTAG_MINSAMPLEVALUE'  , '1'),
-              ('TIFFTAG_MAXSAMPLEVALUE'  , '2'),
-              ]
-=======
               ('TIFFTAG_ARTIST', 'artitst'),
               ('TIFFTAG_HOSTCOMPUTER', 'host_computer'),
               ('TIFFTAG_COPYRIGHT', 'copyright'),
@@ -922,8 +911,7 @@
               ('TIFFTAG_RESOLUTIONUNIT', '2 (pixels/inch)'),
               ('TIFFTAG_MINSAMPLEVALUE', '1'),
               ('TIFFTAG_MAXSAMPLEVALUE', '2'),
-               ]
->>>>>>> 6630c948
+              ]
 
     dict = {}
     for item in values:
