#!/usr/bin/env python
# -*- coding: utf-8 -*-
###############################################################################
# $Id$
#
# Project:  GDAL/OGR Test Suite
# Purpose:  Test PostGIS driver functionality.
# Author:   Frank Warmerdam <warmerdam@pobox.com>
#
###############################################################################
# Copyright (c) 2004, Frank Warmerdam <warmerdam@pobox.com>
# Copyright (c) 2008-2013, Even Rouault <even dot rouault at mines-paris dot org>
#
# This library is free software; you can redistribute it and/or
# modify it under the terms of the GNU Library General Public
# License as published by the Free Software Foundation; either
# version 2 of the License, or (at your option) any later version.
#
# This library is distributed in the hope that it will be useful,
# but WITHOUT ANY WARRANTY; without even the implied warranty of
# MERCHANTABILITY or FITNESS FOR A PARTICULAR PURPOSE.  See the GNU
# Library General Public License for more details.
#
# You should have received a copy of the GNU Library General Public
# License along with this library; if not, write to the
# Free Software Foundation, Inc., 59 Temple Place - Suite 330,
# Boston, MA 02111-1307, USA.
###############################################################################

import os
import sys
import shutil

sys.path.append('../pymod')

import gdaltest
import ogrtest
from osgeo import ogr
from osgeo import osr
from osgeo import gdal

###############################################################################
# Return true if 'layer_name' is one of the reported layers of pg_ds


def ogr_pg_check_layer_in_list(ds, layer_name):

    for i in range(0, ds.GetLayerCount()):
        name = ds.GetLayer(i).GetName()
        if name == layer_name:
            return True
    return False

#
# To create the required PostGIS instance do something like:
#
#  $ createdb autotest
#  $ createlang plpgsql autotest
#  $ psql autotest < ~/postgis.sql
#

###############################################################################
# Open Database.


def ogr_pg_1():

    gdaltest.pg_ds = None
    gdaltest.pg_use_copy = gdal.GetConfigOption('PG_USE_COPY', None)
    val = gdal.GetConfigOption('OGR_PG_CONNECTION_STRING', None)
    if val is not None:
        gdaltest.pg_connection_string=val
    else:
        gdaltest.pg_connection_string='dbname=autotest'
    #gdaltest.pg_connection_string='dbname=autotest-postgis1.4'
    #gdaltest.pg_connection_string='dbname=autotest port=5432'
    #gdaltest.pg_connection_string='dbname=autotest-postgis2.0'
    #gdaltest.pg_connection_string='dbname=autotest host=127.0.0.1 port=5433 user=postgres'
    #gdaltest.pg_connection_string='dbname=autotest host=127.0.0.1 port=5434 user=postgres'
    #gdaltest.pg_connection_string='dbname=autotest port=5435 host=127.0.0.1'
    #7.4
    #gdaltest.pg_connection_string='dbname=autotest port=5436 user=postgres'

    try:
        gdaltest.pg_dr = ogr.GetDriverByName('PostgreSQL')
    except:
        return 'skip'

    if gdaltest.pg_dr is None:
        return 'skip'

    try:
        gdal.PushErrorHandler('CPLQuietErrorHandler')
        gdaltest.pg_ds = ogr.Open('PG:' + gdaltest.pg_connection_string, update=1)
        gdal.PopErrorHandler()
    except:
        gdaltest.pg_ds = None
        gdal.PopErrorHandler()

    if gdaltest.pg_ds is None:
        return 'skip'

    sql_lyr = gdaltest.pg_ds.ExecuteSQL('SELECT version()')
    feat = sql_lyr.GetNextFeature()
    version_str = feat.GetFieldAsString('version')
    gdaltest.pg_ds.ReleaseResultSet(sql_lyr)

    gdaltest.pg_retrieve_fid = False
    if version_str[0:11] == "PostgreSQL ":
        if float(version_str[11:14]) >= 8.2:
            gdaltest.pg_retrieve_fid = True

    gdal.PushErrorHandler('CPLQuietErrorHandler')
    sql_lyr = gdaltest.pg_ds.ExecuteSQL('SHOW standard_conforming_strings')
    gdal.PopErrorHandler()
    gdaltest.pg_quote_with_E = sql_lyr is not None
    gdaltest.pg_ds.ReleaseResultSet(sql_lyr)

    gdal.PushErrorHandler('CPLQuietErrorHandler')
    sql_lyr = gdaltest.pg_ds.ExecuteSQL('SELECT postgis_version()')
    gdaltest.pg_has_postgis = sql_lyr is not None
    gdaltest.pg_has_postgis_2 = False
    if gdaltest.pg_has_postgis:
        feat = sql_lyr.GetNextFeature()
        version_str = feat.GetFieldAsString('postgis_version')
        gdaltest.pg_has_postgis_2 = (float(version_str[0:3]) >= 2.0)
    gdaltest.pg_ds.ReleaseResultSet(sql_lyr)
    gdal.PopErrorHandler()

    if gdaltest.pg_has_postgis:
        if gdal.GetConfigOption('PG_USE_POSTGIS', 'YES') == 'YES':
            print('PostGIS available !')
        else:
            gdaltest.pg_has_postgis = False
            gdaltest.pg_has_postgis_2 = False
            print('PostGIS available but will NOT be used because of PG_USE_POSTGIS=NO !')
    else:
        gdaltest.pg_has_postgis = False
        print('PostGIS NOT available !')

    return 'success'

###############################################################################
# Create table from data/poly.shp


def ogr_pg_2():

    if gdaltest.pg_ds is None:
        return 'skip'

    gdal.PushErrorHandler('CPLQuietErrorHandler')
    gdaltest.pg_ds.ExecuteSQL('DELLAYER:tpoly')
    gdal.PopErrorHandler()

    ######################################################
    # Create Layer
    gdaltest.pg_lyr = gdaltest.pg_ds.CreateLayer('tpoly',
                                                  options=['DIM=3'])

    ######################################################
    # Check capabilities

    if gdaltest.pg_has_postgis:
        if not gdaltest.pg_lyr.TestCapability(ogr.OLCFastSpatialFilter):
            return 'fail'
        if not gdaltest.pg_lyr.TestCapability(ogr.OLCFastGetExtent):
            return 'fail'
    else:
        if gdaltest.pg_lyr.TestCapability(ogr.OLCFastSpatialFilter):
            return 'fail'
        if gdaltest.pg_lyr.TestCapability(ogr.OLCFastGetExtent):
            return 'fail'

    if not gdaltest.pg_lyr.TestCapability(ogr.OLCRandomRead):
        return 'fail'
    if not gdaltest.pg_lyr.TestCapability(ogr.OLCFastFeatureCount):
        return 'fail'
    if not gdaltest.pg_lyr.TestCapability(ogr.OLCFastSetNextByIndex):
        return 'fail'
    try:
        ogr.OLCStringsAsUTF8
        if not gdaltest.pg_lyr.TestCapability(ogr.OLCStringsAsUTF8):
            return 'fail'
    except:
        pass
    if not gdaltest.pg_lyr.TestCapability(ogr.OLCSequentialWrite):
        return 'fail'
    if not gdaltest.pg_lyr.TestCapability(ogr.OLCCreateField):
        return 'fail'
    if not gdaltest.pg_lyr.TestCapability(ogr.OLCRandomWrite):
        return 'fail'
    if not gdaltest.pg_lyr.TestCapability(ogr.OLCTransactions):
        return 'fail'

    ######################################################
    # Setup Schema
    ogrtest.quick_create_layer_def(gdaltest.pg_lyr,
                                    [('AREA', ogr.OFTReal),
                                      ('EAS_ID', ogr.OFTInteger),
                                      ('PRFEDEA', ogr.OFTString),
                                      ('SHORTNAME', ogr.OFTString, 8),
                                      ('REALLIST', ogr.OFTRealList)])

    ######################################################
    # Copy in poly.shp

    dst_feat = ogr.Feature(feature_def=gdaltest.pg_lyr.GetLayerDefn())

    shp_ds = ogr.Open('data/poly.shp')
    shp_lyr = shp_ds.GetLayer(0)

    feat = shp_lyr.GetNextFeature()
    gdaltest.poly_feat = []

    expected_fid = 1

    while feat is not None:

        gdaltest.poly_feat.append(feat)

        dst_feat.SetFrom(feat)
        gdaltest.pg_lyr.CreateFeature(dst_feat)
        if gdaltest.pg_retrieve_fid:
            got_fid = dst_feat.GetFID()
            if got_fid != expected_fid:
                gdaltest.post_reason("didn't get expected fid : %d instead of %d" % (got_fid, expected_fid))
                return 'fail'

        expected_fid = expected_fid + 1

        feat = shp_lyr.GetNextFeature()

    dst_feat.Destroy()

    return 'success'

###############################################################################
# Verify that stuff we just wrote is still OK.


def ogr_pg_3():
    if gdaltest.pg_ds is None:
        return 'skip'

    if gdaltest.pg_lyr.GetFeatureCount() != 10:
        gdaltest.post_reason('GetFeatureCount() returned %d instead of 10' % gdaltest.pg_lyr.GetFeatureCount())
        return 'fail'

    expect = [168, 169, 166, 158, 165]

    gdaltest.pg_lyr.SetAttributeFilter('eas_id < 170')
    tr = ogrtest.check_features_against_list(gdaltest.pg_lyr,
                                              'eas_id', expect)

    if gdaltest.pg_lyr.GetFeatureCount() != 5:
        gdaltest.post_reason('GetFeatureCount() returned %d instead of 5' % gdaltest.pg_lyr.GetFeatureCount())
        return 'fail'

    gdaltest.pg_lyr.SetAttributeFilter(None)

    for i in range(len(gdaltest.poly_feat)):
        orig_feat = gdaltest.poly_feat[i]
        read_feat = gdaltest.pg_lyr.GetNextFeature()

        if ogrtest.check_feature_geometry(read_feat,orig_feat.GetGeometryRef(),
                                          max_error=0.001) != 0:
            return 'fail'

        for fld in range(3):
            if orig_feat.GetField(fld) != read_feat.GetField(fld):
                gdaltest.post_reason('Attribute %d does not match' % fld)
                return 'fail'

        read_feat.Destroy()
        orig_feat.Destroy()

    gdaltest.poly_feat = None

    if tr:
        return 'success'
    else:
        return 'fail'

###############################################################################
# Write more features with a bunch of different geometries, and verify the
# geometries are still OK.


def ogr_pg_4():

    if gdaltest.pg_ds is None:
        return 'skip'

    dst_feat = ogr.Feature(feature_def=gdaltest.pg_lyr.GetLayerDefn())
    wkt_list = ['10', '2', '1', '3d_1', '4', '5', '6']

    for item in wkt_list:

        wkt = open('data/wkb_wkt/'+item+'.wkt').read()
        geom = ogr.CreateGeometryFromWkt(wkt)

        ######################################################################
        # Write geometry as a new Oracle feature.

        dst_feat.SetGeometryDirectly(geom)
        dst_feat.SetField('PRFEDEA', item)
        dst_feat.SetFID(-1)
        gdaltest.pg_lyr.CreateFeature(dst_feat)

        ######################################################################
        # Read back the feature and get the geometry.

        gdaltest.pg_lyr.SetAttributeFilter("PRFEDEA = '%s'" % item)
        feat_read = gdaltest.pg_lyr.GetNextFeature()
        geom_read = feat_read.GetGeometryRef()

        if ogrtest.check_feature_geometry(feat_read, geom) != 0:
            print(item)
            print(wkt)
            print(geom_read)
            return 'fail'

        feat_read.Destroy()

    dst_feat.Destroy()
    gdaltest.pg_lyr.ResetReading()  # to close implicit transaction

    return 'success'

###############################################################################
# Test ExecuteSQL() results layers without geometry.


def ogr_pg_5():

    if gdaltest.pg_ds is None:
        return 'skip'

    expect = [None, 179, 173, 172, 171, 170, 169, 168, 166, 165, 158]

    sql_lyr = gdaltest.pg_ds.ExecuteSQL('select distinct eas_id from tpoly order by eas_id desc')

    if sql_lyr.GetFeatureCount() != 11:
        gdaltest.post_reason('GetFeatureCount() returned %d instead of 11' % sql_lyr.GetFeatureCount())
        return 'fail'

    tr = ogrtest.check_features_against_list(sql_lyr, 'eas_id', expect)

    gdaltest.pg_ds.ReleaseResultSet(sql_lyr)

    if tr:
        return 'success'
    else:
        return 'fail'

###############################################################################
# Test ExecuteSQL() results layers with geometry.


def ogr_pg_6():

    if gdaltest.pg_ds is None:
        return 'skip'

    sql_lyr = gdaltest.pg_ds.ExecuteSQL("select * from tpoly where prfedea = '2'")

    tr = ogrtest.check_features_against_list(sql_lyr, 'prfedea', ['2'])
    if tr:
        sql_lyr.ResetReading()
        feat_read = sql_lyr.GetNextFeature()
        if ogrtest.check_feature_geometry(feat_read, 'MULTILINESTRING ((5.00121349 2.99853132,5.00121349 1.99853133),(5.00121349 1.99853133,5.00121349 0.99853133),(3.00121351 1.99853127,5.00121349 1.99853133),(5.00121349 1.99853133,6.00121348 1.99853135))') != 0:
            tr = 0
        feat_read.Destroy()

    sql_lyr.ResetReading()

    geom = ogr.CreateGeometryFromWkt( \
        'LINESTRING(-10 -10,0 0)')
    sql_lyr.SetSpatialFilter(geom)
    geom.Destroy()

    if sql_lyr.GetFeatureCount() != 0:
        gdaltest.post_reason('GetFeatureCount() returned %d instead of 0' % sql_lyr.GetFeatureCount())
        return 'fail'

    if sql_lyr.GetNextFeature() is not None:
        gdaltest.post_reason('GetNextFeature() did not return None')
        return 'fail'

    gdaltest.pg_ds.ReleaseResultSet(sql_lyr)

    if tr:
        return 'success'
    else:
        return 'fail'

###############################################################################
# Test spatial filtering.


def ogr_pg_7():

    if gdaltest.pg_ds is None:
        return 'skip'

    gdaltest.pg_lyr.SetAttributeFilter(None)

    geom = ogr.CreateGeometryFromWkt( \
        'LINESTRING(479505 4763195,480526 4762819)')
    gdaltest.pg_lyr.SetSpatialFilter(geom)
    geom.Destroy()

    if gdaltest.pg_lyr.GetFeatureCount() != 1:
        gdaltest.post_reason('GetFeatureCount() returned %d instead of 1' % gdaltest.pg_lyr.GetFeatureCount())
        return 'fail'

    tr = ogrtest.check_features_against_list(gdaltest.pg_lyr, 'eas_id',
                                              [158])

    gdaltest.pg_lyr.SetAttributeFilter('eas_id = 158')

    if gdaltest.pg_lyr.GetFeatureCount() != 1:
        gdaltest.post_reason('GetFeatureCount() returned %d instead of 1' % gdaltest.pg_lyr.GetFeatureCount())
        return 'fail'

    gdaltest.pg_lyr.SetAttributeFilter(None)

    gdaltest.pg_lyr.SetSpatialFilter(None)

    if tr:
        return 'success'
    else:
        return 'fail'

###############################################################################
# Write a feature with too long a text value for a fixed length text field.
# The driver should now truncate this (but with a debug message).  Also,
# put some crazy stuff in the value to verify that quoting and escaping
# is working smoothly.
#
# No geometry in this test.


def ogr_pg_8():

    if gdaltest.pg_ds is None:
        return 'skip'

    dst_feat = ogr.Feature(feature_def=gdaltest.pg_lyr.GetLayerDefn())

    dst_feat.SetField('PRFEDEA', 'CrazyKey')
    dst_feat.SetField('SHORTNAME', 'Crazy"\'Long')
    gdaltest.pg_lyr.CreateFeature(dst_feat)
    dst_feat.Destroy()

    gdaltest.pg_lyr.SetAttributeFilter("PRFEDEA = 'CrazyKey'")
    feat_read = gdaltest.pg_lyr.GetNextFeature()

    if feat_read is None:
        gdaltest.post_reason('creating crazy feature failed!')
        return 'fail'

    if feat_read.GetField('shortname') != 'Crazy"\'L':
        gdaltest.post_reason('Vvalue not properly escaped or truncated:' \
                              + feat_read.GetField('shortname'))
        return 'fail'

    feat_read.Destroy()

    return 'success'

###############################################################################
# Verify inplace update of a feature with SetFeature().


def ogr_pg_9():

    if gdaltest.pg_ds is None:
        return 'skip'

    gdaltest.pg_lyr.SetAttributeFilter("PRFEDEA = 'CrazyKey'")
    feat = gdaltest.pg_lyr.GetNextFeature()
    gdaltest.pg_lyr.SetAttributeFilter(None)

    feat.SetField('SHORTNAME', 'Reset')

    point = ogr.Geometry(ogr.wkbPoint25D)
    point.SetPoint(0, 5, 6, 7)
    feat.SetGeometryDirectly(point)

    if gdaltest.pg_lyr.SetFeature(feat) != 0:
        feat.Destroy()
        gdaltest.post_reason('SetFeature() method failed.')
        return 'fail'

    fid = feat.GetFID()
    feat.Destroy()

    feat = gdaltest.pg_lyr.GetFeature(fid)
    if feat is None:
        gdaltest.post_reason('GetFeature(%d) failed.' % fid)
        return 'fail'

    shortname = feat.GetField('SHORTNAME')
    if shortname[:5] != 'Reset':
        gdaltest.post_reason('SetFeature() did not update SHORTNAME, got %s.'\
                              % shortname)
        return 'fail'

    if ogrtest.check_feature_geometry(feat, 'POINT(5 6 7)') != 0:
        print(feat.GetGeometryRef())
        gdaltest.post_reason('Geometry update failed')
        return 'fail'

    feat.SetGeometryDirectly(None)

    if gdaltest.pg_lyr.SetFeature(feat) != 0:
        feat.Destroy()
        gdaltest.post_reason('SetFeature() method failed.')
        return 'fail'

    feat.Destroy()

    feat = gdaltest.pg_lyr.GetFeature(fid)
    if feat.GetGeometryRef() is not None:
        print(feat.GetGeometryRef())
        gdaltest.post_reason('Geometry update failed. null geometry expected')
        return 'fail'

    feat.SetFieldNull('SHORTNAME')
    gdaltest.pg_lyr.SetFeature(feat)
    feat = gdaltest.pg_lyr.GetFeature(fid)
    if not feat.IsFieldNull('SHORTNAME'):
        gdaltest.post_reason('SHORTNAME update failed. null value expected')
        return 'fail'

    # Test updating non-existing feature
    feat.SetFID(-10)
    if gdaltest.pg_lyr.SetFeature(feat) != ogr.OGRERR_NON_EXISTING_FEATURE:
        feat.Destroy()
        gdaltest.post_reason('Expected failure of SetFeature().')
        return 'fail'

    feat.Destroy()

    return 'success'

###############################################################################
# Verify that DeleteFeature() works properly.


def ogr_pg_10():

    if gdaltest.pg_ds is None:
        return 'skip'

    gdaltest.pg_lyr.SetAttributeFilter("PRFEDEA = 'CrazyKey'")
    feat = gdaltest.pg_lyr.GetNextFeature()
    gdaltest.pg_lyr.SetAttributeFilter(None)

    fid = feat.GetFID()
    feat.Destroy()

    if gdaltest.pg_lyr.DeleteFeature(fid) != 0:
        gdaltest.post_reason('DeleteFeature() method failed.')
        return 'fail'

    gdaltest.pg_lyr.SetAttributeFilter("PRFEDEA = 'CrazyKey'")
    feat = gdaltest.pg_lyr.GetNextFeature()
    gdaltest.pg_lyr.SetAttributeFilter(None)

    if feat is not None:
        feat.Destroy()
        gdaltest.post_reason('DeleteFeature() seems to have had no effect.')
        return 'fail'

    # Test deleting non-existing feature
    if gdaltest.pg_lyr.DeleteFeature(-10) != ogr.OGRERR_NON_EXISTING_FEATURE:
        gdaltest.post_reason('Expected failure of DeleteFeature().')
        return 'fail'

    return 'success'

###############################################################################
# Create table from data/poly.shp in INSERT mode.


def ogr_pg_11():

    if gdaltest.pg_ds is None:
        return 'skip'

    gdal.PushErrorHandler('CPLQuietErrorHandler')
    gdaltest.pg_ds.ExecuteSQL('DELLAYER:tpolycopy')
    gdal.PopErrorHandler()

    gdal.SetConfigOption('PG_USE_COPY', 'NO')

    ######################################################
    # Create Layer
    gdaltest.pgc_lyr = gdaltest.pg_ds.CreateLayer('tpolycopy',
                                                  options=['DIM=3'])

    ######################################################
    # Setup Schema
    ogrtest.quick_create_layer_def(gdaltest.pgc_lyr,
                                    [('AREA', ogr.OFTReal),
                                      ('EAS_ID', ogr.OFTInteger),
                                      ('PRFEDEA', ogr.OFTString),
                                      ('SHORTNAME', ogr.OFTString, 8)])

    ######################################################
    # Copy in poly.shp

    dst_feat = ogr.Feature(feature_def=gdaltest.pgc_lyr.GetLayerDefn())

    shp_ds = ogr.Open('data/poly.shp')
    shp_lyr = shp_ds.GetLayer(0)

    feat = shp_lyr.GetNextFeature()
    gdaltest.poly_feat = []

    while feat is not None:

        gdaltest.poly_feat.append(feat)

        dst_feat.SetFrom(feat)
        gdaltest.pgc_lyr.CreateFeature(dst_feat)

        feat = shp_lyr.GetNextFeature()

    dst_feat.Destroy()

    gdal.SetConfigOption('PG_USE_COPY', gdaltest.pg_use_copy)

    return 'success'

###############################################################################
# Verify that stuff we just wrote is still OK.


def ogr_pg_12():
    if gdaltest.pg_ds is None:
        return 'skip'

    gdaltest.pgc_lyr.ResetReading()
    gdaltest.pgc_lyr.SetAttributeFilter(None)

    for i in range(len(gdaltest.poly_feat)):
        orig_feat = gdaltest.poly_feat[i]
        read_feat = gdaltest.pgc_lyr.GetNextFeature()

        if ogrtest.check_feature_geometry(read_feat,orig_feat.GetGeometryRef(),
                                          max_error=0.001) != 0:
            return 'fail'

        for fld in range(3):
            if orig_feat.GetField(fld) != read_feat.GetField(fld):
                gdaltest.post_reason('Attribute %d does not match' % fld)
                return 'fail'

        read_feat.Destroy()
        orig_feat.Destroy()

    gdaltest.poly_feat = None
    gdaltest.pgc_lyr.ResetReading()  # to close implicit transaction

    return 'success'

###############################################################################
# Create a table with some date fields.


def ogr_pg_13():

    if gdaltest.pg_ds is None:
        return 'skip'

    gdal.PushErrorHandler('CPLQuietErrorHandler')
    gdaltest.pg_ds.ExecuteSQL('DELLAYER:datetest')
    gdal.PopErrorHandler()

    ######################################################
    # Create Table
    lyr = gdaltest.pg_ds.CreateLayer('datetest')

    ######################################################
    # Setup Schema
    ogrtest.quick_create_layer_def(lyr, [('ogrdate', ogr.OFTDate),
                                           ('ogrtime', ogr.OFTTime),
                                           ('ogrdatetime', ogr.OFTDateTime)])

    ######################################################
    # add some custom date fields.
    gdaltest.pg_ds.ExecuteSQL('ALTER TABLE datetest ADD COLUMN tsz timestamp with time zone')
    gdaltest.pg_ds.ExecuteSQL('ALTER TABLE datetest ADD COLUMN ts timestamp without time zone')
    gdaltest.pg_ds.ExecuteSQL('ALTER TABLE datetest ADD COLUMN dt date')
    gdaltest.pg_ds.ExecuteSQL('ALTER TABLE datetest ADD COLUMN tm time')

    ######################################################
    # Create a populated records.
    gdaltest.pg_ds.ExecuteSQL("INSERT INTO datetest ( ogrdate, ogrtime, ogrdatetime, tsz, ts, dt, tm) VALUES ( '2005-10-12 10:41:33-05', '2005-10-12 10:41:33-05', '2005-10-12 10:41:33-05', '2005-10-12 10:41:33-05','2005-10-12 10:41:33-05','2005-10-12 10:41:33-05','2005-10-12 10:41:33-05' )")

    return 'success'

###############################################################################
# Verify that stuff we just wrote is still OK.
# Fetch in several timezones to test our timezone processing.


def ogr_pg_14():
    if gdaltest.pg_ds is None:
        return 'skip'

    ds = ogr.Open('PG:' + gdaltest.pg_connection_string, update=1)

    ds.ExecuteSQL('set timezone to "UTC"')

    lyr = ds.GetLayerByName('datetest')

    feat = lyr.GetNextFeature()
    if feat.GetFieldAsString('ogrdatetime') != '2005/10/12 15:41:33+00' \
       or feat.GetFieldAsString('ogrdate') != '2005/10/12' \
       or feat.GetFieldAsString('ogrtime') != '10:41:33' \
       or feat.GetFieldAsString('tsz') != '2005/10/12 15:41:33+00' \
       or feat.GetFieldAsString('ts') != '2005/10/12 10:41:33' \
       or feat.GetFieldAsString('dt') != '2005/10/12' \
       or feat.GetFieldAsString('tm') != '10:41:33':
        gdaltest.post_reason('UTC value wrong')
        feat.DumpReadable()
        return 'fail'

    sql_lyr = ds.ExecuteSQL("select * from pg_timezone_names where name = 'Canada/Newfoundland'")
    if sql_lyr is None:
        has_tz = True
    else:
        has_tz = sql_lyr.GetFeatureCount() != 0
        ds.ReleaseResultSet(sql_lyr)

    if has_tz:
        ds.ExecuteSQL('set timezone to "Canada/Newfoundland"')

        lyr.ResetReading()

        feat = lyr.GetNextFeature()

        if feat.GetFieldAsString('ogrdatetime') != '2005/10/12 13:11:33-0230' \
        or feat.GetFieldAsString('tsz') != '2005/10/12 13:11:33-0230' \
        or feat.GetFieldAsString('ts') != '2005/10/12 10:41:33' \
        or feat.GetFieldAsString('dt') != '2005/10/12' \
        or feat.GetFieldAsString('tm') != '10:41:33':
            gdaltest.post_reason('Newfoundland value wrong')
            feat.DumpReadable()
            return 'fail'

    ds.ExecuteSQL('set timezone to "+5"')

    lyr.ResetReading()

    feat = lyr.GetNextFeature()
    if feat.GetFieldAsString('ogrdatetime') != '2005/10/12 20:41:33+05' \
       or feat.GetFieldAsString('tsz') != '2005/10/12 20:41:33+05':
        gdaltest.post_reason('+5 value wrong')
        feat.DumpReadable()
        return 'fail'

    feat = None
    ds.Destroy()

    return 'success'

###############################################################################
# Test very large query.


def ogr_pg_15():

    if gdaltest.pg_ds is None:
        return 'skip'

    expect = [169]

    query = 'eas_id = 169'

    for id in range(1000):
        query = query + (' or eas_id = %d' % (id+1000))

    gdaltest.pg_lyr.SetAttributeFilter(query)
    tr = ogrtest.check_features_against_list(gdaltest.pg_lyr,
                                              'eas_id', expect)
    gdaltest.pg_lyr.SetAttributeFilter(None)

    if tr:
        return 'success'
    else:
        return 'fail'


###############################################################################
# Test very large statement.

def ogr_pg_16():

    if gdaltest.pg_ds is None:
        return 'skip'

    expect = [169]

    query = 'eas_id = 169'

    for id in range(1000):
        query = query + (' or eas_id = %d' % (id+1000))

    statement = 'select eas_id from tpoly where ' + query

    lyr = gdaltest.pg_ds.ExecuteSQL(statement)

    tr = ogrtest.check_features_against_list(lyr, 'eas_id', expect)

    gdaltest.pg_ds.ReleaseResultSet(lyr)

    if tr:
        return 'success'
    else:
        return 'fail'

###############################################################################
# Test requesting a non-existent table by name (bug 1480).


def ogr_pg_17():

    if gdaltest.pg_ds is None:
        return 'skip'

    count = gdaltest.pg_ds.GetLayerCount()
    try:
        layer = gdaltest.pg_ds.GetLayerByName('JunkTableName')
    except:
        layer = None

    if layer is not None:
        gdaltest.post_reason('got layer for non-existent table!')
        return 'fail'

    if count != gdaltest.pg_ds.GetLayerCount():
        gdaltest.post_reason('layer count changed unexpectedly.')
        return 'fail'

    return 'success'

###############################################################################
# Test getting a layer by name that was not previously a layer.


def ogr_pg_18():

    if gdaltest.pg_ds is None or not gdaltest.pg_has_postgis:
        return 'skip'

    count = gdaltest.pg_ds.GetLayerCount()
    layer = gdaltest.pg_ds.GetLayerByName('geometry_columns')
    if layer is None:
        gdaltest.post_reason('did not get geometry_columns layer')
        return 'fail'

    if count+1 != gdaltest.pg_ds.GetLayerCount():
        gdaltest.post_reason('layer count unexpectedly unchanged.')
        return 'fail'

    return 'success'

###############################################################################
# Test reading a layer extent


def ogr_pg_19():

    if gdaltest.pg_ds is None:
        return 'skip'

    layer = gdaltest.pg_ds.GetLayerByName('tpoly')
    if layer is None:
        gdaltest.post_reason('did not get tpoly layer')
        return 'fail'

    extent = layer.GetExtent()
    expect = (478315.53125, 481645.3125, 4762880.5, 4765610.5)

    minx = abs(extent[0] - expect[0])
    maxx = abs(extent[1] - expect[1])
    miny = abs(extent[2] - expect[2])
    maxy = abs(extent[3] - expect[3])

    if max(minx, maxx, miny, maxy) > 0.0001:
        gdaltest.post_reason('Extents do not match')
        print(extent)
        return 'fail'

    estimated_extent = layer.GetExtent(force=0)
    if not gdaltest.pg_has_postgis:
        # The OGRLayer default implementation in force = 0 returns error
        if estimated_extent != (0, 0, 0, 0):
            gdaltest.post_reason('Wrong estimated extent')
            print(extent)
            return 'fail'
    else:
        # Better testing needed ?
        if estimated_extent == (0, 0, 0, 0):
            gdaltest.post_reason('Wrong estimated extent')
            print(extent)
            return 'fail'

    return 'success'

###############################################################################
# Test reading a SQL result layer extent


def ogr_pg_19_2():

    if gdaltest.pg_ds is None:
        return 'skip'

    sql_lyr = gdaltest.pg_ds.ExecuteSQL('select * from tpoly')

    extent = sql_lyr.GetExtent()
    expect = (478315.53125, 481645.3125, 4762880.5, 4765610.5)

    minx = abs(extent[0] - expect[0])
    maxx = abs(extent[1] - expect[1])
    miny = abs(extent[2] - expect[2])
    maxy = abs(extent[3] - expect[3])

    if max(minx, maxx, miny, maxy) > 0.0001:
        gdaltest.post_reason('Extents do not match')
        return 'fail'

    gdaltest.pg_ds.ReleaseResultSet(sql_lyr)

    return 'success'

###############################################################################
# Test reading 4-dim geometry in EWKT format


def ogr_pg_20():

    if gdaltest.pg_ds is None or not gdaltest.pg_has_postgis:
        return 'skip'

    #
    # Prepare test layer with 4-dim geometries.
    #

    # Collection of test geometry pairs:
    # ( <EWKT>, <WKT> ) <=> ( <tested>, <expected> )
    geometries = (
        ('POINT (10 20 5 5)',
          'POINT ZM (10 20 5 5)'),
        ('LINESTRING (10 10 1 2,20 20 3 4,30 30 5 6,40 40 7 8)',
          'LINESTRING ZM (10 10 1 2,20 20 3 4,30 30 5 6,40 40 7 8)'),
        ('POLYGON ((0 0 1 2,4 0 3 4,4 4 5 6,0 4 7 8,0 0 1 2))',
          'POLYGON ZM ((0 0 1 2,4 0 3 4,4 4 5 6,0 4 7 8,0 0 1 2))'),
        ('MULTIPOINT (10 20 5 5,30 30 7 7)',
          'MULTIPOINT ZM ((10 20 5 5),(30 30 7 7))'),
        ('MULTILINESTRING ((10 10 1 2,20 20 3 4),(30 30 5 6,40 40 7 8))',
          'MULTILINESTRING ZM ((10 10 1 2,20 20 3 4),(30 30 5 6,40 40 7 8))'),
        ('MULTIPOLYGON(((0 0 0 1,4 0 0 1,4 4 0 1,0 4 0 1,0 0 0 1),(1 1 0 5,2 1 0 5,2 2 0 5,1 2 0 5,1 1 0 5)),((-1 -1 0 10,-1 -2 0 10,-2 -2 0 10,-2 -1 0 10,-1 -1 0 10)))',
          'MULTIPOLYGON ZM (((0 0 0 1,4 0 0 1,4 4 0 1,0 4 0 1,0 0 0 1),(1 1 0 5,2 1 0 5,2 2 0 5,1 2 0 5,1 1 0 5)),((-1 -1 0 10,-1 -2 0 10,-2 -2 0 10,-2 -1 0 10,-1 -1 0 10)))'),
        ('GEOMETRYCOLLECTION(POINT(2 3 11 101),LINESTRING(2 3 12 102,3 4 13 103))',
          'GEOMETRYCOLLECTION ZM (POINT ZM (2 3 11 101),LINESTRING ZM (2 3 12 102,3 4 13 103))'),
        ('TRIANGLE ((0 0 0 0,100 0 100 1,0 100 100 0,0 0 0 0))',
          'TRIANGLE ZM ((0 0 0 0,100 0 100 1,0 100 100 0,0 0 0 0))'),
        ('TIN (((0 0 0 0,0 0 1 0,0 1 0 0,0 0 0 0)),((0 0 0 0,0 1 0 0,1 1 0 0,0 0 0 0)))',
          'TIN ZM (((0 0 0 0,0 0 1 0,0 1 0 0,0 0 0 0)),((0 0 0 0,0 1 0 0,1 1 0 0,0 0 0 0)))'),
        ('POLYHEDRALSURFACE (((0 0 0 0,0 0 1 0,0 1 1 0,0 1 0 0,0 0 0 0)),((0 0 0 0,0 1 0 0,1 1 0 0,1 0 0 0,0 0 0 0)),((0 0 0 0,1 0 0 0,1 0 1 0,0 0 1 0,0 0 0 0)),((1 1 0 0,1 1 1 0,1 0 1 0,1 0 0 0,1 1 0 0)),((0 1 0 0,0 1 1 0,1 1 1 0,1 1 0 0,0 1 0 0)),((0 0 1 0,1 0 1 0,1 1 1 0,0 1 1 0,0 0 1 0)))',
          'POLYHEDRALSURFACE ZM (((0 0 0 0,0 0 1 0,0 1 1 0,0 1 0 0,0 0 0 0)),((0 0 0 0,0 1 0 0,1 1 0 0,1 0 0 0,0 0 0 0)),((0 0 0 0,1 0 0 0,1 0 1 0,0 0 1 0,0 0 0 0)),((1 1 0 0,1 1 1 0,1 0 1 0,1 0 0 0,1 1 0 0)),((0 1 0 0,0 1 1 0,1 1 1 0,1 1 0 0,0 1 0 0)),((0 0 1 0,1 0 1 0,1 1 1 0,0 1 1 0,0 0 1 0)))')
    )

    # This layer is also used in ogr_pg_21() test.
    gdaltest.pg_ds.ExecuteSQL("CREATE TABLE testgeom (ogc_fid integer)")

    # XXX - mloskot - if 'public' is omitted, then OGRPGDataSource::DeleteLayer fails, line 438
    sql_lyr = gdaltest.pg_ds.ExecuteSQL("SELECT AddGeometryColumn('public','testgeom','wkb_geometry',-1,'GEOMETRY',4)")
    gdaltest.pg_ds.ReleaseResultSet(sql_lyr)
    for i in range(len(geometries)):
        gdaltest.pg_ds.ExecuteSQL("INSERT INTO testgeom (ogc_fid,wkb_geometry) \
                                    VALUES (%d,GeomFromEWKT('%s'))" % (i, geometries[i][0]))

    # We need to re-read layers
    gdaltest.pg_ds.Destroy()
    gdaltest.pg_ds = None
    try:
        gdaltest.pg_ds = ogr.Open('PG:' + gdaltest.pg_connection_string, update=1)
    except:
        gdaltest.pg_ds = None
        gdaltest.post_reason('can not re-open datasource')
        return 'fail'

    #
    # Test reading 4-dim geometries normalized to OGC WKT form.
    #

    layer = gdaltest.pg_ds.GetLayerByName('testgeom')
    if layer is None:
        gdaltest.post_reason('did not get testgeom layer')
        return 'fail'

    # Test updating the geometries
    for i in range(len(geometries)):
        feat = layer.GetFeature(i)
        layer.SetFeature(feat)

    # Test we get them back as expected
    for i in range(len(geometries)):
        feat = layer.GetFeature(i)
        geom = feat.GetGeometryRef()
        if geom is None:
            gdaltest.post_reason('did not get geometry, expected %s' % geometries[i][1])
            return 'fail'
        wkt = geom.ExportToIsoWkt()
        feat.Destroy()
        feat = None

        if wkt != geometries[i][1]:
            gdaltest.post_reason('WKT do not match: expected %s, got %s' % (geometries[i][1], wkt))
            return 'fail'

    layer = None

    return 'success'

###############################################################################
# Test reading 4-dimension geometries in EWKB format


def ogr_pg_21():

    if gdaltest.pg_ds is None or not gdaltest.pg_has_postgis:
        return 'skip'

    layer = gdaltest.pg_ds.ExecuteSQL("SELECT wkb_geometry FROM testgeom")
    if layer is None:
        gdaltest.post_reason('did not get testgeom layer')
        return 'fail'

    feat = layer.GetNextFeature()
    while feat is not None:
        geom = feat.GetGeometryRef()
        if ogr.GT_HasZ(geom.GetGeometryType()) == 0 or ogr.GT_HasM(geom.GetGeometryType()) == 0:
            gdaltest.post_reason('expected feature with type >3000')
            feat.Destroy()
            feat = None
            gdaltest.pg_ds.ReleaseResultSet(layer)
            layer = None
            return 'fail'

        feat.Destroy()
        feat = layer.GetNextFeature()

    feat = None
    gdaltest.pg_ds.ReleaseResultSet(layer)
    layer = None

    return 'success'

###############################################################################
# Check if the sub geometries of TIN and POLYHEDRALSURFACE are valid


def ogr_pg_21_subgeoms():

    if gdaltest.pg_ds is None or not gdaltest.pg_has_postgis:
        return 'skip'

    subgeom_PS = ['POLYGON ZM ((0 0 0 0,0 0 1 0,0 1 1 0,0 1 0 0,0 0 0 0))',
                    'POLYGON ZM ((0 0 0 0,0 1 0 0,1 1 0 0,1 0 0 0,0 0 0 0))',
                    'POLYGON ZM ((0 0 0 0,1 0 0 0,1 0 1 0,0 0 1 0,0 0 0 0))',
                    'POLYGON ZM ((1 1 0 0,1 1 1 0,1 0 1 0,1 0 0 0,1 1 0 0))',
                    'POLYGON ZM ((0 1 0 0,0 1 1 0,1 1 1 0,1 1 0 0,0 1 0 0))',
                    'POLYGON ZM ((0 0 1 0,1 0 1 0,1 1 1 0,0 1 1 0,0 0 1 0))']

    subgeom_TIN = ['TRIANGLE ZM ((0 0 0 0,0 0 1 0,0 1 0 0,0 0 0 0))',
                    'TRIANGLE ZM ((0 0 0 0,0 1 0 0,1 1 0 0,0 0 0 0))']

    layer = gdaltest.pg_ds.GetLayerByName('testgeom')
    for i in range(8,10):
        feat = layer.GetFeature(i)
        geom = feat.GetGeometryRef()
        if geom is None:
            gdaltest.post_reason('did not get the expected geometry')
            return 'fail'
        if geom.GetGeometryName() == "POLYHEDRALSURFACE":
            for j in range(0, geom.GetGeometryCount()):
                sub_geom = geom.GetGeometryRef(j)
                subgeom_wkt = sub_geom.ExportToIsoWkt()
                if subgeom_wkt != subgeom_PS[j]:
                    gdaltest.post_reason('did not get the expected subgeometry, expected %s' % (subgeom_PS[j]))
                    return 'fail'
        if geom.GetGeometryName() == "TIN":
            for j in range(0, geom.GetGeometryCount()):
                sub_geom = geom.GetGeometryRef(j)
                subgeom_wkt = sub_geom.ExportToIsoWkt()
                if subgeom_wkt != subgeom_TIN[j]:
                    gdaltest.post_reason('did not get the expected subgeometry, expected %s' % (subgeom_TIN[j]))
                    return 'fail'
        feat.Destroy()
        feat = None

    return 'success'

###############################################################################
# Check if the 3d geometries of TIN, Triangle and POLYHEDRALSURFACE are valid


def ogr_pg_21_3d_geometries():

    if gdaltest.pg_ds is None or gdaltest.ogr_pg_second_run:
        return 'skip'

    connection_string = "dbname=autotest"

    gdaltest.pg_ds = ogr.Open('PG:' + connection_string, update=1)

    gdaltest.pg_ds.ExecuteSQL("CREATE TABLE zgeoms (field_no integer)")
    sql_lyr = gdaltest.pg_ds.ExecuteSQL("SELECT AddGeometryColumn('public','zgeoms','wkb_geometry',-1,'GEOMETRY',3)")
    gdaltest.pg_ds.ReleaseResultSet(sql_lyr)
    wkt_list = ['POLYHEDRALSURFACE (((0 0 0,0 0 1,0 1 1,0 1 0,0 0 0)),((0 0 0,0 1 0,1 1 0,1 0 0,0 0 0)),((0 0 0,1 0 0,1 0 1,0 0 1,0 0 0)),((1 1 0,1 1 1,1 0 1,1 0 0,1 1 0)),((0 1 0,0 1 1,1 1 1,1 1 0,0 1 0)),((0 0 1,1 0 1,1 1 1,0 1 1,0 0 1)))',
                'TIN (((0 0 0,0 0 1,0 1 0,0 0 0)),((0 0 0,0 1 0,1 1 0,0 0 0)))',
                'TRIANGLE ((48 36 84,32 54 64,86 11 54,48 36 84))']

    wkt_expected = ['POLYHEDRALSURFACE Z (((0 0 0,0 0 1,0 1 1,0 1 0,0 0 0)),((0 0 0,0 1 0,1 1 0,1 0 0,0 0 0)),((0 0 0,1 0 0,1 0 1,0 0 1,0 0 0)),((1 1 0,1 1 1,1 0 1,1 0 0,1 1 0)),((0 1 0,0 1 1,1 1 1,1 1 0,0 1 0)),((0 0 1,1 0 1,1 1 1,0 1 1,0 0 1)))',
                    'TIN Z (((0 0 0,0 0 1,0 1 0,0 0 0)),((0 0 0,0 1 0,1 1 0,0 0 0)))',
                    'TRIANGLE Z ((48 36 84,32 54 64,86 11 54,48 36 84))']

    for i in range(0,3):
        gdaltest.pg_ds.ExecuteSQL("INSERT INTO zgeoms (field_no, wkb_geometry) VALUES (%d,GeomFromEWKT('%s'))" % (i, wkt_list[i]))

    gdaltest.pg_ds.Destroy()
    gdaltest.pg_ds = None

    try:
        gdaltest.pg_ds = ogr.Open('PG:' + connection_string, update=1)
    except:
        gdaltest.pg_ds = None
        gdaltest.post_reason('Cannot open the dataset')
        return 'fail'

    layer = gdaltest.pg_ds.GetLayerByName('zgeoms')
    if layer is None:
        gdaltest.post_reason('No layer received')
        return 'fail'

    for i in range(0, 3):
        feat = layer.GetFeature(i)
        geom = feat.GetGeometryRef()

        wkt = geom.ExportToIsoWkt()

        if (wkt != wkt_expected[i]):
            gdaltest.post_reason('Unexpected WKT, expected %s and got %s' % (wkt_expected[i], wkt))
            return 'fail'

    gdaltest.pg_ds.ExecuteSQL("DROP TABLE zgeoms")
    return 'success'

###############################################################################
# Create table from data/poly.shp under specified SCHEMA
# This test checks if schema support and schema name quoting works well.


def ogr_pg_22():

    if gdaltest.pg_ds is None:
        return 'skip'

    ######################################################
    # Create Schema

    schema_name = 'AutoTest-schema'
    layer_name = schema_name + '.tpoly'

    gdaltest.pg_ds.ExecuteSQL('CREATE SCHEMA \"' + schema_name + '\"')

    ######################################################
    # Create Layer
    gdaltest.pg_lyr = gdaltest.pg_ds.CreateLayer(layer_name,
                                                  options=[
                                                      'DIM=3',
                                                      'SCHEMA=' + schema_name]
                                                  )

    ######################################################
    # Setup Schema
    ogrtest.quick_create_layer_def(gdaltest.pg_lyr,
                                    [('AREA', ogr.OFTReal),
                                      ('EAS_ID', ogr.OFTInteger),
                                      ('PRFEDEA', ogr.OFTString),
                                      ('SHORTNAME', ogr.OFTString, 8)])

    ######################################################
    # Copy 3 features from the poly.shp

    dst_feat = ogr.Feature(feature_def=gdaltest.pg_lyr.GetLayerDefn())

    shp_ds = ogr.Open('data/poly.shp')
    shp_lyr = shp_ds.GetLayer(0)

    # Insert 3 features only
    for id in range(0, 3):
        feat = shp_lyr.GetFeature(id)
        dst_feat.SetFrom(feat)
        gdaltest.pg_lyr.CreateFeature(dst_feat)

    dst_feat.Destroy()

    # Test if test layer under custom schema is listed

    found = ogr_pg_check_layer_in_list(gdaltest.pg_ds, layer_name)

    if found is False:
        gdaltest.post_reason('layer from schema \''+schema_name+'\' not listed')
        return 'fail'

    return 'success'

###############################################################################
# Create table with all data types


def ogr_pg_23(layer_name='datatypetest', include_timestamptz=True):

    if gdaltest.pg_ds is None:
        return 'skip'

    gdal.PushErrorHandler('CPLQuietErrorHandler')
    gdaltest.pg_ds.ExecuteSQL('DELLAYER:' + layer_name)
    gdal.PopErrorHandler()

    ######################################################
    # Create Table
    lyr = gdaltest.pg_ds.CreateLayer(layer_name)

    ######################################################
    # Setup Schema
    # ogrtest.quick_create_layer_def( lyr, None )

    ######################################################
    # add some custom date fields.
    gdaltest.pg_ds.ExecuteSQL('ALTER TABLE ' + layer_name + ' ADD COLUMN my_numeric numeric')
    gdaltest.pg_ds.ExecuteSQL('ALTER TABLE ' + layer_name + ' ADD COLUMN my_numeric5 numeric(5)')
    gdaltest.pg_ds.ExecuteSQL('ALTER TABLE ' + layer_name + ' ADD COLUMN my_numeric5_3 numeric(5,3)')
    #gdaltest.pg_ds.ExecuteSQL( 'ALTER TABLE ' + layer_name + ' ADD COLUMN my_bool bool' )
    fld = ogr.FieldDefn('my_bool', ogr.OFTInteger)
    fld.SetSubType(ogr.OFSTBoolean)
    lyr.CreateField(fld)
    #gdaltest.pg_ds.ExecuteSQL( 'ALTER TABLE ' + layer_name + ' ADD COLUMN my_int2 int2' )
    fld = ogr.FieldDefn('my_int2', ogr.OFTInteger)
    fld.SetSubType(ogr.OFSTInt16)
    lyr.CreateField(fld)
    gdaltest.pg_ds.ExecuteSQL('ALTER TABLE ' + layer_name + ' ADD COLUMN my_int4 int4')
    lyr.CreateField(ogr.FieldDefn('my_int8', ogr.OFTInteger64))
    #gdaltest.pg_ds.ExecuteSQL( 'ALTER TABLE ' + layer_name + ' ADD COLUMN my_float4 float4' )
    fld = ogr.FieldDefn('my_float4', ogr.OFTReal)
    fld.SetSubType(ogr.OFSTFloat32)
    lyr.CreateField(fld)
    gdaltest.pg_ds.ExecuteSQL('ALTER TABLE ' + layer_name + ' ADD COLUMN my_float8 float8')
    gdaltest.pg_ds.ExecuteSQL('ALTER TABLE ' + layer_name + ' ADD COLUMN my_real real')
    gdaltest.pg_ds.ExecuteSQL('ALTER TABLE ' + layer_name + ' ADD COLUMN my_char char')
    gdaltest.pg_ds.ExecuteSQL('ALTER TABLE ' + layer_name + ' ADD COLUMN my_varchar character varying')
    gdaltest.pg_ds.ExecuteSQL('ALTER TABLE ' + layer_name + ' ADD COLUMN my_varchar10 character varying(10)')
    gdaltest.pg_ds.ExecuteSQL('ALTER TABLE ' + layer_name + ' ADD COLUMN my_text text')
    gdaltest.pg_ds.ExecuteSQL('ALTER TABLE ' + layer_name + ' ADD COLUMN my_bytea bytea')
    gdaltest.pg_ds.ExecuteSQL('ALTER TABLE ' + layer_name + ' ADD COLUMN my_time time')
    gdaltest.pg_ds.ExecuteSQL('ALTER TABLE ' + layer_name + ' ADD COLUMN my_date date')
    gdaltest.pg_ds.ExecuteSQL('ALTER TABLE ' + layer_name + ' ADD COLUMN my_timestamp timestamp without time zone')
    if include_timestamptz:
        gdaltest.pg_ds.ExecuteSQL('ALTER TABLE ' + layer_name + ' ADD COLUMN my_timestamptz timestamp with time zone')
    gdaltest.pg_ds.ExecuteSQL('ALTER TABLE ' + layer_name + ' ADD COLUMN my_chararray char(1)[]')
    gdaltest.pg_ds.ExecuteSQL('ALTER TABLE ' + layer_name + ' ADD COLUMN my_textarray text[]')
    gdaltest.pg_ds.ExecuteSQL('ALTER TABLE ' + layer_name + ' ADD COLUMN my_varchararray character varying[]')
    fld = ogr.FieldDefn('my_int2array', ogr.OFTIntegerList)
    fld.SetSubType(ogr.OFSTInt16)
    lyr.CreateField(fld)
    gdaltest.pg_ds.ExecuteSQL('ALTER TABLE ' + layer_name + ' ADD COLUMN my_int4array int4[]')
    lyr.CreateField(ogr.FieldDefn('my_int8array', ogr.OFTInteger64List))
    fld = ogr.FieldDefn('my_float4array', ogr.OFTRealList)
    fld.SetSubType(ogr.OFSTFloat32)
    lyr.CreateField(fld)
    gdaltest.pg_ds.ExecuteSQL('ALTER TABLE ' + layer_name + ' ADD COLUMN my_float8array float8[]')
    gdaltest.pg_ds.ExecuteSQL('ALTER TABLE ' + layer_name + ' ADD COLUMN my_numericarray numeric[]')
    gdaltest.pg_ds.ExecuteSQL('ALTER TABLE ' + layer_name + ' ADD COLUMN my_numeric5array numeric(5)[]')
    gdaltest.pg_ds.ExecuteSQL('ALTER TABLE ' + layer_name + ' ADD COLUMN my_numeric5_3array numeric(5,3)[]')
    fld = ogr.FieldDefn('my_boolarray', ogr.OFTIntegerList)
    fld.SetSubType(ogr.OFSTBoolean)
    lyr.CreateField(fld)
    ######################################################
    # Create a populated records.

    if gdaltest.pg_has_postgis:
        geom_str = "GeomFromEWKT('POINT(10 20)')"
    else:
        geom_str = "'\\\\001\\\\001\\\\000\\\\000\\\\000\\\\000\\\\000\\\\000\\\\000\\\\000\\\\000$@\\\\000\\\\000\\\\000\\\\000\\\\000\\\\0004@'"
        if gdaltest.pg_quote_with_E:
            geom_str = "E" + geom_str
    sql = "INSERT INTO " + layer_name + " ( my_numeric, my_numeric5, my_numeric5_3, my_bool, my_int2, "
    sql += "my_int4, my_int8, my_float4, my_float8, my_real, my_char, my_varchar, "
    sql += "my_varchar10, my_text, my_bytea, my_time, my_date, my_timestamp, "
    if include_timestamptz:
        sql += "my_timestamptz, "
    sql += "my_chararray, my_textarray, my_varchararray, my_int2array, my_int4array, "
    sql += "my_int8array, my_float4array, my_float8array, my_numericarray, my_numeric5array, my_numeric5_3array, my_boolarray, wkb_geometry) "
    sql += "VALUES ( 1.2, 12345, 0.123, 'T', 12345, 12345678, 1234567901234, 0.123, "
    sql += "0.12345678, 0.876, 'a', 'ab', 'varchar10 ', 'abc', 'xyz', '12:34:56', "
    sql += "'2000-01-01', '2000-01-01 00:00:00', "
    if include_timestamptz:
        sql += "'2000-01-01 00:00:00+00', "
    sql += "'{a,b}', "
    sql += "'{aa,bb}', '{cc,dd}', '{100,200}', '{100,200}', '{1234567901234}', "
    sql += "'{100.1,200.1}', '{100.12,200.12}', ARRAY[100.12,200.12], ARRAY[10,20], ARRAY[10.12,20.12], '{1,0}', " + geom_str + " )"
    gdaltest.pg_ds.ExecuteSQL(sql)

    return 'success'

###############################################################################


def test_val_test_23(layer_defn, feat):

    field_defn = layer_defn.GetFieldDefn(layer_defn.GetFieldIndex("my_numeric5"))
    if field_defn.GetWidth() != 5 or field_defn.GetPrecision() != 0 or field_defn.GetType() != ogr.OFTInteger:
        gdaltest.post_reason('Wrong field defn for my_numeric5 : %d, %d, %d' % (field_defn.GetWidth(), field_defn.GetPrecision(), field_defn.GetType()))
        return 'fail'

    field_defn = layer_defn.GetFieldDefn(layer_defn.GetFieldIndex("my_numeric5_3"))
    if field_defn.GetWidth() != 5 or field_defn.GetPrecision() != 3 or field_defn.GetType() != ogr.OFTReal:
        gdaltest.post_reason('Wrong field defn for my_numeric5_3 : %d, %d, %d' % (field_defn.GetWidth(), field_defn.GetPrecision(), field_defn.GetType()))
        return 'fail'

    field_defn = layer_defn.GetFieldDefn(layer_defn.GetFieldIndex("my_varchar10"))
    if field_defn.GetWidth() != 10 or field_defn.GetPrecision() != 0:
        gdaltest.post_reason('Wrong field defn for my_varchar10 : %d, %d, %d' % (field_defn.GetWidth(), field_defn.GetPrecision(), field_defn.GetType()))
        return 'fail'

    field_defn = layer_defn.GetFieldDefn(layer_defn.GetFieldIndex("my_bool"))
    if field_defn.GetWidth() != 1 or field_defn.GetType() != ogr.OFTInteger or field_defn.GetSubType() != ogr.OFSTBoolean:
        gdaltest.post_reason('Wrong field defn for my_bool : %d, %d, %d, %d' % (field_defn.GetWidth(), field_defn.GetPrecision(), field_defn.GetType(), field_defn.GetSubType()))
        return 'fail'

    field_defn = layer_defn.GetFieldDefn(layer_defn.GetFieldIndex("my_boolarray"))
    if field_defn.GetType() != ogr.OFTIntegerList or field_defn.GetSubType() != ogr.OFSTBoolean:
        gdaltest.post_reason('Wrong field defn for my_boolarray : %d, %d, %d, %d' % (field_defn.GetWidth(), field_defn.GetPrecision(), field_defn.GetType(), field_defn.GetSubType()))
        return 'fail'

    field_defn = layer_defn.GetFieldDefn(layer_defn.GetFieldIndex("my_int2"))
    if field_defn.GetType() != ogr.OFTInteger or field_defn.GetSubType() != ogr.OFSTInt16:
        gdaltest.post_reason('Wrong field defn for my_int2 : %d, %d, %d, %d' % (field_defn.GetWidth(), field_defn.GetPrecision(), field_defn.GetType(), field_defn.GetSubType()))
        return 'fail'

    field_defn = layer_defn.GetFieldDefn(layer_defn.GetFieldIndex("my_float4"))
    if field_defn.GetType() != ogr.OFTReal or field_defn.GetSubType() != ogr.OFSTFloat32:
        gdaltest.post_reason('Wrong field defn for my_float4 : %d, %d, %d, %d' % (field_defn.GetWidth(), field_defn.GetPrecision(), field_defn.GetType(), field_defn.GetSubType()))
        return 'fail'

    field_defn = layer_defn.GetFieldDefn(layer_defn.GetFieldIndex("my_int2array"))
    if field_defn.GetType() != ogr.OFTIntegerList or field_defn.GetSubType() != ogr.OFSTInt16:
        gdaltest.post_reason('Wrong field defn for my_int2array : %d, %d, %d, %d' % (field_defn.GetWidth(), field_defn.GetPrecision(), field_defn.GetType(), field_defn.GetSubType()))
        return 'fail'

    field_defn = layer_defn.GetFieldDefn(layer_defn.GetFieldIndex("my_float4array"))
    if field_defn.GetType() != ogr.OFTRealList or field_defn.GetSubType() != ogr.OFSTFloat32:
        gdaltest.post_reason('Wrong field defn for my_float4array : %d, %d, %d, %d' % (field_defn.GetWidth(), field_defn.GetPrecision(), field_defn.GetType(), field_defn.GetSubType()))
        return 'fail'

    if abs(feat.my_numeric - 1.2) > 1e-8 or \
    feat.my_numeric5 != 12345 or \
    feat.my_numeric5_3 != 0.123 or \
    feat.my_bool != 1 or \
    feat.my_int2 != 12345 or \
    feat.my_int4 != 12345678 or \
    feat.my_int8 != 1234567901234 or \
    abs(feat.my_float4 - 0.123) > 1e-8 or \
    feat.my_float8 != 0.12345678 or \
    abs(feat.my_real - 0.876) > 1e-6 or \
    feat.my_char != 'a' or \
    feat.my_varchar != 'ab' or \
    feat.my_varchar10 != 'varchar10 ' or \
    feat.my_text != 'abc' or \
    feat.GetFieldAsString('my_bytea') != '78797A' or \
    feat.GetFieldAsString('my_time') != '12:34:56' or \
    feat.GetFieldAsString('my_date') != '2000/01/01' or \
    (feat.GetFieldAsString('my_timestamp') != '2000/01/01 00:00:00' and feat.GetFieldAsString('my_timestamp') != '2000/01/01 00:00:00+00') or \
    (layer_defn.GetFieldIndex('my_timestamptz') >= 0 and feat.GetFieldAsString('my_timestamptz') != '2000/01/01 00:00:00+00') or \
    feat.GetFieldAsString('my_chararray') != '(2:a,b)' or \
    feat.GetFieldAsString('my_textarray') != '(2:aa,bb)' or \
    feat.GetFieldAsString('my_varchararray') != '(2:cc,dd)' or \
    feat.GetFieldAsString('my_int2array') != '(2:100,200)' or \
    feat.GetFieldAsString('my_int4array') != '(2:100,200)' or \
    feat.my_int8array != [1234567901234] or \
    feat.GetFieldAsString('my_boolarray') != '(2:1,0)' or \
    abs(feat.my_float4array[0] - 100.1) > 1e-6 or \
    abs(feat.my_float8array[0] - 100.12) > 1e-8 or \
    abs(feat.my_numericarray[0] - 100.12) > 1e-8 or \
    abs(feat.my_numeric5array[0] - 10) > 1e-8 or \
    abs(feat.my_numeric5_3array[0] - 10.12) > 1e-8 :
        gdaltest.post_reason('Wrong values')
        feat.DumpReadable()
        return 'fail'

    geom = feat.GetGeometryRef()
    if geom is None:
        gdaltest.post_reason('geom is none')
        return 'fail'

    wkt = geom.ExportToWkt()
    if wkt != 'POINT (10 20)':
        gdaltest.post_reason('Wrong WKT :' + wkt)
        return 'fail'

    return 'success'

###############################################################################
# Test with PG: connection


def ogr_pg_24():

    if gdaltest.pg_ds is None:
        return 'skip'

    ds = ogr.Open('PG:' + gdaltest.pg_connection_string, update=1)

    ds.ExecuteSQL('set timezone to "UTC"')

    lyr = ds.GetLayerByName('datatypetest')

    feat = lyr.GetNextFeature()
    if test_val_test_23(lyr.GetLayerDefn(), feat) != 'success':
        return 'fail'

    feat = None

    ds.Destroy()

    return 'success'

###############################################################################
# Test with PG: connection and SELECT query


def ogr_pg_25():

    if gdaltest.pg_ds is None:
        return 'skip'

    ds = ogr.Open('PG:' + gdaltest.pg_connection_string, update=1)

    ds.ExecuteSQL('set timezone to "UTC"')

    sql_lyr = ds.ExecuteSQL('select * from datatypetest')

    feat = sql_lyr.GetNextFeature()
    if test_val_test_23(sql_lyr.GetLayerDefn(), feat) != 'success':
        return 'fail'

    ds.ReleaseResultSet(sql_lyr)

    feat = None

    ds.Destroy()

    return 'success'

###############################################################################
# Test with PGB: connection


def ogr_pg_26_DISABLED_AS_BINARY_CURSOR_NO_LONGER_SUPPORTED():

    if gdaltest.pg_ds is None:
        return 'skip'

    # The presence of timestamptz field currently disables binary cursor
    if ogr_pg_23(layer_name='datatypetest_withouttimestamptz', include_timestamptz=False) != 'success':
        return 'fail'

    ds = ogr.Open('PGB:' + gdaltest.pg_connection_string, update=1)

    ds.ExecuteSQL('set timezone to "UTC"')

    lyr = ds.GetLayerByName('datatypetest')

    feat = lyr.GetNextFeature()
    if test_val_test_23(lyr.GetLayerDefn(), feat) != 'success':
        return 'fail'

    feat = None

    lyr = ds.GetLayerByName('datatypetest_withouttimestamptz')

    feat = lyr.GetNextFeature()
    if test_val_test_23(lyr.GetLayerDefn(), feat) != 'success':
        return 'fail'

    feat = None

    ds = None

    return 'success'

###############################################################################
# Test with PGB: connection and SELECT query


def ogr_pg_27_DISABLED_AS_BINARY_CURSOR_NO_LONGER_SUPPORTED():

    if gdaltest.pg_ds is None:
        return 'skip'

    ds = ogr.Open('PGB:' + gdaltest.pg_connection_string, update=1)

    ds.ExecuteSQL('set timezone to "UTC"')

    sql_lyr = ds.ExecuteSQL('select * from datatypetest')

    feat = sql_lyr.GetNextFeature()
    if test_val_test_23(sql_lyr.GetLayerDefn(), feat) != 'success':
        return 'fail'

    ds.ReleaseResultSet(sql_lyr)

    feat = None

    sql_lyr = ds.ExecuteSQL('select * from datatypetest_withouttimestamptz')

    feat = sql_lyr.GetNextFeature()
    if test_val_test_23(sql_lyr.GetLayerDefn(), feat) != 'success':
        return 'fail'

    ds.ReleaseResultSet(sql_lyr)

    feat = None

    ds = None

    return 'success'

###############################################################################
# Duplicate all data types in INSERT mode


def ogr_pg_28():

    if gdaltest.pg_ds is None:
        return 'skip'

    gdal.SetConfigOption('PG_USE_COPY', "NO")

    ds = ogr.Open('PG:' + gdaltest.pg_connection_string, update=1)

    gdal.PushErrorHandler('CPLQuietErrorHandler')
    ds.ExecuteSQL('DELLAYER:datatypetest2')
    gdal.PopErrorHandler()

    ds.ExecuteSQL('set timezone to "UTC"')

    src_lyr = ds.GetLayerByName('datatypetest')

    dst_lyr = ds.CreateLayer('datatypetest2')

    src_lyr.ResetReading()

    for i in range(src_lyr.GetLayerDefn().GetFieldCount()):
        field_defn = src_lyr.GetLayerDefn().GetFieldDefn(i)
        dst_lyr.CreateField(field_defn)

    dst_feat = ogr.Feature(feature_def=dst_lyr.GetLayerDefn())

    feat = src_lyr.GetNextFeature()
    if feat is None:
        return 'fail'

    dst_feat.SetFrom(feat)
    if dst_lyr.CreateFeature(dst_feat) != 0:
        gdaltest.post_reason('CreateFeature failed.')
        return 'fail'

    dst_feat.Destroy()

    src_lyr = None
    dst_lyr = None

    ds.Destroy()

    gdal.SetConfigOption('PG_USE_COPY', gdaltest.pg_use_copy)

    return 'success'

###############################################################################
# Test with PG: connection


def ogr_pg_29():

    if gdaltest.pg_ds is None:
        return 'skip'

    ds = ogr.Open('PG:' + gdaltest.pg_connection_string, update=1)

    ds.ExecuteSQL('set timezone to "UTC"')

    lyr = ds.GetLayerByName('datatypetest2')

    # my_timestamp has now a time zone...
    feat = lyr.GetNextFeature()
    if test_val_test_23(lyr.GetLayerDefn(), feat) != 'success':
        return 'fail'

    geom = feat.GetGeometryRef()
    wkt = geom.ExportToWkt()
    if wkt != 'POINT (10 20)':
        gdaltest.post_reason('Wrong WKT :' + wkt)
        return 'fail'

    feat = None

    ds.Destroy()

    return 'success'

###############################################################################
# Duplicate all data types in PG_USE_COPY mode


def ogr_pg_30():

    if gdaltest.pg_ds is None:
        return 'skip'

    gdal.SetConfigOption('PG_USE_COPY', 'YES')

    ds = ogr.Open('PG:' + gdaltest.pg_connection_string, update=1)

    gdal.PushErrorHandler('CPLQuietErrorHandler')
    ds.ExecuteSQL('DELLAYER:datatypetest2')
    gdal.PopErrorHandler()

    ds.ExecuteSQL('set timezone to "UTC"')

    src_lyr = ds.GetLayerByName('datatypetest')

    dst_lyr = ds.CreateLayer('datatypetest2')

    src_lyr.ResetReading()

    for i in range(src_lyr.GetLayerDefn().GetFieldCount()):
        field_defn = src_lyr.GetLayerDefn().GetFieldDefn(i)
        dst_lyr.CreateField(field_defn)

    dst_feat = ogr.Feature(feature_def=dst_lyr.GetLayerDefn())

    feat = src_lyr.GetNextFeature()
    if feat is None:
        return 'fail'

    dst_feat.SetFrom(feat)
    if dst_lyr.CreateFeature(dst_feat) != 0:
        gdaltest.post_reason('CreateFeature failed.')
        return 'fail'

    dst_feat.Destroy()

    ds.Destroy()

    gdal.SetConfigOption('PG_USE_COPY', gdaltest.pg_use_copy)

    return 'success'


###############################################################################
# Test the tables= connection string option

def ogr_pg_31():

    if gdaltest.pg_ds is None:
        return 'skip'

    srs = osr.SpatialReference()
    srs.ImportFromEPSG(4326)
    lyr = gdaltest.pg_ds.CreateLayer('test_for_tables_equal_param', geom_type=ogr.wkbPoint, srs=srs, options=['OVERWRITE=YES'])
    lyr.StartTransaction()
    for i in range(501):
        f = ogr.Feature(lyr.GetLayerDefn())
        f.SetGeometry(ogr.CreateGeometryFromWkt('POINT(0 0)'))
        lyr.CreateFeature(f)
    lyr.CommitTransaction()

    ds = ogr.Open('PG:' + gdaltest.pg_connection_string + ' tables=tpoly,tpolycopy', update=1)

    if ds is None or ds.GetLayerCount() != 2:
        gdaltest.post_reason('fail')
        return 'fail'

    sql_lyr = ds.ExecuteSQL('SELECT * FROM test_for_tables_equal_param')
    i = 0
    while True:
        f = sql_lyr.GetNextFeature()
        if f is None:
            break
        i = i + 1
    ds.ReleaseResultSet(sql_lyr)
    if i != 501:
        gdaltest.post_reason('fail')
        return 'fail'

    ds.Destroy()

    return 'success'

###############################################################################
# Test approximate srtext (#2123, #3508)


def ogr_pg_32():

    if gdaltest.pg_ds is None or not gdaltest.pg_has_postgis:
        return 'skip'

    gdaltest.pg_ds.ExecuteSQL("DELETE FROM spatial_ref_sys")

    ######################################################
    # Create Layer with EPSG:4326
    srs = osr.SpatialReference()
    srs.ImportFromEPSG(4326)

    gdaltest.pg_lyr = gdaltest.pg_ds.CreateLayer('testsrtext', srs=srs)

    sql_lyr = gdaltest.pg_ds.ExecuteSQL("SELECT COUNT(*) FROM spatial_ref_sys")
    feat = sql_lyr.GetNextFeature()
    if feat.count != 1:
        gdaltest.post_reason('did not get expected count after step (1)')
        feat.DumpReadable()
        return 'fail'
    gdaltest.pg_ds.ReleaseResultSet(sql_lyr)

    ######################################################
    # Create second layer with very approximative EPSG:4326

    srs = osr.SpatialReference()
    srs.SetFromUserInput('GEOGCS["WGS 84",AUTHORITY["EPSG","4326"]]')
    gdaltest.pg_lyr = gdaltest.pg_ds.CreateLayer('testsrtext2', srs=srs)

    # Must still be 1
    sql_lyr = gdaltest.pg_ds.ExecuteSQL("SELECT COUNT(*) FROM spatial_ref_sys")
    feat = sql_lyr.GetNextFeature()
    if feat.count != 1:
        gdaltest.post_reason('did not get expected count after step (2)')
        feat.DumpReadable()
        return 'fail'
    gdaltest.pg_ds.ReleaseResultSet(sql_lyr)

    ######################################################
    # Create third layer with very approximative EPSG:4326 but without authority

    srs = osr.SpatialReference()
    srs.SetFromUserInput("""GEOGCS["GCS_WGS_1984",DATUM["WGS_1984",SPHEROID["WGS_1984",6378137,298.257223563]],PRIMEM["Greenwich",0],UNIT["Degree",0.017453292519943295]]""")
    gdaltest.pg_lyr = gdaltest.pg_ds.CreateLayer('testsrtext3', srs=srs)

    # Must still be 1
    sql_lyr = gdaltest.pg_ds.ExecuteSQL("SELECT COUNT(*) FROM spatial_ref_sys")
    feat = sql_lyr.GetNextFeature()
    if feat.count != 1:
        gdaltest.post_reason('did not get expected count after step (3)')
        feat.DumpReadable()
        return 'fail'
    gdaltest.pg_ds.ReleaseResultSet(sql_lyr)

    ######################################################
    # Create Layer with EPSG:26632

    srs = osr.SpatialReference()
    srs.ImportFromEPSG(26632)

    gdaltest.pg_lyr = gdaltest.pg_ds.CreateLayer('testsrtext4', geom_type=ogr.wkbPoint, srs=srs)
    feat = ogr.Feature(gdaltest.pg_lyr.GetLayerDefn())
    feat.SetGeometry(ogr.CreateGeometryFromWkt('POINT(0 0)'))
    gdaltest.pg_lyr.CreateFeature(feat)
    feat = None
    sr = gdaltest.pg_lyr.GetSpatialRef()
    if sr.ExportToWkt().find('26632') == -1:
        gdaltest.post_reason('did not get expected SRS')
        return 'fail'

    sql_lyr = gdaltest.pg_ds.ExecuteSQL("SELECT COUNT(*) FROM spatial_ref_sys")
    feat = sql_lyr.GetNextFeature()
    # Must be 2 now
    if feat.count != 2:
        gdaltest.post_reason('did not get expected count after step (4)')
        feat.DumpReadable()
        return 'fail'
    gdaltest.pg_ds.ReleaseResultSet(sql_lyr)

    ######################################################
    # Test GetSpatialRef() on SQL layer (#4644)

    sql_lyr = gdaltest.pg_ds.ExecuteSQL('SELECT * FROM testsrtext4')
    sr = sql_lyr.GetSpatialRef()
    if sr.ExportToWkt().find('26632') == -1:
        gdaltest.post_reason('did not get expected SRS')
        return 'fail'
    gdaltest.pg_ds.ReleaseResultSet(sql_lyr)

    ######################################################
    # Test getting SRS and geom type without requiring to fetch the layer defn

    for i in range(2):
        #sys.stderr.write('BEFORE OPEN\n')
        ds = ogr.Open('PG:' + gdaltest.pg_connection_string, update=1)
        #sys.stderr.write('AFTER Open\n')
        lyr = ds.GetLayerByName('testsrtext4')
        #sys.stderr.write('AFTER GetLayerByName\n')
        if i == 0:
            sr = lyr.GetSpatialRef()
            #sys.stderr.write('AFTER GetSpatialRef\n')
            geom_type = lyr.GetGeomType()
            #sys.stderr.write('AFTER GetGeomType\n')
        else:
            geom_type = lyr.GetGeomType()
            #sys.stderr.write('AFTER GetGeomType\n')
            sr = lyr.GetSpatialRef()
            #sys.stderr.write('AFTER GetSpatialRef\n')

        if sr.ExportToWkt().find('26632') == -1:
            gdaltest.post_reason('did not get expected SRS')
            return 'fail'
        if geom_type != ogr.wkbPoint:
            gdaltest.post_reason('did not get expected geom type')
            return 'fail'

        ds = None

    ######################################################
    # Create Layer with non EPSG SRS

    srs = osr.SpatialReference()
    srs.SetFromUserInput('+proj=vandg')

    gdaltest.pg_lyr = gdaltest.pg_ds.CreateLayer('testsrtext5', srs=srs)

    sql_lyr = gdaltest.pg_ds.ExecuteSQL("SELECT COUNT(*) FROM spatial_ref_sys")
    feat = sql_lyr.GetNextFeature()
    # Must be 3 now
    if feat.count != 3:
        gdaltest.post_reason('did not get expected count after step (5)')
        feat.DumpReadable()
        return 'fail'
    gdaltest.pg_ds.ReleaseResultSet(sql_lyr)

    return 'success'

###############################################################################
# Test encoding as UTF8


def ogr_pg_33():

    if gdaltest.pg_ds is None:
        return 'skip'

    gdaltest.pg_lyr = gdaltest.pg_ds.GetLayerByName('tpoly')
    if gdaltest.pg_lyr is None:
        gdaltest.post_reason('did not get tpoly layer')
        return 'fail'

    dst_feat = ogr.Feature(feature_def=gdaltest.pg_lyr.GetLayerDefn())
    # eacute in UTF8 : 0xc3 0xa9
    dst_feat.SetField('SHORTNAME', '\xc3\xa9')
    gdaltest.pg_lyr.CreateFeature(dst_feat)
    dst_feat.Destroy()

    return 'success'

###############################################################################
# Test encoding as Latin1


def ogr_pg_34():

    if gdaltest.pg_ds is None:
        return 'skip'

    # We only test that on Linux since setting os.environ['XXX']
    # is not guaranteed to have effects on system not supporting putenv
    if sys.platform.startswith('linux'):
        os.environ['PGCLIENTENCODING'] = 'LATIN1'
        ogr_pg_1()
        del os.environ['PGCLIENTENCODING']

        # For some unknown reasons, some servers don't like forcing LATIN1
        # but prefer LATIN9 instead...
        if gdaltest.pg_ds is None:
            os.environ['PGCLIENTENCODING'] = 'LATIN9'
            ogr_pg_1()
            del os.environ['PGCLIENTENCODING']
    else:
        gdaltest.pg_ds.ExecuteSQL('SET client_encoding = LATIN1')

    gdaltest.pg_lyr = gdaltest.pg_ds.GetLayerByName('tpoly')
    if gdaltest.pg_lyr is None:
        gdaltest.post_reason('did not get tpoly layer')
        return 'fail'

    dst_feat = ogr.Feature(feature_def=gdaltest.pg_lyr.GetLayerDefn())
    # eacute in Latin1 : 0xe9
    dst_feat.SetField('SHORTNAME', '\xe9')
    gdaltest.pg_lyr.CreateFeature(dst_feat)
    dst_feat.Destroy()

    return 'success'


###############################################################################
# Test for buffer overflows

def ogr_pg_35():

    if gdaltest.pg_ds is None:
        return 'skip'

    gdal.PushErrorHandler()
    try:
        gdaltest.pg_lyr = gdaltest.pg_ds.CreateLayer('testoverflows')
        ogrtest.quick_create_layer_def(gdaltest.pg_lyr, [('0123456789' * 1000, ogr.OFTReal)])
        # To trigger actual layer creation
        gdaltest.pg_lyr.ResetReading()
    except:
        pass
    finally:
        gdal.PopErrorHandler()

    gdal.PushErrorHandler()
    try:
        gdaltest.pg_lyr = gdaltest.pg_ds.CreateLayer('testoverflows', options=['OVERWRITE=YES', 'GEOMETRY_NAME=' + ('0123456789' * 1000)])
        # To trigger actual layer creation
        gdaltest.pg_lyr.ResetReading()
    except:
        pass
    finally:
        gdal.PopErrorHandler()

    return 'success'

###############################################################################
# Test support for inherited tables : tables inherited from a Postgis Table


def ogr_pg_36():

    if gdaltest.pg_ds is None:
        return 'skip'

    if gdaltest.pg_has_postgis:
        lyr = gdaltest.pg_ds.CreateLayer('table36_base', geom_type=ogr.wkbPoint)
    else:
        lyr = gdaltest.pg_ds.CreateLayer('table36_base')

    gdaltest.pg_ds.ExecuteSQL('CREATE TABLE table36_inherited ( col1 CHAR(1) ) INHERITS ( table36_base )')
    gdaltest.pg_ds.ExecuteSQL('CREATE TABLE table36_inherited2 ( col2 CHAR(1) ) INHERITS ( table36_inherited )')

    # Test fix for #3636 when 2 inherited tables with same name exist in 2 different schemas
    if gdaltest.pg_has_postgis:
        #lyr = gdaltest.pg_ds.CreateLayer( 'table36_base', geom_type = ogr.wkbLineString, options = ['SCHEMA=AutoTest-schema'] )
        lyr = gdaltest.pg_ds.CreateLayer('AutoTest-schema.table36_base', geom_type=ogr.wkbLineString)
    else:
        lyr = gdaltest.pg_ds.CreateLayer('table36_base', options=['SCHEMA=AutoTest-schema'])

    gdaltest.pg_ds.ExecuteSQL('CREATE TABLE "AutoTest-schema"."table36_inherited" ( col3 CHAR(1) ) INHERITS ( "AutoTest-schema".table36_base )')
    gdaltest.pg_ds.ExecuteSQL('CREATE TABLE "AutoTest-schema"."table36_inherited2" ( col4 CHAR(1) ) INHERITS ( "AutoTest-schema".table36_inherited )')

    ds = ogr.Open('PG:' + gdaltest.pg_connection_string, update=1)

    found = ogr_pg_check_layer_in_list(ds, 'table36_inherited')
    if found is False:
        gdaltest.post_reason('layer table36_inherited not listed')
        return 'fail'

    found = ogr_pg_check_layer_in_list(ds, 'table36_inherited2')
    if found is False:
        gdaltest.post_reason('layer table36_inherited2 not listed')
        return 'fail'

    lyr = ds.GetLayerByName('table36_inherited2')
    if lyr is None:
        return 'fail'
    if gdaltest.pg_has_postgis and lyr.GetGeomType() != ogr.wkbPoint:
        gdaltest.post_reason('wrong geometry type for layer table36_inherited2')
        print(lyr.GetGeomType())
        return 'fail'

    lyr = ds.GetLayerByName('AutoTest-schema.table36_inherited2')
    if lyr is None:
        return 'fail'
    if gdaltest.pg_has_postgis and lyr.GetGeomType() != ogr.wkbLineString:
        gdaltest.post_reason('wrong geometry type for layer AutoTest-schema.table36_inherited2')
        return 'fail'

    ds.Destroy()

    return 'success'


def ogr_pg_36_bis():

    if gdaltest.pg_ds is None:
        return 'skip'

    ds = ogr.Open('PG:' + gdaltest.pg_connection_string + ' TABLES=table36_base', update=1)

    found = ogr_pg_check_layer_in_list(ds, 'table36_inherited')
    if found is True:
        gdaltest.post_reason('layer table36_inherited is listed but it should not')
        return 'fail'

    lyr = ds.GetLayerByName('table36_inherited')
    if lyr is None:
        return 'fail'
    if gdaltest.pg_has_postgis and lyr.GetGeomType() != ogr.wkbPoint:
        return 'fail'

    ds.Destroy()

    return 'success'

###############################################################################
# Test support for inherited tables : Postgis table inherited from a non-Postgis table


def ogr_pg_37():

    if gdaltest.pg_ds is None or not gdaltest.pg_has_postgis:
        return 'skip'

    gdaltest.pg_ds.ExecuteSQL('CREATE TABLE table37_base ( col1 CHAR(1) )')
    gdaltest.pg_ds.ExecuteSQL('CREATE TABLE table37_inherited ( col2 CHAR(1) ) INHERITS ( table37_base )')
    sql_lyr = gdaltest.pg_ds.ExecuteSQL("SELECT AddGeometryColumn('public','table37_inherited','wkb_geometry',-1,'POINT',2)")
    gdaltest.pg_ds.ReleaseResultSet(sql_lyr)

    ds = ogr.Open('PG:' + gdaltest.pg_connection_string, update=1)

    found = ogr_pg_check_layer_in_list(ds, 'table37_inherited')
    if found is False:
        gdaltest.post_reason('layer table37_inherited not listed')
        return 'fail'

    lyr = ds.GetLayerByName('table37_inherited')
    if lyr is None:
        return 'fail'
    if gdaltest.pg_has_postgis and lyr.GetGeomType() != ogr.wkbPoint:
        return 'fail'

    ds.Destroy()

    return 'success'

###############################################################################
# Test support for multiple geometry columns (RFC 41)


def ogr_pg_38():
    if gdaltest.pg_ds is None or not gdaltest.pg_has_postgis:
        return 'skip'

    sql_lyr = gdaltest.pg_ds.ExecuteSQL("SELECT AddGeometryColumn('public','table37_base','pointBase',-1,'POINT',2)")
    gdaltest.pg_ds.ReleaseResultSet(sql_lyr)

    sql_lyr = gdaltest.pg_ds.ExecuteSQL("SELECT AddGeometryColumn('public','table37_inherited','point25D',-1,'POINT',3)")
    gdaltest.pg_ds.ReleaseResultSet(sql_lyr)

    ds = ogr.Open('PG:' + gdaltest.pg_connection_string, update=1)

    # Check for the layer with the wkb_geometry column
    found = ogr_pg_check_layer_in_list(ds, 'table37_inherited')
    if found is False:
        gdaltest.post_reason('layer table37_inherited not listed')
        return 'fail'

    lyr = ds.GetLayerByName('table37_inherited')
    if lyr is None:
        gdaltest.post_reason('fail')
        return 'fail'
    gfld_defn = lyr.GetLayerDefn().GetGeomFieldDefn(lyr.GetLayerDefn().GetGeomFieldIndex("wkb_geometry"))
    if gfld_defn is None:
        gdaltest.post_reason('fail')
        return 'fail'
    if gfld_defn.GetType() != ogr.wkbPoint:
        gdaltest.post_reason('fail')
        return 'fail'
    if lyr.GetLayerDefn().GetGeomFieldCount() != 3:
        gdaltest.post_reason('fail')
        print(lyr.GetLayerDefn().GetGeomFieldCount())
        for i in range(lyr.GetLayerDefn().GetGeomFieldCount()):
            print(lyr.GetLayerDefn().GetGeomFieldDefn(i).GetName())
        return 'fail'

    # Explicit query to 'table37_inherited(wkb_geometry)' should also work
    lyr = ds.GetLayerByName('table37_inherited(wkb_geometry)')
    if lyr is None:
        gdaltest.post_reason('fail')
        return 'fail'

    lyr = ds.GetLayerByName('table37_inherited(pointBase)')
    if lyr is None:
        gdaltest.post_reason('fail')
        return 'fail'
    if lyr.GetGeomType() != ogr.wkbPoint:
        gdaltest.post_reason('fail')
        return 'fail'
    if lyr.GetGeometryColumn() != 'pointBase':
        gdaltest.post_reason('wrong geometry column name')
        return 'fail'

    lyr = ds.GetLayerByName('table37_inherited(point25D)')
    if lyr is None:
        gdaltest.post_reason('fail')
        return 'fail'
    if lyr.GetGeomType() != ogr.wkbPoint25D:
        gdaltest.post_reason('fail')
        return 'fail'
    if lyr.GetGeometryColumn() != 'point25D':
        gdaltest.post_reason('wrong geometry column name')
        return 'fail'

    ds.Destroy()

    # Check for the layer with the new 'point25D' geometry column when tables= is specified
    ds = ogr.Open('PG:' + gdaltest.pg_connection_string + ' tables=table37_inherited(point25D)', update=1)

    lyr = ds.GetLayerByName('table37_inherited(point25D)')
    if lyr is None:
        gdaltest.post_reason('fail')
        return 'fail'
    if lyr.GetGeomType() != ogr.wkbPoint25D:
        gdaltest.post_reason('fail')
        return 'fail'
    if lyr.GetGeometryColumn() != 'point25D':
        gdaltest.post_reason('wrong geometry column name')
        return 'fail'

    ds.Destroy()

    return 'success'

###############################################################################
# Test support for named views


def ogr_pg_39():
    if gdaltest.pg_ds is None:
        return 'skip'

    if not gdaltest.pg_has_postgis:
        gdaltest.pg_ds.ExecuteSQL("CREATE VIEW testview AS SELECT * FROM table36_base")
        ds = ogr.Open('PG:' + gdaltest.pg_connection_string, update=1)
        found = ogr_pg_check_layer_in_list(ds, 'testview')
        if found is False:
            gdaltest.post_reason('layer testview not listed')
            return 'fail'
        ds.Destroy()
        return 'success'

    gdaltest.pg_ds.ExecuteSQL("CREATE VIEW testview AS SELECT * FROM table37_inherited")
    if not gdaltest.pg_has_postgis_2:
        gdaltest.pg_ds.ExecuteSQL("INSERT INTO geometry_columns VALUES ( '', 'public', 'testview', 'wkb_geometry', 2, -1, 'POINT') ")
    gdaltest.pg_ds.ExecuteSQL("INSERT INTO table37_inherited (col1, col2, wkb_geometry) VALUES ( 'a', 'b', GeomFromEWKT('POINT (0 1)') )")

    # Check for the layer
    ds = ogr.Open('PG:' + gdaltest.pg_connection_string, update=1)
    found = ogr_pg_check_layer_in_list(ds, 'testview')
    if found is False:
        gdaltest.post_reason('layer testview not listed')
        return 'fail'

    lyr = ds.GetLayerByName('testview')
    if lyr is None:
        return 'fail'
    if gdaltest.pg_has_postgis:
        gfld_defn = lyr.GetLayerDefn().GetGeomFieldDefn(lyr.GetLayerDefn().GetGeomFieldIndex("wkb_geometry"))
        if gfld_defn is None:
            gdaltest.post_reason('fail')
            return 'fail'
        if gfld_defn.GetType() != ogr.wkbPoint:
            gdaltest.post_reason('fail')
            return 'fail'

    feat = lyr.GetNextFeature()
    if feat is None:
        gdaltest.post_reason('no feature')
        return 'fail'

    if feat.GetGeomFieldRef("wkb_geometry") is None or feat.GetGeomFieldRef("wkb_geometry").ExportToWkt() != 'POINT (0 1)':
        gdaltest.post_reason('bad geometry %s' % feat.GetGeometryRef().ExportToWkt())
        return 'fail'

    ds.Destroy()

    # Test another geometry column
    if not gdaltest.pg_has_postgis_2:
        gdaltest.pg_ds.ExecuteSQL("INSERT INTO geometry_columns VALUES ( '', 'public', 'testview', 'point25D', 3, -1, 'POINT') ")
    gdaltest.pg_ds.ExecuteSQL("UPDATE table37_inherited SET \"point25D\" = GeomFromEWKT('POINT (0 1 2)') ")

    # Check for the layer
    ds = ogr.Open('PG:' + gdaltest.pg_connection_string, update=1)
    found = ogr_pg_check_layer_in_list(ds, 'testview')
    if found is False:
        gdaltest.post_reason('layer testview not listed')
        return 'fail'

    lyr = ds.GetLayerByName('testview(point25D)')
    if lyr is None:
        return 'fail'
    if gdaltest.pg_has_postgis and lyr.GetGeomType() != ogr.wkbPoint25D:
        return 'fail'

    try:
        if lyr.GetGeometryColumn() != 'point25D':
            gdaltest.post_reason('wrong geometry column name')
            return 'fail'
    except:
        pass

    feat = lyr.GetNextFeature()
    if feat is None:
        gdaltest.post_reason('no feature')
        return 'fail'

    if feat.GetGeometryRef() is None or feat.GetGeometryRef().ExportToWkt() != 'POINT (0 1 2)':
        gdaltest.post_reason('bad geometry %s' % feat.GetGeometryRef().ExportToWkt())
        return 'fail'

    ds.Destroy()

    return 'success'

###############################################################################
# Test GetFeature() with an invalid id


def ogr_pg_40():
    if gdaltest.pg_ds is None:
        return 'skip'

    layer = gdaltest.pg_ds.GetLayerByName('tpoly')
    if layer.GetFeature(0) is not None:
        return 'fail'

    return 'success'

###############################################################################
# Test active_schema= option


def ogr_pg_41():
    if gdaltest.pg_ds is None:
        return 'skip'

    ds = ogr.Open('PG:' + gdaltest.pg_connection_string + ' active_schema=AutoTest-schema', update=1)

    # tpoly without schema refers to the active schema, that is to say AutoTest-schema
    found = ogr_pg_check_layer_in_list(ds, 'tpoly')
    if found is False:
        gdaltest.post_reason('layer tpoly not listed')
        return 'fail'

    layer = ds.GetLayerByName('tpoly')
    if layer.GetFeatureCount() != 3:
        gdaltest.post_reason('wrong feature count')
        print(layer.GetFeatureCount())
        return 'fail'

    found = ogr_pg_check_layer_in_list(ds, 'AutoTest-schema.tpoly')
    if found is True:
        gdaltest.post_reason('layer AutoTest-schema.tpoly is listed, but should not')
        return 'fail'

    layer = ds.GetLayerByName('AutoTest-schema.tpoly')
    if layer.GetFeatureCount() != 3:
        gdaltest.post_reason('wrong feature count')
        print(layer.GetFeatureCount())
        return 'fail'

    found = ogr_pg_check_layer_in_list(ds, 'public.tpoly')
    if found is False:
        gdaltest.post_reason('layer tpoly not listed')
        return 'fail'

    layer = ds.GetLayerByName('public.tpoly')
    if layer.GetFeatureCount() != 19:
        gdaltest.post_reason('wrong feature count')
        print(layer.GetFeatureCount())
        return 'fail'

    gdal.PushErrorHandler('CPLQuietErrorHandler')
    gdaltest.pg_ds.ExecuteSQL('DELLAYER:test41')
    gdal.PopErrorHandler()

    ds.CreateLayer('test41')

    found = ogr_pg_check_layer_in_list(ds, 'test41')
    if found is False:
        gdaltest.post_reason('layer test41 not listed')
        return 'fail'

    layer = ds.GetLayerByName('test41')
    if layer.GetFeatureCount() != 0:
        gdaltest.post_reason('wrong feature count')
        print(layer.GetFeatureCount())
        return 'fail'

    layer = ds.GetLayerByName('AutoTest-schema.test41')
    if layer.GetFeatureCount() != 0:
        gdaltest.post_reason('wrong feature count')
        print(layer.GetFeatureCount())
        return 'fail'

    ds.Destroy()

    return 'success'

###############################################################################
# Test schemas= option


def ogr_pg_42():
    if gdaltest.pg_ds is None:
        return 'skip'

    ds = ogr.Open('PG:' + gdaltest.pg_connection_string + ' schemas=AutoTest-schema', update=1)

    # tpoly without schema refers to the active schema, that is to say AutoTest-schema
    found = ogr_pg_check_layer_in_list(ds, 'tpoly')
    if found is False:
        gdaltest.post_reason('layer tpoly not listed')
        return 'fail'

    layer = ds.GetLayerByName('tpoly')
    if layer.GetFeatureCount() != 3:
        gdaltest.post_reason('wrong feature count')
        print(layer.GetFeatureCount())
        return 'fail'

    found = ogr_pg_check_layer_in_list(ds, 'AutoTest-schema.tpoly')
    if found is True:
        gdaltest.post_reason('layer AutoTest-schema.tpoly is listed, but should not')
        return 'fail'

    layer = ds.GetLayerByName('AutoTest-schema.tpoly')
    if layer.GetFeatureCount() != 3:
        gdaltest.post_reason('wrong feature count')
        print(layer.GetFeatureCount())
        return 'fail'

    found = ogr_pg_check_layer_in_list(ds, 'public.tpoly')
    if found is True:
        gdaltest.post_reason('layer public.tpoly is listed, but should not')
        return 'fail'

    layer = ds.GetLayerByName('public.tpoly')
    if layer.GetFeatureCount() != 19:
        gdaltest.post_reason('wrong feature count')
        print(layer.GetFeatureCount())
        return 'fail'

    found = ogr_pg_check_layer_in_list(ds, 'test41')
    if found is False:
        gdaltest.post_reason('layer test41 not listed')
        return 'fail'

    layer = ds.GetLayerByName('test41')
    if layer.GetFeatureCount() != 0:
        gdaltest.post_reason('wrong feature count')
        print(layer.GetFeatureCount())
        return 'fail'

    layer = ds.GetLayerByName('AutoTest-schema.test41')
    if layer.GetFeatureCount() != 0:
        gdaltest.post_reason('wrong feature count')
        print(layer.GetFeatureCount())
        return 'fail'

    ds.Destroy()

    return 'success'


###############################################################################
# Test schemas= option

def ogr_pg_43():
    if gdaltest.pg_ds is None:
        return 'skip'

    ds = ogr.Open('PG:' + gdaltest.pg_connection_string + ' schemas=public,AutoTest-schema', update=1)

    # tpoly without schema refers to the active schema, that is to say public
    found = ogr_pg_check_layer_in_list(ds, 'tpoly')
    if found is False:
        gdaltest.post_reason('layer tpoly not listed')
        return 'fail'

    layer = ds.GetLayerByName('tpoly')
    if layer.GetFeatureCount() != 19:
        gdaltest.post_reason('wrong feature count')
        print(layer.GetFeatureCount())
        return 'fail'

    found = ogr_pg_check_layer_in_list(ds, 'AutoTest-schema.tpoly')
    if found is False:
        gdaltest.post_reason('layer AutoTest-schema.tpoly not listed')
        return 'fail'

    layer = ds.GetLayerByName('AutoTest-schema.tpoly')
    if layer.GetFeatureCount() != 3:
        gdaltest.post_reason('wrong feature count')
        print(layer.GetFeatureCount())
        return 'fail'

    ds.Destroy()

    return 'success'

###############################################################################
# Test for table and column names that need quoting (#2945)


def ogr_pg_44():

    if gdaltest.pg_ds is None:
        return 'skip'

    gdaltest.pg_lyr = gdaltest.pg_ds.CreateLayer('select', options=['OVERWRITE=YES', 'GEOMETRY_NAME=where', 'DIM=3'])
    ogrtest.quick_create_layer_def(gdaltest.pg_lyr, [('from', ogr.OFTReal)])
    feat = ogr.Feature(gdaltest.pg_lyr.GetLayerDefn())
    feat.SetGeometryDirectly(ogr.CreateGeometryFromWkt('POINT (0.5 0.5 1)'))
    gdaltest.pg_lyr.CreateFeature(feat)
    feat.Destroy()

    gdaltest.pg_ds.ExecuteSQL('ALTER TABLE "select" RENAME COLUMN "ogc_fid" to "AND"')

    ds = ogr.Open('PG:' + gdaltest.pg_connection_string, update=1)
    layer = ds.GetLayerByName('select')
    geom = ogr.CreateGeometryFromWkt('POLYGON((0 0,0 1,1 1,1 0,0 0))')
    layer.SetSpatialFilter(geom)
    geom.Destroy()
    if layer.GetFeatureCount() != 1:
        return 'fail'
    feat = layer.GetNextFeature()
    if feat.GetGeometryRef().ExportToWkt() != 'POINT (0.5 0.5 1)':
        return 'fail'

    feat = layer.GetFeature(1)
    if feat.GetGeometryRef().ExportToWkt() != 'POINT (0.5 0.5 1)':
        return 'fail'

    sql_lyr = ds.ExecuteSQL('SELECT * FROM "select"')
    geom = ogr.CreateGeometryFromWkt('POLYGON((0 0,0 1,1 1,1 0,0 0))')
    sql_lyr.SetSpatialFilter(geom)
    geom.Destroy()
    if sql_lyr.GetFeatureCount() != 1:
        return 'fail'
    feat = sql_lyr.GetNextFeature()
    if feat.GetGeometryRef().ExportToWkt() != 'POINT (0.5 0.5 1)':
        return 'fail'
    ds.ReleaseResultSet(sql_lyr)

    ds.Destroy()

    return 'success'

###############################################################################
# Test SetNextByIndex (#3117)


def ogr_pg_45():

    if gdaltest.pg_ds is None:
        return 'skip'

    lyr = gdaltest.pg_ds.GetLayerByName('tpoly')

    if not lyr.TestCapability(ogr.OLCFastSetNextByIndex):
        gdaltest.post_reason('OLCFastSetNextByIndex returned false')
        return 'fail'

    nb_feat = lyr.GetFeatureCount()
    tab_feat = [None for i in range(nb_feat)]
    for i in range(nb_feat):
        tab_feat[i] = lyr.GetNextFeature()

    lyr.SetNextByIndex(2)
    feat = lyr.GetNextFeature()
    if feat.GetFID() != tab_feat[2].GetFID():
        gdaltest.post_reason('SetNextByIndex(2) did not return expected feature')
        return 'fail'

    feat = lyr.GetNextFeature()
    if feat.GetFID() != tab_feat[3].GetFID():
        gdaltest.post_reason('did not get expected feature')
        return 'fail'

    return 'success'

###############################################################################
# Test that we can read more than 500 features and update each one
# with SetFeature()


def ogr_pg_46():

    if gdaltest.pg_ds is None:
        return 'skip'

    nFeatures = 1000

    # Create a table with nFeatures records
    lyr = gdaltest.pg_ds.CreateLayer('bigtable')
    field_defn = ogr.FieldDefn("field1", ogr.OFTInteger)
    lyr.CreateField(field_defn)
    field_defn.Destroy()

    feature_defn = lyr.GetLayerDefn()

    lyr.StartTransaction()
    for i in range(nFeatures):
        feat = ogr.Feature(feature_defn)
        feat.SetField(0, i)
        lyr.CreateFeature(feat)
        feat.Destroy()
    lyr.CommitTransaction()

    # Check that we can read more than 500 features and update each one
    # with SetFeature()
    count = 0
    sqllyr = gdaltest.pg_ds.ExecuteSQL('SELECT * FROM bigtable ORDER BY OGC_FID ASC')
    feat = sqllyr.GetNextFeature()
    while feat is not None:
        expected_val = count
        if feat.GetFieldAsInteger(0) != expected_val:
            gdaltest.post_reason('expected value was %d. Got %d' % (expected_val, feat.GetFieldAsInteger(0)))
            return 'fail'
        feat.SetField(0, -count)
        lyr.SetFeature(feat)
        feat.Destroy()

        count = count + 1

        feat = sqllyr.GetNextFeature()

    if count != nFeatures:
        gdaltest.post_reason('did not get expected %d features' % nFeatures)
        return 'fail'

    # Check that 1 feature has been correctly updated
    sqllyr.SetNextByIndex(1)
    feat = sqllyr.GetNextFeature()
    expected_val = -1
    if feat.GetFieldAsInteger(0) != expected_val:
        gdaltest.post_reason('expected value was %d. Got %d' % (expected_val, feat.GetFieldAsInteger(0)))
        return 'fail'
    feat.Destroy()

    gdaltest.pg_ds.ReleaseResultSet(sqllyr)

    return 'success'

###############################################################################
# Test that we can handle 'geography' column type introduced in PostGIS 1.5


def ogr_pg_47():

    if gdaltest.pg_ds is None:
        return 'skip'

    if not gdaltest.pg_has_postgis:
        return 'skip'

    # Create table with geography column
    gdaltest.pg_ds.ExecuteSQL("DELETE FROM spatial_ref_sys")
    gdaltest.pg_ds.ExecuteSQL("""INSERT INTO "spatial_ref_sys" ("srid","auth_name","auth_srid","srtext","proj4text") VALUES (4326,'EPSG',4326,'GEOGCS["WGS 84",DATUM["WGS_1984",SPHEROID["WGS 84",6378137,298.257223563,AUTHORITY["EPSG","7030"]],AUTHORITY["EPSG","6326"]],PRIMEM["Greenwich",0,AUTHORITY["EPSG","8901"]],UNIT["degree",0.01745329251994328,AUTHORITY["EPSG","9122"]],AUTHORITY["EPSG","4326"]]','+proj=longlat +ellps=WGS84 +datum=WGS84 +no_defs ')""")

    if gdaltest.pg_ds.GetLayerByName('geography_columns') is None:
        gdaltest.post_reason('autotest database must be created with PostGIS >= 1.5')
        return 'skip'

    gdaltest.pg_ds = None
    gdaltest.pg_ds = ogr.Open('PG:' + gdaltest.pg_connection_string, update=1)

    srs = osr.SpatialReference()
    srs.ImportFromEPSG(4326)
    lyr = gdaltest.pg_ds.CreateLayer('test_geog', srs=srs, options=['GEOM_TYPE=geography', 'GEOMETRY_NAME=my_geog'])
    field_defn = ogr.FieldDefn("test_string", ogr.OFTString)
    lyr.CreateField(field_defn)
    field_defn.Destroy()

    feature_defn = lyr.GetLayerDefn()

    # Create feature
    feat = ogr.Feature(feature_defn)
    feat.SetField(0, "test_string")
    geom = ogr.CreateGeometryFromWkt('POINT (3 50)')
    feat.SetGeometry(geom)
    lyr.CreateFeature(feat)
    feat.Destroy()

    # Update feature
    lyr.ResetReading()
    feat = lyr.GetNextFeature()
    geom = ogr.CreateGeometryFromWkt('POINT (2 49)')
    feat.SetGeometry(geom)
    lyr.SetFeature(feat)
    feat.Destroy()

    # Re-open DB
    gdaltest.pg_ds.Destroy()
    gdaltest.pg_ds = ogr.Open('PG:' + gdaltest.pg_connection_string, update=1)

    # Check if the layer is listed
    found = ogr_pg_check_layer_in_list(gdaltest.pg_ds, 'test_geog')
    if found is False:
        gdaltest.post_reason('layer test_geog not listed')
        return 'fail'

    # Check that the layer is recorder in geometry_columns table
    geography_columns_lyr = gdaltest.pg_ds.ExecuteSQL("SELECT * FROM geography_columns WHERE f_table_name = 'test_geog'")
    feat = geography_columns_lyr.GetNextFeature()
    if feat.GetFieldAsString('f_geography_column') != 'my_geog':
        feat.DumpReadable()
        return 'fail'
    gdaltest.pg_ds.ReleaseResultSet(geography_columns_lyr)

    # Get the layer by name
    lyr = gdaltest.pg_ds.GetLayerByName('test_geog')
    if lyr.GetExtent() != (2.0, 2.0, 49.0, 49.0):
        gdaltest.post_reason('bad extent for test_geog')
        return 'fail'

    feat = lyr.GetNextFeature()
    geom = feat.GetGeometryRef()
    if geom.ExportToWkt() != 'POINT (2 49)':
        gdaltest.post_reason('bad geometry for test_geog')
        return 'fail'
    feat.Destroy()

    # Check with result set
    sql_lyr = gdaltest.pg_ds.ExecuteSQL('SELECT * FROM test_geog')
    if sql_lyr.GetExtent() != (2.0, 2.0, 49.0, 49.0):
        gdaltest.post_reason('bad extent for SELECT * FROM test_geog')
        return 'fail'

    feat = sql_lyr.GetNextFeature()
    geom = feat.GetGeometryRef()
    if geom.ExportToWkt() != 'POINT (2 49)':
        gdaltest.post_reason('bad geometry for SELECT * FROM test_geog')
        return 'fail'
    feat.Destroy()
    gdaltest.pg_ds.ReleaseResultSet(sql_lyr)

    # Check ST_AsText
    sql_lyr = gdaltest.pg_ds.ExecuteSQL('SELECT ST_AsText(my_geog) FROM test_geog')
    feat = sql_lyr.GetNextFeature()
    geom = feat.GetGeometryRef()
    if geom.ExportToWkt() != 'POINT (2 49)':
        gdaltest.post_reason('bad geometry for SELECT ST_AsText(my_geog) FROM test_geog')
        return 'fail'
    feat.Destroy()
    gdaltest.pg_ds.ReleaseResultSet(sql_lyr)

    # Check ST_AsBinary
    sql_lyr = gdaltest.pg_ds.ExecuteSQL('SELECT ST_AsBinary(my_geog) FROM test_geog')
    feat = sql_lyr.GetNextFeature()
    geom = feat.GetGeometryRef()
    if geom.ExportToWkt() != 'POINT (2 49)':
        gdaltest.post_reason('bad geometry for SELECT ST_AsBinary(my_geog) FROM test_geog')
        return 'fail'
    feat.Destroy()
    gdaltest.pg_ds.ReleaseResultSet(sql_lyr)

    return 'success'

###############################################################################
# Test that we can read a table without any primary key (#2082)
# Test also the effect of PG_LIST_ALL_TABLES with a non spatial table in a
# PostGIS DB.


def ogr_pg_48():

    if gdaltest.pg_ds is None:
        return 'skip'

    gdaltest.pg_ds.ExecuteSQL("CREATE TABLE no_pk_table (gid serial NOT NULL, other_id INTEGER)")
    gdaltest.pg_ds.ExecuteSQL("INSERT INTO no_pk_table (gid, other_id) VALUES (1, 10)")

    gdaltest.pg_ds.Destroy()
    gdaltest.pg_ds = ogr.Open('PG:' + gdaltest.pg_connection_string, update=1)

    found = ogr_pg_check_layer_in_list(gdaltest.pg_ds, 'no_pk_table')
    if gdaltest.pg_has_postgis:
        # Non spatial table in a PostGIS db -> not listed ...
        if found:
            gdaltest.post_reason('layer no_pk_table unexpectedly listed')
            return 'fail'

        # ... but should be found on explicit request
        lyr = gdaltest.pg_ds.GetLayer('no_pk_table')
        if lyr is None:
            gdaltest.post_reason('could not get no_pk_table')
            return 'fail'

        # Try again by setting PG_LIST_ALL_TABLES=YES
        gdal.SetConfigOption('PG_LIST_ALL_TABLES', 'YES')
        gdaltest.pg_ds.Destroy()
        gdaltest.pg_ds = ogr.Open('PG:' + gdaltest.pg_connection_string, update=1)
        gdal.SetConfigOption('PG_LIST_ALL_TABLES', None)
        found = ogr_pg_check_layer_in_list(gdaltest.pg_ds, 'no_pk_table')

        if found is False:
            gdaltest.post_reason('layer no_pk_table not listed')
            return 'fail'

        # Test LIST_ALL_TABLES=YES open option
        gdaltest.pg_ds.Destroy()
        gdaltest.pg_ds = gdal.OpenEx('PG:' + gdaltest.pg_connection_string, gdal.OF_VECTOR | gdal.OF_UPDATE, open_options=['LIST_ALL_TABLES=YES'])
        found = ogr_pg_check_layer_in_list(gdaltest.pg_ds, 'no_pk_table')

    if found is False:
        gdaltest.post_reason('layer no_pk_table not listed')
        return 'fail'

    lyr = gdaltest.pg_ds.GetLayer('no_pk_table')
    if lyr is None:
        gdaltest.post_reason('could not get no_pk_table')
        return 'fail'

    sr = lyr.GetSpatialRef()
    if sr is not None:
        gdaltest.post_reason('did not get expected SRS')
        return 'fail'

    feat = lyr.GetNextFeature()
    if feat is None:
        gdaltest.post_reason('did not get feature')
        return 'fail'

    if lyr.GetFIDColumn() != '':
        gdaltest.post_reason('got a non NULL FID column')
        print(lyr.GetFIDColumn())
        return 'fail'

    if feat.GetFID() != 0:
        gdaltest.post_reason('did not get expected FID')
        feat.DumpReadable()
        return 'fail'

    if feat.GetFieldAsInteger('gid') != 1:
        gdaltest.post_reason('did not get expected gid')
        feat.DumpReadable()
        return 'fail'

    if feat.GetFieldAsInteger('other_id') != 10:
        gdaltest.post_reason('did not get expected other_id')
        feat.DumpReadable()
        return 'fail'

    return 'success'

###############################################################################
# Go on with previous test but set PGSQL_OGR_FID this time


def ogr_pg_49():

    if gdaltest.pg_ds is None:
        return 'skip'

    gdal.SetConfigOption('PGSQL_OGR_FID', 'other_id')
    gdaltest.pg_ds = None
    gdaltest.pg_ds = ogr.Open('PG:' + gdaltest.pg_connection_string, update=1)
    lyr = gdaltest.pg_ds.GetLayer('no_pk_table')
    gdal.SetConfigOption('PGSQL_OGR_FID', None)

    feat = lyr.GetNextFeature()
    lyr.ResetReading()  # to close implicit transaction

    if lyr.GetFIDColumn() != 'other_id':
        print(lyr.GetFIDColumn())
        gdaltest.post_reason('did not get expected FID column')
        return 'fail'

    if feat.GetFID() != 10:
        gdaltest.post_reason('did not get expected FID')
        feat.DumpReadable()
        return 'fail'

    return 'success'

###############################################################################
# Write and read NaN values (#3667)
# This tests writing using COPY and INSERT


def ogr_pg_50():

    if gdaltest.pg_ds is None:
        return 'skip'

    gdaltest.pg_lyr = gdaltest.pg_ds.GetLayerByName('tpoly')
    if gdaltest.pg_lyr is None:
        gdaltest.post_reason('did not get tpoly layer')
        return 'fail'

    feature_def = gdaltest.pg_lyr.GetLayerDefn()
    dst_feat = ogr.Feature(feature_def)

    try:
        dst_feat.SetFieldDoubleList
        bHasSetFieldDoubleList = True
    except:
        bHasSetFieldDoubleList = False

    for option in ['NO', 'YES']:
        gdal.SetConfigOption('PG_USE_COPY', option)
        gdaltest.pg_lyr.ResetReading()
        for value in ['NaN', 'Inf', '-Inf']:
            dst_feat.SetField('AREA', float(value))
            dst_feat.SetField('PRFEDEA', value)
            dst_feat.SetField('SHORTNAME', option)
            if bHasSetFieldDoubleList:
                dst_feat.SetFieldDoubleList(feature_def.GetFieldIndex('REALLIST'), [float(value), float(value)])
            dst_feat.SetFID(-1)
            gdaltest.pg_lyr.CreateFeature(dst_feat)

    gdal.SetConfigOption('PG_USE_COPY', gdaltest.pg_use_copy)
    dst_feat.Destroy()

    for option in ['NO', 'YES']:
        for value in ['NaN', 'Inf', '-Inf']:
            gdaltest.pg_lyr.SetAttributeFilter('PRFEDEA = \''+value+'\' AND SHORTNAME = \''+option+'\'')
            feat = gdaltest.pg_lyr.GetNextFeature()
            got_val = feat.GetField('AREA')
            if value == 'NaN':
                if not gdaltest.isnan(got_val):
                    print(feat.GetFieldAsString('AREA')+' returned for AREA instead of '+value)
                    gdaltest.pg_lyr.ResetReading()  # to close implicit transaction
                    return 'fail'
            elif got_val != float(value):
                print(feat.GetFieldAsString('AREA')+' returned for AREA instead of '+value)
                gdaltest.pg_lyr.ResetReading()  # to close implicit transaction
                return 'fail'

            if bHasSetFieldDoubleList:
                got_val = feat.GetFieldAsDoubleList(feature_def.GetFieldIndex('REALLIST'))
                if value == 'NaN':
                    if not gdaltest.isnan(got_val[0]) or not gdaltest.isnan(got_val[1]):
                        print(feat.GetFieldAsString('REALLIST')+' returned for REALLIST instead of '+value)
                        gdaltest.pg_lyr.ResetReading()  # to close implicit transaction
                        return 'fail'
                elif got_val[0] != float(value) or got_val[1] != float(value):
                    print(feat.GetFieldAsString('REALLIST')+' returned for REALLIST instead of '+value)
                    gdaltest.pg_lyr.ResetReading()  # to close implicit transaction
                    return 'fail'

    gdaltest.pg_lyr.ResetReading()  # to close implicit transaction

    return 'success'

###############################################################################
# Run test_ogrsf


def ogr_pg_51():

    if gdaltest.pg_ds is None:
        return 'skip'

    import test_cli_utilities
    if test_cli_utilities.get_test_ogrsf_path() is None:
        return 'skip'

    ret = gdaltest.runexternal(test_cli_utilities.get_test_ogrsf_path() + ' "' + 'PG:' + gdaltest.pg_connection_string + '" tpoly testview')

    if ret.find('INFO') == -1 or ret.find('ERROR') != -1:
        print(ret)
        return 'fail'

    return 'success'

###############################################################################
# Run test_ogrsf with -sql


def ogr_pg_52():

    if gdaltest.pg_ds is None:
        return 'skip'

    import test_cli_utilities
    if test_cli_utilities.get_test_ogrsf_path() is None:
        return 'skip'

    ret = gdaltest.runexternal(test_cli_utilities.get_test_ogrsf_path() + ' "' + 'PG:' + gdaltest.pg_connection_string + '" -sql "SELECT * FROM tpoly"')

    if ret.find('INFO') == -1 or ret.find('ERROR') != -1:
        print(ret)
        return 'fail'

    return 'success'

###############################################################################
# Test creating a layer with explicitly wkbNone geometry type.


def ogr_pg_53():

    if gdaltest.pg_ds is None:
        return 'skip'

    lyr = gdaltest.pg_ds.CreateLayer('no_geometry_table', geom_type=ogr.wkbNone)
    field_defn = ogr.FieldDefn('foo')
    lyr.CreateField(field_defn)

    feat = ogr.Feature(lyr.GetLayerDefn())
    feat.SetField(0, 'bar')
    lyr.CreateFeature(feat)

    lyr.ResetReading()  # force above feature to be committed

    ds = ogr.Open('PG:' + gdaltest.pg_connection_string)

    if gdaltest.pg_has_postgis is True and ogr_pg_check_layer_in_list(ds, 'no_geometry_table') is True:
        gdaltest.post_reason('did not expected no_geometry_table to be listed at that point')
        return 'fail'

    lyr = ds.GetLayerByName('no_geometry_table')
    feat = lyr.GetNextFeature()
    if feat.GetField(0) != 'bar':
        return 'fail'

    gdal.PushErrorHandler('CPLQuietErrorHandler')
    lyr = ds.CreateLayer('no_geometry_table', geom_type=ogr.wkbNone)
    gdal.PopErrorHandler()
    if lyr is not None:
        gdaltest.post_reason('layer creation should have failed')
        return 'fail'

    lyr = ds.CreateLayer('no_geometry_table', geom_type=ogr.wkbNone, options=['OVERWRITE=YES'])
    field_defn = ogr.FieldDefn('baz')
    lyr.CreateField(field_defn)

    ds = None
    ds = ogr.Open('PG:' + gdaltest.pg_connection_string)

    lyr = ds.CreateLayer('no_geometry_table', geom_type=ogr.wkbNone, options=['OVERWRITE=YES'])
    field_defn = ogr.FieldDefn('bar')
    lyr.CreateField(field_defn)
    field_defn = ogr.FieldDefn('baz')
    lyr.CreateField(field_defn)
    if lyr is None:
        return 'fail'

    ds = None

    ds = ogr.Open('PG:' + gdaltest.pg_connection_string)
    lyr = ds.GetLayerByName('no_geometry_table')
    if lyr.GetLayerDefn().GetFieldCount() != 2:
        return 'fail'

    return 'success'

###############################################################################
# Check that we can overwrite a non-spatial geometry table (#4012)


def ogr_pg_53_bis():
    import test_cli_utilities
    if test_cli_utilities.get_ogr2ogr_path() is None:
        return 'skip'

    f = open('tmp/no_geometry_table.csv', 'wt')
    f.write('foo,bar\n')
    f.write('"baz","foo"\n')
    f.close()
    gdaltest.runexternal(test_cli_utilities.get_ogr2ogr_path() + ' -f PostgreSQL "' + 'PG:' + gdaltest.pg_connection_string + '" tmp/no_geometry_table.csv -overwrite')

    os.unlink('tmp/no_geometry_table.csv')

    ds = ogr.Open('PG:' + gdaltest.pg_connection_string)
    lyr = ds.GetLayerByName('no_geometry_table')
    feat = lyr.GetNextFeature()
    if feat.GetField(0) != 'baz':
        return 'fail'

    return 'success'

###############################################################################
# Test reading AsEWKB()


def ogr_pg_54():

    if gdaltest.pg_ds is None:
        return 'skip'

    if not gdaltest.pg_has_postgis:
        return 'skip'

    if gdaltest.pg_has_postgis_2:
        sql_lyr = gdaltest.pg_ds.ExecuteSQL("SELECT ST_AsEWKB(GeomFromEWKT('POINT (0 1 2)'))")
    else:
        sql_lyr = gdaltest.pg_ds.ExecuteSQL("SELECT AsEWKB(GeomFromEWKT('POINT (0 1 2)'))")
    feat = sql_lyr.GetNextFeature()
    gdaltest.pg_ds.ReleaseResultSet(sql_lyr)

    geom = feat.GetGeometryRef()
    if geom.ExportToWkt() != 'POINT (0 1 2)':
        return 'fail'

    return 'success'

###############################################################################
# Test reading geoms as Base64 encoded strings


def ogr_pg_55():

    if gdaltest.pg_ds is None:
        return 'skip'

    if not gdaltest.pg_has_postgis:
        return 'skip'

    layer = gdaltest.pg_ds.CreateLayer('ogr_pg_55', options=['DIM=3'])
    feat = ogr.Feature(layer.GetLayerDefn())
    feat.SetGeometryDirectly(ogr.CreateGeometryFromWkt('POINT (1 2 3)'))
    layer.CreateFeature(feat)
    feat = None

    layer.ResetReading()  # force above feature to be committed

    old_val = gdal.GetConfigOption('PG_USE_BASE64')
    gdal.SetConfigOption('PG_USE_BASE64', 'YES')
    ds = ogr.Open('PG:' + gdaltest.pg_connection_string, update=1)
    layer = ds.GetLayerByName('ogr_pg_55')
    feat = layer.GetNextFeature()
    gdal.SetConfigOption('PG_USE_BASE64', old_val)
    if feat.GetGeometryRef().ExportToWkt() != 'POINT (1 2 3)':
        return 'fail'
    ds = None

    return 'success'

###############################################################################
# Test insertion of features with first field being a 0-character string in a
# non-spatial table and without FID in COPY mode (#4040)


def ogr_pg_56():

    if gdaltest.pg_ds is None:
        return 'skip'

    gdaltest.pg_ds.ExecuteSQL('CREATE TABLE ogr_pg_56 ( bar varchar, baz varchar ) WITH (OIDS=FALSE)')

    gdal.SetConfigOption('PG_USE_COPY', 'YES')

    ds = ogr.Open('PG:' + gdaltest.pg_connection_string, update=1)
    lyr = ds.GetLayerByName('ogr_pg_56')

    feat = ogr.Feature(lyr.GetLayerDefn())
    lyr.CreateFeature(feat)

    feat = ogr.Feature(lyr.GetLayerDefn())
    feat.SetField(0, '')
    lyr.CreateFeature(feat)

    feat = ogr.Feature(lyr.GetLayerDefn())
    feat.SetField(1, '')
    lyr.CreateFeature(feat)

    feat = ogr.Feature(lyr.GetLayerDefn())
    feat.SetField(0, '')
    feat.SetField(1, '')
    lyr.CreateFeature(feat)

    feat = ogr.Feature(lyr.GetLayerDefn())
    feat.SetField(0, 'bar')
    feat.SetField(1, '')
    lyr.CreateFeature(feat)

    feat = ogr.Feature(lyr.GetLayerDefn())
    feat.SetField(0, '')
    feat.SetField(1, 'baz')
    lyr.CreateFeature(feat)

    gdal.SetConfigOption('PG_USE_COPY', gdaltest.pg_use_copy)

    ds = None

    ds = ogr.Open('PG:' + gdaltest.pg_connection_string)
    lyr = ds.GetLayerByName('ogr_pg_56')

    feat = lyr.GetNextFeature()
    if feat.GetField(0) is not None or feat.GetField(1) is not None:
        gdaltest.post_reason('did not get expected value for feat %d' % feat.GetFID())
        feat.DumpReadable()
        return 'fail'

    feat = lyr.GetNextFeature()
    if feat.GetField(0) != '' or feat.GetField(1) is not None:
        gdaltest.post_reason('did not get expected value for feat %d' % feat.GetFID())
        feat.DumpReadable()
        return 'fail'

    feat = lyr.GetNextFeature()
    if feat.GetField(0) is not None or feat.GetField(1) != '':
        gdaltest.post_reason('did not get expected value for feat %d' % feat.GetFID())
        feat.DumpReadable()
        return 'fail'

    feat = lyr.GetNextFeature()
    if feat.GetField(0) != '' or feat.GetField(1) != '':
        gdaltest.post_reason('did not get expected value for feat %d' % feat.GetFID())
        feat.DumpReadable()
        return 'fail'

    feat = lyr.GetNextFeature()
    if feat.GetField(0) != 'bar' or feat.GetField(1) != '':
        gdaltest.post_reason('did not get expected value for feat %d' % feat.GetFID())
        feat.DumpReadable()
        return 'fail'

    feat = lyr.GetNextFeature()
    if feat.GetField(0) != '' or feat.GetField(1) != 'baz':
        gdaltest.post_reason('did not get expected value for feat %d' % feat.GetFID())
        feat.DumpReadable()
        return 'fail'

    ds = None

    return 'success'

###############################################################################
# Test inserting an empty feature


def ogr_pg_57():

    if gdaltest.pg_ds is None:
        return 'skip'

    lyr = gdaltest.pg_ds.CreateLayer('ogr_pg_57')
    lyr.CreateField(ogr.FieldDefn('acolumn', ogr.OFTString))
    feat = ogr.Feature(lyr.GetLayerDefn())
    ret = lyr.CreateFeature(feat)
    feat = None

    if ret != 0:
        return 'fail'

    return 'success'

###############################################################################
# Test RFC35


def ogr_pg_58():

    if gdaltest.pg_ds is None:
        return 'skip'

    lyr = gdaltest.pg_ds.CreateLayer('ogr_pg_58')
    lyr.CreateField(ogr.FieldDefn('strcolumn', ogr.OFTString))
    lyr.CreateField(ogr.FieldDefn('aintcolumn', ogr.OFTInteger))
    feat = ogr.Feature(lyr.GetLayerDefn())
    feat.SetField('aintcolumn', 12345)
    lyr.CreateFeature(feat)
    feat = None

    if lyr.TestCapability(ogr.OLCReorderFields) != 0:
        return 'fail'
    if lyr.TestCapability(ogr.OLCAlterFieldDefn) != 1:
        return 'fail'
    if lyr.TestCapability(ogr.OLCDeleteField) != 1:
        return 'fail'

    fd = ogr.FieldDefn('anotherstrcolumn', ogr.OFTString)
    fd.SetWidth(5)
    lyr.AlterFieldDefn(lyr.GetLayerDefn().GetFieldIndex('aintcolumn'), fd, ogr.ALTER_ALL_FLAG)

    lyr.ResetReading()
    feat = lyr.GetNextFeature()
    if feat.GetField('anotherstrcolumn') != '12345':
        gdaltest.post_reason('failed (1)')
        return 'fail'

    gdaltest.pg_ds = None
    gdaltest.pg_ds = ogr.Open('PG:' + gdaltest.pg_connection_string, update=1)
    lyr = gdaltest.pg_ds.GetLayer('ogr_pg_58')

    lyr.ResetReading()
    feat = lyr.GetNextFeature()
    if feat.GetField('anotherstrcolumn') != '12345':
        gdaltest.post_reason('failed (2)')
        return 'fail'
    feat = None
    lyr.ResetReading()  # to close implicit transaction

    if lyr.DeleteField(lyr.GetLayerDefn().GetFieldIndex('anotherstrcolumn')) != 0:
        gdaltest.post_reason('failed (3)')
        return 'fail'

    gdaltest.pg_ds = None
    gdaltest.pg_ds = ogr.Open('PG:' + gdaltest.pg_connection_string, update=1)
    lyr = gdaltest.pg_ds.GetLayer('ogr_pg_58')

    if lyr.GetLayerDefn().GetFieldCount() != 1:
        gdaltest.post_reason('failed (4)')
        return 'fail'

    return 'success'

###############################################################################
# Check that we can use -nln with a layer name that is recognized by GetLayerByName()
# but which is not the layer name.


def ogr_pg_59():

    if gdaltest.pg_ds is None:
        return 'skip'

    import test_cli_utilities
    if test_cli_utilities.get_ogr2ogr_path() is None:
        return 'skip'

    gdaltest.runexternal(
        test_cli_utilities.get_ogr2ogr_path()
        + ' -append -f PostgreSQL "' + 'PG:' + gdaltest.pg_connection_string
        + '" data/poly.shp -nln public.tpoly')

    ds = ogr.Open('PG:' + gdaltest.pg_connection_string)
    lyr = ds.GetLayerByName('tpoly')
    fc = lyr.GetFeatureCount()
    ds = None

    if fc != 35:
        gdaltest.post_reason('did not get expected feature count')
        return 'fail'

    return 'success'

###############################################################################
# Test that we can insert a feature that has a FID on a table with a
# non-incrementing PK.


def ogr_pg_60():

    if gdaltest.pg_ds is None:
        return 'skip'

    sql_lyr = gdaltest.pg_ds.ExecuteSQL("CREATE TABLE ogr_pg_60(id integer,"
                                        "name varchar(50),primary key (id)) "
                                        "without oids")
    gdaltest.pg_ds.ReleaseResultSet(sql_lyr)

    gdaltest.pg_ds = None
    gdaltest.pg_ds = ogr.Open('PG:' + gdaltest.pg_connection_string,
                               update=1)
    lyr = gdaltest.pg_ds.GetLayerByName('ogr_pg_60')
    if lyr.GetFIDColumn() != 'id':
        gdaltest.post_reason('did not get expected name for FID column')
        print(lyr.GetFIDColumn())
        return 'fail'

    feat = ogr.Feature(lyr.GetLayerDefn())
    feat.SetFID(100)
    feat.SetField('name', 'a_name')
    lyr.CreateFeature(feat)
    if feat.GetFID() != 100:
        gdaltest.post_reason('bad FID value')
        return 'fail'

    feat = lyr.GetFeature(100)
    if feat is None:
        gdaltest.post_reason('did not get feature')
        return 'fail'

    return 'success'

###############################################################################
# Test insertion of features with FID set in COPY mode (#4495)


def ogr_pg_61():

    if gdaltest.pg_ds is None:
        return 'skip'

    gdaltest.pg_ds.ExecuteSQL('CREATE TABLE ogr_pg_61 ( id integer NOT NULL PRIMARY KEY, bar varchar )')

    gdal.SetConfigOption('PG_USE_COPY', 'YES')

    ds = ogr.Open('PG:' + gdaltest.pg_connection_string, update=1)
    lyr = ds.GetLayerByName('ogr_pg_61')

    feat = ogr.Feature(lyr.GetLayerDefn())
    feat.SetFID(10)
    lyr.CreateFeature(feat)

    feat = ogr.Feature(lyr.GetLayerDefn())
    feat.SetFID(20)
    feat.SetField(0, 'baz')
    lyr.CreateFeature(feat)

    gdal.SetConfigOption('PG_USE_COPY', gdaltest.pg_use_copy)

    ds = None

    ds = ogr.Open('PG:' + gdaltest.pg_connection_string)
    lyr = ds.GetLayerByName('ogr_pg_61')

    feat = lyr.GetFeature(10)
    if not feat.IsFieldNull(0):
        gdaltest.post_reason('did not get expected value for feat %d' % feat.GetFID())
        feat.DumpReadable()
        return 'fail'

    feat = lyr.GetFeature(20)
    if feat.GetField(0) != 'baz':
        gdaltest.post_reason('did not get expected value for feat %d' % feat.GetFID())
        feat.DumpReadable()
        return 'fail'

    ds = None

    return 'success'

###############################################################################
# Test ExecuteSQL() and getting SRID of the request (#4699)


def ogr_pg_62():

    if gdaltest.pg_ds is None:
        return 'skip'

    if not gdaltest.pg_has_postgis:
        return 'skip'

    # Test on a regular request in a table
    srs = osr.SpatialReference()
    srs.ImportFromEPSG(32631)
    gdaltest.pg_ds.ExecuteSQL('DELLAYER:testsrtext2')
    gdaltest.pg_ds.CreateLayer('testsrtext2', srs=srs)

    sql_lyr = gdaltest.pg_ds.ExecuteSQL('SELECT * FROM testsrtext2')
    got_srs = sql_lyr.GetSpatialRef()
    gdaltest.pg_ds.ReleaseResultSet(sql_lyr)
    if got_srs is None or got_srs.ExportToWkt().find('32631') == -1:
        gdaltest.post_reason('fail')
        return 'fail'

    # Test a request on a table, but with a geometry column not in the table
    sql_lyr = gdaltest.pg_ds.ExecuteSQL("SELECT eas_id, GeomFromEWKT('SRID=4326;POINT(0 1)') FROM tpoly")
    got_srs = sql_lyr.GetSpatialRef()
    gdaltest.pg_ds.ReleaseResultSet(sql_lyr)
    if got_srs is None or got_srs.ExportToWkt().find('4326') == -1:
        gdaltest.post_reason('fail')
        return 'fail'

    return 'success'

###############################################################################
# Test COLUMN_TYPES layer creation option (#4788)


def ogr_pg_63():

    if gdaltest.pg_ds is None:
        return 'skip'

    # No need to test it in the non PostGIS case
    if not gdaltest.pg_has_postgis:
        return 'skip'

    lyr = gdaltest.pg_ds.CreateLayer('ogr_pg_63', options=['COLUMN_TYPES=foo=int8,bar=numeric(10,5),baz=hstore,baw=numeric(20,0)'])
    lyr.CreateField(ogr.FieldDefn('foo', ogr.OFTString))
    lyr.CreateField(ogr.FieldDefn('bar', ogr.OFTString))
    lyr.CreateField(ogr.FieldDefn('baw', ogr.OFTString))
    feat = ogr.Feature(lyr.GetLayerDefn())
    feat.SetField('foo', '123')
    feat.SetField('baw', '123456789012345')
    lyr.StartTransaction()
    lyr.CreateFeature(feat)
    lyr.CommitTransaction()
    feat = None
    lyr = None

    ds = ogr.Open('PG:' + gdaltest.pg_connection_string)
    lyr = ds.GetLayerByName('ogr_pg_63')
    if lyr.GetLayerDefn().GetFieldDefn(lyr.GetLayerDefn().GetFieldIndex('foo')).GetType() != ogr.OFTInteger64:
        gdaltest.post_reason('fail')
        return 'fail'
    if lyr.GetLayerDefn().GetFieldDefn(lyr.GetLayerDefn().GetFieldIndex('bar')).GetType() != ogr.OFTReal:
        gdaltest.post_reason('fail')
        return 'fail'

    feat = lyr.GetNextFeature()
    if feat.GetField('foo') != 123:
        gdaltest.post_reason('fail')
        return 'fail'
    if feat.GetField('baw') != 123456789012345:
        gdaltest.post_reason('fail')
        return 'fail'

    return 'success'

###############################################################################
# Test OGR_TRUNCATE config. option (#5091)


def ogr_pg_64():

    if gdaltest.pg_ds is None:
        return 'skip'

    # No need to test it in the non PostGIS case
    if not gdaltest.pg_has_postgis:
        return 'skip'

    ds = ogr.Open('PG:' + gdaltest.pg_connection_string, update=1)
    lyr = ds.GetLayerByName('ogr_pg_63')

    feat = ogr.Feature(lyr.GetLayerDefn())
    feat.SetField('foo', '124')
    lyr.CreateFeature(feat)

    if lyr.GetFeatureCount() != 2:
        gdaltest.post_reason('fail')
        print(lyr.GetFeatureCount())
        return 'fail'

    ds = ogr.Open('PG:' + gdaltest.pg_connection_string, update=1)
    lyr = ds.GetLayerByName('ogr_pg_63')

    gdal.SetConfigOption('OGR_TRUNCATE', 'YES')
    feat = ogr.Feature(lyr.GetLayerDefn())
    feat.SetField('foo', '125')
    lyr.CreateFeature(feat)

    gdal.SetConfigOption('OGR_TRUNCATE', None)

    # Just one feature because of truncation
    if lyr.GetFeatureCount() != 1:
        gdaltest.post_reason('fail')
        print(lyr.GetFeatureCount())
        return 'fail'

    return 'success'

###############################################################################
# Test RFC 41


def ogr_pg_65():

    if gdaltest.pg_ds is None:
        return 'skip'

    if not gdaltest.pg_has_postgis:
        return 'skip'

    ds = ogr.Open('PG:' + gdaltest.pg_connection_string, update=1)
    if ds.TestCapability(ogr.ODsCCreateGeomFieldAfterCreateLayer) == 0:
        gdaltest.post_reason('fail')
        return 'fail'
    lyr = ds.CreateLayer('ogr_pg_65', geom_type=ogr.wkbNone)
    if lyr.TestCapability(ogr.OLCCreateGeomField) == 0:
        gdaltest.post_reason('fail')
        return 'fail'

    gfld_defn = ogr.GeomFieldDefn('geom1', ogr.wkbPoint)
    srs = osr.SpatialReference()
    srs.ImportFromEPSG(4326)
    gfld_defn.SetSpatialRef(srs)
    if lyr.CreateGeomField(gfld_defn) != 0:
        gdaltest.post_reason('fail')
        return 'fail'

    gfld_defn = ogr.GeomFieldDefn('geom2', ogr.wkbLineString25D)
    if lyr.CreateGeomField(gfld_defn) != 0:
        gdaltest.post_reason('fail')
        return 'fail'

    gfld_defn = ogr.GeomFieldDefn('geom3', ogr.wkbPoint)
    srs = osr.SpatialReference()
    srs.ImportFromEPSG(32631)
    gfld_defn.SetSpatialRef(srs)
    if lyr.CreateGeomField(gfld_defn) != 0:
        gdaltest.post_reason('fail')
        return 'fail'

    lyr.CreateField(ogr.FieldDefn('intfield', ogr.OFTInteger))
    feat = ogr.Feature(lyr.GetLayerDefn())
    feat.SetField('intfield', 123)
    feat.SetGeomFieldDirectly('geom1', ogr.CreateGeometryFromWkt('POINT (1 2)'))
    feat.SetGeomFieldDirectly('geom2', ogr.CreateGeometryFromWkt('LINESTRING (3 4 5,6 7 8)'))
    if lyr.CreateFeature(feat) != 0:
        gdaltest.post_reason('fail')
        return 'fail'
    feat = ogr.Feature(lyr.GetLayerDefn())
    if lyr.CreateFeature(feat) != 0:
        gdaltest.post_reason('fail')
        return 'fail'
    lyr.ResetReading()
    feat = lyr.GetNextFeature()
    if feat.GetField('intfield') != 123 or \
       feat.GetGeomFieldRef('geom1').ExportToWkt() != 'POINT (1 2)' or \
       feat.GetGeomFieldRef('geom2').ExportToWkt() != 'LINESTRING (3 4 5,6 7 8)':
        feat.DumpReadable()
        gdaltest.post_reason('fail')
        return 'fail'
    feat = lyr.GetNextFeature()
    if feat.GetGeomFieldRef('geom1') is not None or \
       feat.GetGeomFieldRef('geom2') is not None:
        feat.DumpReadable()
        gdaltest.post_reason('fail')
        return 'fail'

    ds = None
    for i in range(2):
        ds = ogr.Open('PG:' + gdaltest.pg_connection_string)
        if i == 0:
            lyr = ds.GetLayerByName('ogr_pg_65')
        else:
            lyr = ds.ExecuteSQL('SELECT * FROM ogr_pg_65')
        if lyr.GetLayerDefn().GetGeomFieldDefn(0).GetName() != 'geom1':
            gdaltest.post_reason('fail')
            return 'fail'
        if i == 0 and lyr.GetLayerDefn().GetGeomFieldDefn(0).GetType() != ogr.wkbPoint:
            gdaltest.post_reason('fail')
            return 'fail'
        if lyr.GetLayerDefn().GetGeomFieldDefn(0).GetSpatialRef().ExportToWkt().find('4326') < 0:
            gdaltest.post_reason('fail')
            return 'fail'
        if lyr.GetLayerDefn().GetGeomFieldDefn(1).GetName() != 'geom2':
            gdaltest.post_reason('fail')
            return 'fail'
        if i == 0 and lyr.GetLayerDefn().GetGeomFieldDefn(1).GetType() != ogr.wkbLineString25D:
            gdaltest.post_reason('fail')
            return 'fail'
        if lyr.GetLayerDefn().GetGeomFieldDefn(1).GetSpatialRef() is not None:
            gdaltest.post_reason('fail')
            return 'fail'
        if i == 0 and lyr.GetLayerDefn().GetGeomFieldDefn(2).GetSpatialRef().ExportToWkt().find('32631') < 0:
            gdaltest.post_reason('fail')
            return 'fail'
        feat = lyr.GetNextFeature()
        if feat.GetField('intfield') != 123 or \
        feat.GetGeomFieldRef('geom1').ExportToWkt() != 'POINT (1 2)' or \
        feat.GetGeomFieldRef('geom2').ExportToWkt() != 'LINESTRING (3 4 5,6 7 8)':
            feat.DumpReadable()
            gdaltest.post_reason('fail')
            return 'fail'
        feat = lyr.GetNextFeature()
        if feat.GetGeomFieldRef('geom1') is not None or \
           feat.GetGeomFieldRef('geom2') is not None:
            feat.DumpReadable()
            gdaltest.post_reason('fail')
            return 'fail'
        if i == 1:
            ds.ReleaseResultSet(lyr)

    gdal.SetConfigOption('PG_USE_COPY', 'YES')
    ds = ogr.Open('PG:' + gdaltest.pg_connection_string, update=1)
    lyr = ds.GetLayerByName('ogr_pg_65')
    lyr.DeleteFeature(1)
    lyr.DeleteFeature(2)
    feat = ogr.Feature(lyr.GetLayerDefn())
    feat.SetGeomFieldDirectly('geom1', ogr.CreateGeometryFromWkt('POINT (3 4)'))
    feat.SetGeomFieldDirectly('geom2', ogr.CreateGeometryFromWkt('LINESTRING (4 5 6,7 8 9)'))
    if lyr.CreateFeature(feat) != 0:
        gdaltest.post_reason('fail')
        return 'fail'
    feat = ogr.Feature(lyr.GetLayerDefn())
    if lyr.CreateFeature(feat) != 0:
        gdaltest.post_reason('fail')
        return 'fail'
    gdal.SetConfigOption('PG_USE_COPY', gdaltest.pg_use_copy)

    ds = ogr.Open('PG:' + gdaltest.pg_connection_string)
    lyr = ds.GetLayerByName('ogr_pg_65')
    feat = lyr.GetNextFeature()
    if feat.GetGeomFieldRef('geom1').ExportToWkt() != 'POINT (3 4)' or \
       feat.GetGeomFieldRef('geom2').ExportToWkt() != 'LINESTRING (4 5 6,7 8 9)':
        feat.DumpReadable()
        gdaltest.post_reason('fail')
        return 'fail'
    feat = lyr.GetNextFeature()
    if feat.GetGeomFieldRef('geom1') is not None or \
        feat.GetGeomFieldRef('geom2') is not None:
        feat.DumpReadable()
        gdaltest.post_reason('fail')
        return 'fail'

    import test_cli_utilities
    if test_cli_utilities.get_ogr2ogr_path() is not None:
        gdaltest.runexternal(test_cli_utilities.get_ogr2ogr_path() + ' -update "' + 'PG:' + gdaltest.pg_connection_string + '" "' + 'PG:' + gdaltest.pg_connection_string + '" ogr_pg_65 -nln ogr_pg_65_copied -overwrite')
        ds = ogr.Open('PG:' + gdaltest.pg_connection_string)
        lyr = ds.GetLayerByName('ogr_pg_65_copied')
        if lyr.GetLayerDefn().GetGeomFieldDefn(0).GetSpatialRef().ExportToWkt().find('4326') < 0:
            gdaltest.post_reason('fail')
            return 'fail'
        if lyr.GetLayerDefn().GetGeomFieldDefn(1).GetSpatialRef() is not None:
            gdaltest.post_reason('fail')
            return 'fail'
        if lyr.GetLayerDefn().GetGeomFieldDefn(2).GetSpatialRef().ExportToWkt().find('32631') < 0:
            gdaltest.post_reason('fail')
            return 'fail'

    return 'success'

###############################################################################
# Run test_ogrsf


def ogr_pg_66():

    if gdaltest.pg_ds is None:
        return 'skip'

    if not gdaltest.pg_has_postgis:
        return 'skip'

    import test_cli_utilities
    if test_cli_utilities.get_test_ogrsf_path() is None:
        return 'skip'

    ret = gdaltest.runexternal(test_cli_utilities.get_test_ogrsf_path() + ' "' + 'PG:' + gdaltest.pg_connection_string + '" ogr_pg_65')

    if ret.find('INFO') == -1 or ret.find('ERROR') != -1:
        print(ret)
        return 'fail'

    return 'success'

###############################################################################
# Test retrieving SRID from values (#5131)


def ogr_pg_67():

    if gdaltest.pg_ds is None:
        return 'skip'

    if not gdaltest.pg_has_postgis:
        return 'skip'

    lyr = gdaltest.pg_ds.CreateLayer('ogr_pg_67')
    lyr.ResetReading()  # to trigger layer creation
    lyr = None

    ds = ogr.Open('PG:' + gdaltest.pg_connection_string, update=1)
    lyr = ds.GetLayerByName('ogr_pg_67')
    if lyr.GetSpatialRef() is not None:
        gdaltest.post_reason('fail')
        return 'fail'
    feat = ogr.Feature(lyr.GetLayerDefn())
    lyr.CreateFeature(feat)
    feat = None
    ds = None

    ds = ogr.Open('PG:' + gdaltest.pg_connection_string, update=1)
    lyr = ds.GetLayerByName('ogr_pg_67')
    if lyr.GetSpatialRef() is not None:
        gdaltest.post_reason('fail')
        return 'fail'
    ds.ExecuteSQL("ALTER TABLE ogr_pg_67 DROP CONSTRAINT enforce_srid_wkb_geometry")
    ds.ExecuteSQL("UPDATE ogr_pg_67 SET wkb_geometry = ST_GeomFromEWKT('SRID=4326;POINT(0 1)')")
    ds = None

    ds = ogr.Open('PG:' + gdaltest.pg_connection_string, update=1)
    lyr = ds.GetLayerByName('ogr_pg_67')
    if lyr.GetSpatialRef() is None:
        gdaltest.post_reason('fail')
        return 'fail'
    ds = None

    ds = ogr.Open('PG:' + gdaltest.pg_connection_string + ' tables=fake', update=1)
    lyr = ds.GetLayerByName('ogr_pg_67')
    if lyr.GetSpatialRef() is None:
        gdaltest.post_reason('fail')
        return 'fail'
    ds = None

    return 'success'

###############################################################################
# Test retrieving SRID from values even if we don't have select rights on geometry_columns (#5131)


def ogr_pg_68():

    if gdaltest.pg_ds is None:
        return 'skip'

    if not gdaltest.pg_has_postgis:
        return 'skip'

    srs = osr.SpatialReference()
    srs.ImportFromEPSG(4326)

    lyr = gdaltest.pg_ds.CreateLayer('ogr_pg_68', srs=srs)
    feat = ogr.Feature(lyr.GetLayerDefn())
    feat.SetGeometryDirectly(ogr.CreateGeometryFromWkt('POINT(0 0)'))
    lyr.CreateFeature(feat)
    lyr = None

    sql_lyr = gdaltest.pg_ds.ExecuteSQL('SELECT current_user')
    feat = sql_lyr.GetNextFeature()
    current_user = feat.GetField(0)
    gdaltest.pg_ds.ReleaseResultSet(sql_lyr)

    gdaltest.pg_ds.ExecuteSQL("REVOKE SELECT ON geometry_columns FROM %s" % current_user)

    ds = ogr.Open('PG:' + gdaltest.pg_connection_string + ' tables=fake', update=1)
    lyr = ds.GetLayerByName('ogr_pg_68')
    got_srs = None
    if lyr is not None:
        got_srs = lyr.GetSpatialRef()

    sql_lyr = ds.ExecuteSQL("select * from ( select 'SRID=4326;POINT(0 0)'::geometry as g ) as _xx")
    got_srs2 = None
    if sql_lyr is not None:
        got_srs2 = sql_lyr.GetSpatialRef()
    ds.ReleaseResultSet(sql_lyr)

    ds = None

    gdaltest.pg_ds.ExecuteSQL("GRANT SELECT ON geometry_columns TO %s" % current_user)

    if got_srs is None:
        gdaltest.post_reason('fail')
        return 'fail'

    if got_srs2 is None:
        gdaltest.post_reason('fail')
        return 'fail'

    return 'success'

###############################################################################
# Test deferred loading of tables (#5450)


def has_run_load_tables(ds):
    return int(ds.GetMetadataItem("bHasLoadTables", "_DEBUG_"))


def ogr_pg_69():

    if gdaltest.pg_ds is None:
        return 'skip'

    gdaltest.pg_ds = None
    gdaltest.pg_ds = ogr.Open('PG:' + gdaltest.pg_connection_string)
    if has_run_load_tables(gdaltest.pg_ds):
        gdaltest.post_reason('fail')
        return 'fail'
    gdaltest.pg_ds.GetLayerByName('tpoly')
    if has_run_load_tables(gdaltest.pg_ds):
        gdaltest.post_reason('fail')
        return 'fail'
    sql_lyr = gdaltest.pg_ds.ExecuteSQL('SELECT * FROM tpoly')
    if has_run_load_tables(gdaltest.pg_ds):
        gdaltest.post_reason('fail')
        return 'fail'
    feat = sql_lyr.GetNextFeature()
    if has_run_load_tables(gdaltest.pg_ds):
        gdaltest.post_reason('fail')
        return 'fail'
    del feat
    gdaltest.pg_ds.ReleaseResultSet(sql_lyr)

    gdaltest.pg_ds.GetLayer(0)
    if not has_run_load_tables(gdaltest.pg_ds):
        gdaltest.post_reason('fail')
        return 'fail'

    # Test that we can find a layer with non lowercase
    gdaltest.pg_ds = None
    gdaltest.pg_ds = ogr.Open('PG:' + gdaltest.pg_connection_string)
    if gdaltest.pg_ds.GetLayerByName('TPOLY') is None:
        gdaltest.post_reason('fail')
        return 'fail'

    return 'success'

###############################################################################
# Test historical non-differed creation of tables (#5547)


def ogr_pg_70():

    if gdaltest.pg_ds is None:
        return 'skip'

    gdal.SetConfigOption('OGR_PG_DEFERRED_CREATION', 'NO')
    lyr = gdaltest.pg_ds.CreateLayer('ogr_pg_70')
    gdal.SetConfigOption('OGR_PG_DEFERRED_CREATION', None)

    ds = ogr.Open('PG:' + gdaltest.pg_connection_string)
    lyr2 = ds.GetLayerByName('ogr_pg_70')
    if lyr2 is None:
        gdaltest.post_reason('fail')
        return 'fail'
    ds = None

    lyr.CreateField(ogr.FieldDefn('foo', ogr.OFTString))

    ds = ogr.Open('PG:' + gdaltest.pg_connection_string)
    lyr2 = ds.GetLayerByName('ogr_pg_70')
    if lyr2.GetLayerDefn().GetFieldCount() != 1:
        gdaltest.post_reason('fail')
        return 'fail'
    ds = None

    gfld_defn = ogr.GeomFieldDefn('geom', ogr.wkbPoint)
    lyr.CreateGeomField(gfld_defn)

    ds = ogr.Open('PG:' + gdaltest.pg_connection_string)
    lyr2 = ds.GetLayerByName('ogr_pg_70')
    if lyr2.GetLayerDefn().GetGeomFieldCount() != 2:
        gdaltest.post_reason('fail')
        return 'fail'
    ds = None

    if gdaltest.pg_has_postgis and gdaltest.pg_ds.GetLayerByName('geography_columns') is not None:
        print('Trying geography')

        gdaltest.pg_ds.ExecuteSQL('DELLAYER:ogr_pg_70')

        gdal.SetConfigOption('OGR_PG_DEFERRED_CREATION', 'NO')
        lyr = gdaltest.pg_ds.CreateLayer('ogr_pg_70', options=['GEOM_TYPE=geography', 'GEOMETRY_NAME=my_geog'])
        gdal.SetConfigOption('OGR_PG_DEFERRED_CREATION', None)

        ds = ogr.Open('PG:' + gdaltest.pg_connection_string)
        lyr2 = ds.GetLayerByName('ogr_pg_70')
        if lyr2.GetLayerDefn().GetGeomFieldCount() != 1:
            gdaltest.post_reason('fail')
            return 'fail'
        geography_columns_lyr = ds.ExecuteSQL("SELECT * FROM geography_columns WHERE f_table_name = 'ogr_pg_70' AND f_geography_column = 'my_geog'")
        if geography_columns_lyr.GetFeatureCount() != 1:
            gdaltest.post_reason('fail')
            return 'fail'
        ds.ReleaseResultSet(geography_columns_lyr)
        ds = None

    return 'success'

###############################################################################
# Test interoperability of WKT/WKB with PostGIS.


def ogr_pg_71():

    if gdaltest.pg_ds is None:
        return 'skip'

    if not gdaltest.pg_has_postgis:
        return 'skip'

    curve_lyr = gdaltest.pg_ds.CreateLayer('test_curve')
    curve_lyr2 = gdaltest.pg_ds.CreateLayer('test_curve_3d', geom_type=ogr.wkbUnknown | ogr.wkb25DBit)
    # FIXME: the ResetReading() should not be necessary
    curve_lyr.ResetReading()
    curve_lyr2.ResetReading()

    for wkt in ['CIRCULARSTRING EMPTY',
                 'CIRCULARSTRING Z EMPTY',
                 'CIRCULARSTRING (0 1,2 3,4 5)',
                 'CIRCULARSTRING Z (0 1 2,4 5 6,7 8 9)',
                 'COMPOUNDCURVE EMPTY',
                 'TRIANGLE ((0 0 0,100 0 100,0 100 100,0 0 0))',
                 'COMPOUNDCURVE ((0 1,2 3,4 5))',
                 'COMPOUNDCURVE Z ((0 1 2,4 5 6,7 8 9))',
                 'COMPOUNDCURVE ((0 1,2 3,4 5),CIRCULARSTRING (4 5,6 7,8 9))',
                 'COMPOUNDCURVE Z ((0 1 2,4 5 6,7 8 9),CIRCULARSTRING Z (7 8 9,10 11 12,13 14 15))',
                 'CURVEPOLYGON EMPTY',
                 'CURVEPOLYGON ((0 0,0 1,1 1,1 0,0 0))',
                 'CURVEPOLYGON Z ((0 0 2,0 1 3,1 1 4,1 0 5,0 0 2))',
                 'CURVEPOLYGON (COMPOUNDCURVE (CIRCULARSTRING (0 0,1 0,0 0)))',
                 'CURVEPOLYGON Z (COMPOUNDCURVE Z (CIRCULARSTRING Z (0 0 2,1 0 3,0 0 2)))',
                 'MULTICURVE EMPTY',
                 'MULTICURVE (CIRCULARSTRING (0 0,1 0,0 0),(0 0,1 1))',
                 'MULTICURVE Z (CIRCULARSTRING Z (0 0 1,1 0 1,0 0 1),(0 0 1,1 1 1))',
                 'MULTICURVE (CIRCULARSTRING (0 0,1 0,0 0),(0 0,1 1),COMPOUNDCURVE ((0 0,1 1),CIRCULARSTRING (1 1,2 2,3 3)))',
                 'MULTISURFACE EMPTY',
                 'MULTISURFACE (((0 0,0 10,10 10,10 0,0 0)),CURVEPOLYGON (CIRCULARSTRING (0 0,1 0,0 0)))',
                 'MULTISURFACE Z (((0 0 1,0 10 1,10 10 1,10 0 1,0 0 1)),CURVEPOLYGON Z (CIRCULARSTRING Z (0 0 1,1 0 1,0 0 1)))',
                 'GEOMETRYCOLLECTION (CIRCULARSTRING (0 1,2 3,4 5),COMPOUNDCURVE ((0 1,2 3,4 5)),CURVEPOLYGON ((0 0,0 1,1 1,1 0,0 0)),MULTICURVE ((0 0,1 1)),MULTISURFACE (((0 0,0 10,10 10,10 0,0 0))))',
                 ]:

        # would cause PostGIS 1.X to crash
        if not gdaltest.pg_has_postgis_2 and wkt == 'CURVEPOLYGON EMPTY':
            continue
        # Parsing error of WKT by PostGIS 1.X
        if not gdaltest.pg_has_postgis_2 and wkt.find('MULTICURVE') >= 0 and wkt.find('CIRCULARSTRING') >= 0:
            continue

        postgis_in_wkt = wkt
        while True:
            z_pos = postgis_in_wkt.find('Z ')
            # PostGIS 1.X doesn't like Z in WKT
            if not gdaltest.pg_has_postgis_2 and z_pos >= 0:
                postgis_in_wkt = postgis_in_wkt[0:z_pos] + postgis_in_wkt[z_pos+2:]
            else:
                break

        # Test parsing PostGIS WKB
        lyr = gdaltest.pg_ds.ExecuteSQL("SELECT ST_GeomFromText('%s')" % postgis_in_wkt)
        f = lyr.GetNextFeature()
        g = f.GetGeometryRef()
        out_wkt = g.ExportToWkt()
        g = None
        f = None
        gdaltest.pg_ds.ReleaseResultSet(lyr)

        expected_wkt = wkt
        if not gdaltest.pg_has_postgis_2 and wkt.find('EMPTY') >= 0:
            expected_wkt = 'GEOMETRYCOLLECTION EMPTY'
        if out_wkt != expected_wkt:
            gdaltest.post_reason('fail')
            print(expected_wkt)
            print(out_wkt)
            return 'fail'

        # Test parsing PostGIS WKT
        if gdaltest.pg_has_postgis_2:
            fct = 'ST_AsText'
        else:
            fct = 'AsEWKT'

        lyr = gdaltest.pg_ds.ExecuteSQL("SELECT %s(ST_GeomFromText('%s'))" % (fct,postgis_in_wkt))
        f = lyr.GetNextFeature()
        g = f.GetGeometryRef()
        out_wkt = g.ExportToWkt()
        g = None
        f = None
        gdaltest.pg_ds.ReleaseResultSet(lyr)

        expected_wkt = wkt
        if not gdaltest.pg_has_postgis_2 and wkt.find('EMPTY') >= 0:
            expected_wkt = 'GEOMETRYCOLLECTION EMPTY'
        if out_wkt != expected_wkt:
            gdaltest.post_reason('fail')
            print(expected_wkt)
            print(out_wkt)
            return 'fail'

        g = ogr.CreateGeometryFromWkt(wkt)
        if g.GetCoordinateDimension() == 2:
            active_lyr = curve_lyr
        else:
            active_lyr = curve_lyr2

        # Use our WKB export to inject into PostGIS and check that
        # PostGIS interprets it correctly by checking with ST_AsText
        f = ogr.Feature(active_lyr.GetLayerDefn())
        f.SetGeometry(g)
        ret = active_lyr.CreateFeature(f)
        if ret != 0:
            gdaltest.post_reason('fail')
            print(wkt)
            return 'fail'
        fid = f.GetFID()

        # AsEWKT() in PostGIS 1.X does not like CIRCULARSTRING EMPTY
        if not gdaltest.pg_has_postgis_2 and wkt.find('CIRCULARSTRING') >= 0 and wkt.find('EMPTY') >= 0:
            continue

        lyr = gdaltest.pg_ds.ExecuteSQL("SELECT %s(wkb_geometry) FROM %s WHERE ogc_fid = %d" % (fct, active_lyr.GetName(), fid))
        f = lyr.GetNextFeature()
        g = f.GetGeometryRef()
        out_wkt = g.ExportToWkt()
        gdaltest.pg_ds.ReleaseResultSet(lyr)
        g = None
        f = None

        if out_wkt != wkt:
            gdaltest.post_reason('fail')
            print(wkt)
            print(out_wkt)
            return 'fail'

    return 'success'

###############################################################################
# Test 64 bit FID


def ogr_pg_72():

    if gdaltest.pg_ds is None:
        return 'skip'

    # Regular layer with 32 bit IDs
    lyr = gdaltest.pg_ds.CreateLayer('ogr_pg_72')
    if lyr.GetMetadataItem(ogr.OLMD_FID64) is not None:
        gdaltest.post_reason('fail')
        return 'fail'
    lyr.CreateField(ogr.FieldDefn('foo'))
    f = ogr.Feature(lyr.GetLayerDefn())
    f.SetFID(123456789012345)
    f.SetField(0, 'bar')
    if lyr.CreateFeature(f) != 0:
        gdaltest.post_reason('fail')
        return 'fail'
    f = lyr.GetFeature(123456789012345)
    if f is None:
        gdaltest.post_reason('fail')
        return 'fail'

    lyr = gdaltest.pg_ds.CreateLayer('ogr_pg_72', options=['FID64=YES', 'OVERWRITE=YES'])
    if lyr.GetMetadataItem(ogr.OLMD_FID64) is None:
        gdaltest.post_reason('fail')
        return 'fail'
    lyr.CreateField(ogr.FieldDefn('foo'))
    f = ogr.Feature(lyr.GetLayerDefn())
    f.SetFID(123456789012345)
    f.SetField(0, 'bar')
    if lyr.CreateFeature(f) != 0:
        gdaltest.post_reason('fail')
        return 'fail'
    if lyr.SetFeature(f) != 0:
        gdaltest.post_reason('fail')
        return 'fail'
    gdaltest.pg_ds = None
    # Test with binary protocol
    #gdaltest.pg_ds = ogr.Open( 'PGB:' + gdaltest.pg_connection_string, update = 1 )
    #lyr = gdaltest.pg_ds.GetLayerByName('ogr_pg_72')
    #if lyr.GetMetadataItem(ogr.OLMD_FID64) is None:
    #    gdaltest.post_reason('fail')
    #    return 'fail'
    #f = lyr.GetNextFeature()
    #if f.GetFID() != 123456789012345:
    #    gdaltest.post_reason('fail')
    #    f.DumpReadable()
    #    return 'fail'
    #gdaltest.pg_ds = None
    # Test with normal protocol
    gdaltest.pg_ds = ogr.Open('PG:' + gdaltest.pg_connection_string, update=1)
    lyr = gdaltest.pg_ds.GetLayerByName('ogr_pg_72')
    if lyr.GetMetadataItem(ogr.OLMD_FID64) is None:
        gdaltest.post_reason('fail')
        return 'fail'
    f = lyr.GetNextFeature()
    if f.GetFID() != 123456789012345:
        gdaltest.post_reason('fail')
        f.DumpReadable()
        return 'fail'

    lyr.ResetReading()  # to close implicit transaction

    return 'success'

###############################################################################
# Test not nullable fields


def ogr_pg_73():

    if gdaltest.pg_ds is None:
        return 'skip'

    if not gdaltest.pg_has_postgis:
        return 'skip'

    gdal.SetConfigOption('PG_USE_COPY', 'NO')

    lyr = gdaltest.pg_ds.CreateLayer('ogr_pg_73', geom_type=ogr.wkbNone)
    field_defn = ogr.FieldDefn('field_not_nullable', ogr.OFTString)
    field_defn.SetNullable(0)
    lyr.CreateField(field_defn)
    field_defn = ogr.FieldDefn('field_nullable', ogr.OFTString)
    lyr.CreateField(field_defn)
    field_defn = ogr.GeomFieldDefn('geomfield_not_nullable', ogr.wkbPoint)
    field_defn.SetNullable(0)
    lyr.CreateGeomField(field_defn)
    field_defn = ogr.GeomFieldDefn('geomfield_nullable', ogr.wkbPoint)
    lyr.CreateGeomField(field_defn)
    f = ogr.Feature(lyr.GetLayerDefn())
    f.SetField('field_not_nullable', 'not_null')
    f.SetGeomFieldDirectly('geomfield_not_nullable', ogr.CreateGeometryFromWkt('POINT(0 0)'))
    lyr.CreateFeature(f)
    f = None

    # Error case: missing geometry
    f = ogr.Feature(lyr.GetLayerDefn())
    f.SetField('field_not_nullable', 'not_null')
    gdal.PushErrorHandler()
    ret = lyr.CreateFeature(f)
    gdal.PopErrorHandler()
    if ret == 0:
        gdaltest.post_reason('fail')
        return 'fail'
    f = None

    # Error case: missing non-nullable field
    f = ogr.Feature(lyr.GetLayerDefn())
    f.SetGeometryDirectly(ogr.CreateGeometryFromWkt('POINT(0 0)'))
    gdal.PushErrorHandler()
    ret = lyr.CreateFeature(f)
    gdal.PopErrorHandler()
    if ret == 0:
        gdaltest.post_reason('fail')
        return 'fail'
    f = None

    gdal.SetConfigOption('PG_USE_COPY', gdaltest.pg_use_copy)

    lyr.ResetReading()  # force above feature to be committed

    ds = ogr.Open('PG:' + gdaltest.pg_connection_string, update=1)
    lyr = ds.GetLayerByName('ogr_pg_73')
    if lyr.GetLayerDefn().GetFieldDefn(lyr.GetLayerDefn().GetFieldIndex('field_not_nullable')).IsNullable() != 0:
        gdaltest.post_reason('fail')
        return 'fail'
    if lyr.GetLayerDefn().GetFieldDefn(lyr.GetLayerDefn().GetFieldIndex('field_nullable')).IsNullable() != 1:
        gdaltest.post_reason('fail')
        return 'fail'
    if lyr.GetLayerDefn().GetGeomFieldDefn(lyr.GetLayerDefn().GetGeomFieldIndex('geomfield_not_nullable')).IsNullable() != 0:
        gdaltest.post_reason('fail')
        return 'fail'
    if lyr.GetLayerDefn().GetGeomFieldDefn(lyr.GetLayerDefn().GetGeomFieldIndex('geomfield_nullable')).IsNullable() != 1:
        gdaltest.post_reason('fail')
        return 'fail'

    # Turn not null into nullable
    src_fd = lyr.GetLayerDefn().GetFieldDefn(lyr.GetLayerDefn().GetFieldIndex('field_not_nullable'))
    fd = ogr.FieldDefn('now_nullable', src_fd.GetType())
    fd.SetNullable(1)
    lyr.AlterFieldDefn(lyr.GetLayerDefn().GetFieldIndex('field_not_nullable'), fd, ogr.ALTER_ALL_FLAG)
    if lyr.GetLayerDefn().GetFieldDefn(lyr.GetLayerDefn().GetFieldIndex('now_nullable')).IsNullable() != 1:
        gdaltest.post_reason('fail')
        return 'fail'

    # Turn nullable into not null, but remove NULL values first
    ds.ExecuteSQL("UPDATE ogr_pg_73 SET field_nullable = '' WHERE field_nullable IS NULL")
    src_fd = lyr.GetLayerDefn().GetFieldDefn(lyr.GetLayerDefn().GetFieldIndex('field_nullable'))
    fd = ogr.FieldDefn('now_nullable', src_fd.GetType())
    fd.SetName('now_not_nullable')
    fd.SetNullable(0)
    lyr.AlterFieldDefn(lyr.GetLayerDefn().GetFieldIndex('field_nullable'), fd, ogr.ALTER_ALL_FLAG)
    if lyr.GetLayerDefn().GetFieldDefn(lyr.GetLayerDefn().GetFieldIndex('now_not_nullable')).IsNullable() != 0:
        gdaltest.post_reason('fail')
        return 'fail'

    sql_lyr = ds.ExecuteSQL('SELECT * FROM ogr_pg_73')
    if sql_lyr.GetLayerDefn().GetFieldDefn(sql_lyr.GetLayerDefn().GetFieldIndex('now_not_nullable')).IsNullable() != 0:
        gdaltest.post_reason('fail')
        return 'fail'
    if sql_lyr.GetLayerDefn().GetFieldDefn(sql_lyr.GetLayerDefn().GetFieldIndex('now_nullable')).IsNullable() != 1:
        gdaltest.post_reason('fail')
        return 'fail'
    if sql_lyr.GetLayerDefn().GetGeomFieldDefn(sql_lyr.GetLayerDefn().GetGeomFieldIndex('geomfield_not_nullable')).IsNullable() != 0:
        gdaltest.post_reason('fail')
        return 'fail'
    if sql_lyr.GetLayerDefn().GetGeomFieldDefn(sql_lyr.GetLayerDefn().GetGeomFieldIndex('geomfield_nullable')).IsNullable() != 1:
        gdaltest.post_reason('fail')
        return 'fail'
    ds.ReleaseResultSet(sql_lyr)

    return 'success'

###############################################################################
# Test default values


def ogr_pg_74():

    if gdaltest.pg_ds is None:
        return 'skip'

    if not gdaltest.pg_has_postgis:
        return 'skip'

    lyr = gdaltest.pg_ds.CreateLayer('ogr_pg_74', geom_type=ogr.wkbNone)

    field_defn = ogr.FieldDefn('field_string', ogr.OFTString)
    field_defn.SetDefault("'a''b'")
    lyr.CreateField(field_defn)

    field_defn = ogr.FieldDefn('field_int', ogr.OFTInteger)
    field_defn.SetDefault('123')
    lyr.CreateField(field_defn)

    field_defn = ogr.FieldDefn('field_real', ogr.OFTReal)
    field_defn.SetDefault('1.23')
    lyr.CreateField(field_defn)

    field_defn = ogr.FieldDefn('field_nodefault', ogr.OFTInteger)
    lyr.CreateField(field_defn)

    field_defn = ogr.FieldDefn('field_datetime', ogr.OFTDateTime)
    field_defn.SetDefault("CURRENT_TIMESTAMP")
    lyr.CreateField(field_defn)

    field_defn = ogr.FieldDefn('field_datetime2', ogr.OFTDateTime)
    field_defn.SetDefault("'2015/06/30 12:34:56'")
    lyr.CreateField(field_defn)

    field_defn = ogr.FieldDefn('field_datetime3', ogr.OFTDateTime)
    field_defn.SetDefault("'2015/06/30 12:34:56.123'")
    lyr.CreateField(field_defn)

    field_defn = ogr.FieldDefn('field_date', ogr.OFTDate)
    field_defn.SetDefault("CURRENT_DATE")
    lyr.CreateField(field_defn)

    field_defn = ogr.FieldDefn('field_time', ogr.OFTTime)
    field_defn.SetDefault("CURRENT_TIME")
    lyr.CreateField(field_defn)

    f = ogr.Feature(lyr.GetLayerDefn())
    f.SetFieldNull('field_string')
    f.SetField('field_int', 456)
    f.SetField('field_real', 4.56)
    f.SetField('field_datetime', '2015/06/30 12:34:56')
    f.SetField('field_datetime2', '2015/06/30 12:34:56')
    f.SetField('field_datetime3', '2015/06/30 12:34:56.123')
    f.SetField('field_date', '2015/06/30')
    f.SetField('field_time', '12:34:56')
    lyr.CreateFeature(f)
    f = None

    # Transition from COPY to INSERT
    f = ogr.Feature(lyr.GetLayerDefn())
    lyr.CreateFeature(f)
    f = None

    # Transition from INSERT to COPY
    f = ogr.Feature(lyr.GetLayerDefn())
    f.SetField('field_string', 'b')
    f.SetField('field_int', 456)
    f.SetField('field_real', 4.56)
    f.SetField('field_datetime', '2015/06/30 12:34:56')
    f.SetField('field_datetime2', '2015/06/30 12:34:56')
    f.SetField('field_datetime3', '2015/06/30 12:34:56.123')
    f.SetField('field_date', '2015/06/30')
    f.SetField('field_time', '12:34:56')
    lyr.CreateFeature(f)
    f = None

    lyr.ResetReading()  # force above feature to be committed

    ds = ogr.Open('PG:' + gdaltest.pg_connection_string, update=1)
    ds.ExecuteSQL('set timezone to "UTC"')
    lyr = ds.GetLayerByName('ogr_pg_74')
    if lyr.GetLayerDefn().GetFieldDefn(lyr.GetLayerDefn().GetFieldIndex('field_string')).GetDefault() != "'a''b'":
        gdaltest.post_reason('fail')
        return 'fail'
    if lyr.GetLayerDefn().GetFieldDefn(lyr.GetLayerDefn().GetFieldIndex('field_int')).GetDefault() != '123':
        gdaltest.post_reason('fail')
        return 'fail'
    if lyr.GetLayerDefn().GetFieldDefn(lyr.GetLayerDefn().GetFieldIndex('field_real')).GetDefault() != '1.23':
        gdaltest.post_reason('fail')
        return 'fail'
    if lyr.GetLayerDefn().GetFieldDefn(lyr.GetLayerDefn().GetFieldIndex('field_nodefault')).GetDefault() is not None:
        gdaltest.post_reason('fail')
        return 'fail'
    if lyr.GetLayerDefn().GetFieldDefn(lyr.GetLayerDefn().GetFieldIndex('field_datetime')).GetDefault() != 'CURRENT_TIMESTAMP':
        gdaltest.post_reason('fail')
        return 'fail'
    if lyr.GetLayerDefn().GetFieldDefn(lyr.GetLayerDefn().GetFieldIndex('field_datetime2')).GetDefault() != "'2015/06/30 12:34:56'":
        gdaltest.post_reason('fail')
        print(lyr.GetLayerDefn().GetFieldDefn(lyr.GetLayerDefn().GetFieldIndex('field_datetime2')).GetDefault())
        return 'fail'
    if lyr.GetLayerDefn().GetFieldDefn(lyr.GetLayerDefn().GetFieldIndex('field_datetime3')).GetDefault() != "'2015/06/30 12:34:56.123'":
        gdaltest.post_reason('fail')
        print(lyr.GetLayerDefn().GetFieldDefn(lyr.GetLayerDefn().GetFieldIndex('field_datetime3')).GetDefault())
        return 'fail'
    if lyr.GetLayerDefn().GetFieldDefn(lyr.GetLayerDefn().GetFieldIndex('field_date')).GetDefault() != "CURRENT_DATE":
        gdaltest.post_reason('fail')
        return 'fail'
    if lyr.GetLayerDefn().GetFieldDefn(lyr.GetLayerDefn().GetFieldIndex('field_time')).GetDefault() != "CURRENT_TIME":
        gdaltest.post_reason('fail')
        return 'fail'

    f = lyr.GetNextFeature()
    if not f.IsFieldNull('field_string'):
        gdaltest.post_reason('fail')
        f.DumpReadable()
        return 'fail'

    f = lyr.GetNextFeature()
    if f.GetField('field_string') != 'a\'b' or f.GetField('field_int') != 123 or \
       f.GetField('field_real') != 1.23 or \
       not f.IsFieldNull('field_nodefault') or not f.IsFieldSet('field_datetime') or \
       f.GetField('field_datetime2') != '2015/06/30 12:34:56+00' or \
       f.GetField('field_datetime3') != '2015/06/30 12:34:56.123+00' or \
       not f.IsFieldSet('field_date') or not f.IsFieldSet('field_time'):
        gdaltest.post_reason('fail')
        f.DumpReadable()
        return 'fail'

    f = lyr.GetNextFeature()
    if f.GetField('field_string') != 'b':
        gdaltest.post_reason('fail')
        f.DumpReadable()
        return 'fail'

    lyr.ResetReading()  # to close implicit transaction

    # Change DEFAULT value
    src_fd = lyr.GetLayerDefn().GetFieldDefn(lyr.GetLayerDefn().GetFieldIndex('field_string'))
    fd = ogr.FieldDefn('field_string', src_fd.GetType())
    fd.SetDefault("'c'")
    lyr.AlterFieldDefn(lyr.GetLayerDefn().GetFieldIndex('field_string'), fd, ogr.ALTER_DEFAULT_FLAG)
    if lyr.GetLayerDefn().GetFieldDefn(lyr.GetLayerDefn().GetFieldIndex('field_string')).GetDefault() != "'c'":
        gdaltest.post_reason('fail')
        print(lyr.GetLayerDefn().GetFieldDefn(lyr.GetLayerDefn().GetFieldIndex('field_string')).GetDefault())
        return 'fail'

    # Drop DEFAULT value
    src_fd = lyr.GetLayerDefn().GetFieldDefn(lyr.GetLayerDefn().GetFieldIndex('field_int'))
    fd = ogr.FieldDefn('field_int', src_fd.GetType())
    fd.SetDefault(None)
    lyr.AlterFieldDefn(lyr.GetLayerDefn().GetFieldIndex('field_int'), fd, ogr.ALTER_DEFAULT_FLAG)
    if lyr.GetLayerDefn().GetFieldDefn(lyr.GetLayerDefn().GetFieldIndex('field_int')).GetDefault() is not None:
        gdaltest.post_reason('fail')
        return 'fail'

    ds = None
    ds = ogr.Open('PG:' + gdaltest.pg_connection_string, update=1)
    ds.ExecuteSQL('set timezone to "UTC"')
    lyr = ds.GetLayerByName('ogr_pg_74')
    if lyr.GetLayerDefn().GetFieldDefn(lyr.GetLayerDefn().GetFieldIndex('field_string')).GetDefault() != "'c'":
        gdaltest.post_reason('fail')
        print(lyr.GetLayerDefn().GetFieldDefn(lyr.GetLayerDefn().GetFieldIndex('field_string')).GetDefault())
        return 'fail'
    if lyr.GetLayerDefn().GetFieldDefn(lyr.GetLayerDefn().GetFieldIndex('field_int')).GetDefault() is not None:
        gdaltest.post_reason('fail')
        return 'fail'

    return 'success'

###############################################################################
# Test creating a field with the fid name


def ogr_pg_75():

    if gdaltest.pg_ds is None:
        return 'skip'

    if not gdaltest.pg_has_postgis:
        return 'skip'

    lyr = gdaltest.pg_ds.CreateLayer('ogr_pg_75', geom_type=ogr.wkbNone, options=['FID=myfid'])

    lyr.CreateField(ogr.FieldDefn('str', ogr.OFTString))
    gdal.PushErrorHandler()
    ret = lyr.CreateField(ogr.FieldDefn('myfid', ogr.OFTString))
    gdal.PopErrorHandler()
    if ret == 0:
        gdaltest.post_reason('fail')
        return 'fail'

    ret = lyr.CreateField(ogr.FieldDefn('myfid', ogr.OFTInteger))
    if ret != 0:
        gdaltest.post_reason('fail')
        return 'fail'
    lyr.CreateField(ogr.FieldDefn('str2', ogr.OFTString))

    feat = ogr.Feature(lyr.GetLayerDefn())
    feat.SetField('str', 'first string')
    feat.SetField('myfid', 10)
    feat.SetField('str2', 'second string')
    ret = lyr.CreateFeature(feat)
    if ret != 0:
        gdaltest.post_reason('fail')
        return 'fail'
    if feat.GetFID() != 10:
        gdaltest.post_reason('fail')
        return 'fail'

    feat = ogr.Feature(lyr.GetLayerDefn())
    feat.SetField('str2', 'second string')
    ret = lyr.CreateFeature(feat)
    if ret != 0:
        gdaltest.post_reason('fail')
        return 'fail'
    if feat.GetFID() < 0:
        gdaltest.post_reason('fail')
        feat.DumpReadable()
        return 'fail'
    if feat.GetField('myfid') != feat.GetFID():
        gdaltest.post_reason('fail')
        feat.DumpReadable()
        return 'fail'

    feat.SetField('str', 'foo')
    ret = lyr.SetFeature(feat)
    if ret != 0:
        gdaltest.post_reason('fail')
        return 'fail'

    feat = ogr.Feature(lyr.GetLayerDefn())
    feat.SetFID(1)
    feat.SetField('myfid', 10)
    gdal.PushErrorHandler()
    ret = lyr.CreateFeature(feat)
    gdal.PopErrorHandler()
    if ret == 0:
        gdaltest.post_reason('fail')
        return 'fail'

    gdal.PushErrorHandler()
    ret = lyr.SetFeature(feat)
    gdal.PopErrorHandler()
    if ret == 0:
        gdaltest.post_reason('fail')
        return 'fail'

    feat.UnsetField('myfid')
    gdal.PushErrorHandler()
    ret = lyr.SetFeature(feat)
    gdal.PopErrorHandler()
    if ret == 0:
        gdaltest.post_reason('fail')
        return 'fail'

    feat = ogr.Feature(lyr.GetLayerDefn())
    feat.SetField('str', 'first string')
    feat.SetField('myfid', 12)
    feat.SetField('str2', 'second string')
    ret = lyr.CreateFeature(feat)
    if ret != 0:
        gdaltest.post_reason('fail')
        return 'fail'
    if feat.GetFID() != 12:
        gdaltest.post_reason('fail')
        return 'fail'

    lyr.ResetReading()
    f = lyr.GetNextFeature()
    if f.GetFID() != 10 or f.GetField('str') != 'first string' or f.GetField('str2') != 'second string' or f.GetField('myfid') != 10:
        gdaltest.post_reason('fail')
        f.DumpReadable()
        return 'fail'
    f = lyr.GetFeature(f.GetFID())
    if f.GetFID() != 10 or f.GetField('str') != 'first string' or f.GetField('str2') != 'second string' or f.GetField('myfid') != 10:
        gdaltest.post_reason('fail')
        f.DumpReadable()
        return 'fail'
    f = None
    lyr.ResetReading()  # to close implicit transaction

    return 'success'

###############################################################################
# Test transactions RFC 54


def ogr_pg_76_get_transaction_state(ds):
    return (ds.GetMetadataItem("osDebugLastTransactionCommand", "_DEBUG_"),
             int(ds.GetMetadataItem("nSoftTransactionLevel", "_DEBUG_")),
             int(ds.GetMetadataItem("bSavePointActive", "_DEBUG_")),
             int(ds.GetMetadataItem("bUserTransactionActive", "_DEBUG_")))


def ogr_pg_76():

    if gdaltest.pg_ds is None:
        return 'skip'

    if gdaltest.pg_ds.TestCapability(ogr.ODsCTransactions) != 1:
        gdaltest.post_reason('fail')
        return 'fail'

    level = int(gdaltest.pg_ds.GetMetadataItem("nSoftTransactionLevel", "_DEBUG_"))
    if level != 0:
        gdaltest.post_reason('fail')
        print(level)
        return 'fail'

    if gdaltest.pg_has_postgis_2:
        gdaltest.pg_ds.StartTransaction()
        lyr = gdaltest.pg_ds.CreateLayer('will_not_be_created', options=['OVERWRITE=YES'])
        lyr.CreateField(ogr.FieldDefn('foo', ogr.OFTString))

        sql_lyr = gdaltest.pg_ds.ExecuteSQL("SELECT COUNT(*) FROM geometry_columns WHERE f_table_name = 'will_not_be_created'")
        f = sql_lyr.GetNextFeature()
        res = f.GetField(0)
        gdaltest.pg_ds.ReleaseResultSet(sql_lyr)
        if res != 1:
            gdaltest.post_reason('fail')
            return 'fail'

        gdaltest.pg_ds.RollbackTransaction()

        # Rollback doesn't rollback the insertion in geometry_columns if done through the AddGeometryColumn()
        sql_lyr = gdaltest.pg_ds.ExecuteSQL("SELECT COUNT(*) FROM geometry_columns WHERE f_table_name = 'will_not_be_created'")
        f = sql_lyr.GetNextFeature()
        res = f.GetField(0)
        gdaltest.pg_ds.ReleaseResultSet(sql_lyr)
        if res != 0:
            gdaltest.post_reason('fail')
            print(res)
            return 'fail'

    gdal.SetConfigOption('OGR_PG_CURSOR_PAGE', '1')
    lyr1 = gdaltest.pg_ds.CreateLayer('ogr_pg_76_lyr1', geom_type=ogr.wkbNone, options=['OVERWRITE=YES'])
    lyr2 = gdaltest.pg_ds.CreateLayer('ogr_pg_76_lyr2', geom_type=ogr.wkbNone, options=['OVERWRITE=YES'])
    gdal.SetConfigOption('OGR_PG_CURSOR_PAGE', None)
    lyr1.CreateField(ogr.FieldDefn('foo', ogr.OFTString))
    #lyr2.CreateField(ogr.FieldDefn('foo', ogr.OFTString))
    lyr1.CreateFeature(ogr.Feature(lyr1.GetLayerDefn()))
    lyr2.CreateFeature(ogr.Feature(lyr2.GetLayerDefn()))
    lyr1.CreateFeature(ogr.Feature(lyr1.GetLayerDefn()))
    lyr1.CreateFeature(ogr.Feature(lyr1.GetLayerDefn()))
    lyr2.CreateFeature(ogr.Feature(lyr2.GetLayerDefn()))

    level = int(gdaltest.pg_ds.GetMetadataItem("nSoftTransactionLevel", "_DEBUG_"))
    if level != 0:
        gdaltest.post_reason('fail')
        print(level)
        return 'fail'

    ret = ogr_pg_76_scenario1(lyr1, lyr2)
    if ret != 'success':
        return ret
    ret = ogr_pg_76_scenario2(lyr1, lyr2)
    if ret != 'success':
        return ret
    ret = ogr_pg_76_scenario3(lyr1, lyr2)
    if ret != 'success':
        return ret
    ret = ogr_pg_76_scenario4(lyr1, lyr2)
    if ret != 'success':
        return ret

    return ret

# Scenario 1 : a CreateFeature done in the middle of GetNextFeature()


def ogr_pg_76_scenario1(lyr1, lyr2):

    (_, level, savepoint, usertransac) = ogr_pg_76_get_transaction_state(gdaltest.pg_ds)
    if (level, savepoint, usertransac) != (0, 0, 0):
        gdaltest.post_reason('fail')
        print(level, savepoint, usertransac)
        return 'fail'

    f = lyr1.GetNextFeature()
    if f is None or f.GetFID() != 1:
        gdaltest.post_reason('fail')
        return 'fail'
    (lastcmd, level, savepoint, usertransac) = ogr_pg_76_get_transaction_state(gdaltest.pg_ds)
    if (lastcmd, level, savepoint, usertransac) != ('BEGIN', 1, 0, 0):
        gdaltest.post_reason('fail')
        print(lastcmd, level, savepoint, usertransac)
        return 'fail'

    lyr1.SetAttributeFilter("foo is NULL")
    (lastcmd, level, savepoint, usertransac) = ogr_pg_76_get_transaction_state(gdaltest.pg_ds)
    if (lastcmd, level, savepoint, usertransac) != ('COMMIT', 0, 0, 0):
        gdaltest.post_reason('fail')
        print(lastcmd, level, savepoint, usertransac)
        return 'fail'

    f = lyr1.GetNextFeature()
    if f is None or f.GetFID() != 1:
        gdaltest.post_reason('fail')
        return 'fail'
    (lastcmd, level, savepoint, usertransac) = ogr_pg_76_get_transaction_state(gdaltest.pg_ds)
    if (lastcmd, level, savepoint, usertransac) != ('BEGIN', 1, 0, 0):
        gdaltest.post_reason('fail')
        print(lastcmd, level, savepoint, usertransac)
        return 'fail'

    f = lyr2.GetNextFeature()
    if f is None or f.GetFID() != 1:
        gdaltest.post_reason('fail')
        return 'fail'
    (lastcmd, level, savepoint, usertransac) = ogr_pg_76_get_transaction_state(gdaltest.pg_ds)
    if (lastcmd, level, savepoint, usertransac) != ('', 2, 0, 0):
        gdaltest.post_reason('fail')
        print(lastcmd, level, savepoint, usertransac)
        return 'fail'

    f = lyr1.GetNextFeature()
    if f is None or f.GetFID() != 2:
        gdaltest.post_reason('fail')
        return 'fail'

    # Check that GetFeature() doesn't reset the cursor
    f = lyr1.GetFeature(f.GetFID())
    if f is None or f.GetFID() != 2:
        gdaltest.post_reason('fail')
        return 'fail'

    f = lyr1.GetNextFeature()
    if f is None or f.GetFID() != 3:
        gdaltest.post_reason('fail')
        return 'fail'
    f = lyr2.GetNextFeature()
    if f is None or f.GetFID() != 2:
        gdaltest.post_reason('fail')
        return 'fail'
    (lastcmd, level, savepoint, usertransac) = ogr_pg_76_get_transaction_state(gdaltest.pg_ds)
    if (lastcmd, level, savepoint, usertransac) != ('', 2, 0, 0):
        gdaltest.post_reason('fail')
        print(lastcmd, level, savepoint, usertransac)
        return 'fail'

    lyr1.CreateFeature(ogr.Feature(lyr1.GetLayerDefn()))

    lyr1.ResetReading()
    (lastcmd, level, savepoint, usertransac) = ogr_pg_76_get_transaction_state(gdaltest.pg_ds)
    if (lastcmd, level, savepoint, usertransac) != ('', 1, 0, 0):
        gdaltest.post_reason('fail')
        print(lastcmd, level, savepoint, usertransac)
        return 'fail'
    lyr2.ResetReading()
    (lastcmd, level, savepoint, usertransac) = ogr_pg_76_get_transaction_state(gdaltest.pg_ds)
    if (lastcmd, level, savepoint, usertransac) != ('COMMIT', 0, 0, 0):
        gdaltest.post_reason('fail')
        print(lastcmd, level, savepoint, usertransac)
        return 'fail'
    if lyr1.GetFeatureCount() != 4:
        gdaltest.post_reason('fail')
        return 'fail'

    return 'success'


# Scenario 2 : a CreateFeature done in the middle of GetNextFeature(), themselves between a user transaction
def ogr_pg_76_scenario2(lyr1, lyr2):

    if gdaltest.pg_ds.StartTransaction() != 0:
        gdaltest.post_reason('fail')
        return 'fail'
    (lastcmd, level, savepoint, usertransac) = ogr_pg_76_get_transaction_state(gdaltest.pg_ds)
    if (lastcmd, level, savepoint, usertransac) != ('BEGIN', 1, 0, 1):
        gdaltest.post_reason('fail')
        print(lastcmd, level, savepoint, usertransac)
        return 'fail'

    # Try to re-enter a transaction
    gdal.ErrorReset()
    gdal.PushErrorHandler()
    ret = gdaltest.pg_ds.StartTransaction()
    gdal.PopErrorHandler()
    if gdal.GetLastErrorMsg() == '' or ret == 0:
        gdaltest.post_reason('fail')
        return 'fail'
    (lastcmd, level, savepoint, usertransac) = ogr_pg_76_get_transaction_state(gdaltest.pg_ds)
    if (lastcmd, level, savepoint, usertransac) != ('', 1, 0, 1):
        gdaltest.post_reason('fail')
        print(lastcmd, level, savepoint, usertransac)
        return 'fail'

    f = lyr1.GetNextFeature()
    if f is None or f.GetFID() != 1:
        gdaltest.post_reason('fail')
        return 'fail'
    (lastcmd, level, savepoint, usertransac) = ogr_pg_76_get_transaction_state(gdaltest.pg_ds)
    if (lastcmd, level, savepoint, usertransac) != ('', 2, 0, 1):
        gdaltest.post_reason('fail')
        print(lastcmd, level, savepoint, usertransac)
        return 'fail'

    f = lyr2.GetNextFeature()
    if f is None or f.GetFID() != 1:
        gdaltest.post_reason('fail')
        return 'fail'
    (lastcmd, level, savepoint, usertransac) = ogr_pg_76_get_transaction_state(gdaltest.pg_ds)
    if (lastcmd, level, savepoint, usertransac) != ('', 3, 0, 1):
        gdaltest.post_reason('fail')
        print(lastcmd, level, savepoint, usertransac)
        return 'fail'

    f = lyr1.GetNextFeature()
    if f is None or f.GetFID() != 2:
        gdaltest.post_reason('fail')
        return 'fail'
    f = lyr1.GetNextFeature()
    if f is None or f.GetFID() != 3:
        gdaltest.post_reason('fail')
        return 'fail'
    f = lyr2.GetNextFeature()
    if f is None or f.GetFID() != 2:
        gdaltest.post_reason('fail')
        return 'fail'
    (lastcmd, level, savepoint, usertransac) = ogr_pg_76_get_transaction_state(gdaltest.pg_ds)
    if (lastcmd, level, savepoint, usertransac) != ('', 3, 0, 1):
        gdaltest.post_reason('fail')
        print(lastcmd, level, savepoint, usertransac)
        return 'fail'

    lyr1.CreateFeature(ogr.Feature(lyr1.GetLayerDefn()))

    lyr1.ResetReading()
    (lastcmd, level, savepoint, usertransac) = ogr_pg_76_get_transaction_state(gdaltest.pg_ds)
    if (lastcmd, level, savepoint, usertransac) != ('', 2, 0, 1):
        gdaltest.post_reason('fail')
        print(lastcmd, level, savepoint, usertransac)
        return 'fail'

    lyr2.ResetReading()
    (lastcmd, level, savepoint, usertransac) = ogr_pg_76_get_transaction_state(gdaltest.pg_ds)
    if (lastcmd, level, savepoint, usertransac) != ('', 1, 0, 1):
        gdaltest.post_reason('fail')
        print(lastcmd, level, savepoint, usertransac)
        return 'fail'

    if gdaltest.pg_ds.CommitTransaction() != 0:
        gdaltest.post_reason('fail')
        return 'fail'
    (lastcmd, level, savepoint, usertransac) = ogr_pg_76_get_transaction_state(gdaltest.pg_ds)
    if (lastcmd, level, savepoint, usertransac) != ('COMMIT', 0, 0, 0):
        gdaltest.post_reason('fail')
        print(lastcmd, level, savepoint, usertransac)
        return 'fail'

    if gdaltest.pg_ds.StartTransaction() != 0:
        gdaltest.post_reason('fail')
        return 'fail'

    if gdaltest.pg_ds.RollbackTransaction() != 0:
        gdaltest.post_reason('fail')
        return 'fail'
    (lastcmd, level, savepoint, usertransac) = ogr_pg_76_get_transaction_state(gdaltest.pg_ds)
    if (lastcmd, level, savepoint, usertransac) != ('ROLLBACK', 0, 0, 0):
        gdaltest.post_reason('fail')
        print(lastcmd, level, savepoint, usertransac)
        return 'fail'

    # Try to re-commit a transaction
    gdal.ErrorReset()
    gdal.PushErrorHandler()
    ret = gdaltest.pg_ds.CommitTransaction()
    gdal.PopErrorHandler()
    if gdal.GetLastErrorMsg() == '' or ret == 0:
        gdaltest.post_reason('fail')
        return 'fail'
    (lastcmd, level, savepoint, usertransac) = ogr_pg_76_get_transaction_state(gdaltest.pg_ds)
    if (lastcmd, level, savepoint, usertransac) != ('', 0, 0, 0):
        gdaltest.post_reason('fail')
        print(lastcmd, level, savepoint, usertransac)
        return 'fail'

    # Try to rollback a non-transaction
    gdal.ErrorReset()
    gdal.PushErrorHandler()
    ret = gdaltest.pg_ds.RollbackTransaction()
    gdal.PopErrorHandler()
    if gdal.GetLastErrorMsg() == '' or ret == 0:
        gdaltest.post_reason('fail')
        return 'fail'
    (lastcmd, level, savepoint, usertransac) = ogr_pg_76_get_transaction_state(gdaltest.pg_ds)
    if (lastcmd, level, savepoint, usertransac) != ('', 0, 0, 0):
        gdaltest.post_reason('fail')
        print(lastcmd, level, savepoint, usertransac)
        return 'fail'

    return 'success'

# Scenario 3 : StartTransaction(), GetNextFeature(), CommitTransaction(), GetNextFeature()


def ogr_pg_76_scenario3(lyr1, lyr2):

    if gdaltest.pg_ds.StartTransaction() != 0:
        gdaltest.post_reason('fail')
        return 'fail'
    (lastcmd, level, savepoint, usertransac) = ogr_pg_76_get_transaction_state(gdaltest.pg_ds)
    if (lastcmd, level, savepoint, usertransac) != ('BEGIN', 1, 0, 1):
        gdaltest.post_reason('fail')
        print(lastcmd, level, savepoint, usertransac)
        return 'fail'

    f = lyr1.GetNextFeature()
    if f is None or f.GetFID() != 1:
        gdaltest.post_reason('fail')
        return 'fail'
    (lastcmd, level, savepoint, usertransac) = ogr_pg_76_get_transaction_state(gdaltest.pg_ds)
    if (lastcmd, level, savepoint, usertransac) != ('', 2, 0, 1):
        gdaltest.post_reason('fail')
        print(lastcmd, level, savepoint, usertransac)
        return 'fail'

    if gdaltest.pg_ds.CommitTransaction() != 0:
        gdaltest.post_reason('fail')
        return 'fail'
    (lastcmd, level, savepoint, usertransac) = ogr_pg_76_get_transaction_state(gdaltest.pg_ds)
    if (lastcmd, level, savepoint, usertransac) != ('COMMIT', 0, 0, 0):
        gdaltest.post_reason('fail')
        print(lastcmd, level, savepoint, usertransac)
        return 'fail'

    gdal.ErrorReset()
    gdal.PushErrorHandler()
    f = lyr1.GetNextFeature()
    gdal.PopErrorHandler()
    if gdal.GetLastErrorMsg() == '' or f is not None:
        gdaltest.post_reason('fail')
        return 'fail'

    # Must re-issue an explicit ResetReading()
    lyr1.ResetReading()

    f = lyr1.GetNextFeature()
    if f is None or f.GetFID() != 1:
        gdaltest.post_reason('fail')
        return 'fail'
    (lastcmd, level, savepoint, usertransac) = ogr_pg_76_get_transaction_state(gdaltest.pg_ds)
    if (lastcmd, level, savepoint, usertransac) != ('BEGIN', 1, 0, 0):
        gdaltest.post_reason('fail')
        print(lastcmd, level, savepoint, usertransac)
        return 'fail'

    lyr1.ResetReading()
    (lastcmd, level, savepoint, usertransac) = ogr_pg_76_get_transaction_state(gdaltest.pg_ds)
    if (lastcmd, level, savepoint, usertransac) != ('COMMIT', 0, 0, 0):
        gdaltest.post_reason('fail')
        print(lastcmd, level, savepoint, usertransac)
        return 'fail'

    lyr2.ResetReading()

    return 'success'

# Scenario 4 : GetNextFeature(), StartTransaction(), CreateFeature(), CommitTransaction(), GetNextFeature(), ResetReading()


def ogr_pg_76_scenario4(lyr1, lyr2):

    (lastcmd, level, savepoint, usertransac) = ogr_pg_76_get_transaction_state(gdaltest.pg_ds)
    if (lastcmd, level, savepoint, usertransac) != ('', 0, 0, 0):
        gdaltest.post_reason('fail')
        print(lastcmd, level, savepoint, usertransac)
        return 'fail'

    f = lyr1.GetNextFeature()
    if f is None or f.GetFID() != 1:
        gdaltest.post_reason('fail')
        return 'fail'
    (lastcmd, level, savepoint, usertransac) = ogr_pg_76_get_transaction_state(gdaltest.pg_ds)
    if (lastcmd, level, savepoint, usertransac) != ('BEGIN', 1, 0, 0):
        gdaltest.post_reason('fail')
        print(lastcmd, level, savepoint, usertransac)
        return 'fail'

    if gdaltest.pg_ds.StartTransaction() != 0:
        gdaltest.post_reason('fail')
        return 'fail'
    (lastcmd, level, savepoint, usertransac) = ogr_pg_76_get_transaction_state(gdaltest.pg_ds)
    if (lastcmd, level, savepoint, usertransac) != ('SAVEPOINT ogr_savepoint', 2, 1, 1):
        gdaltest.post_reason('fail')
        print(lastcmd, level, savepoint, usertransac)
        return 'fail'

    lyr1.CreateFeature(ogr.Feature(lyr1.GetLayerDefn()))

    f = lyr1.GetNextFeature()
    if f is None or f.GetFID() != 2:
        gdaltest.post_reason('fail')
        return 'fail'
    f = lyr2.GetNextFeature()
    if f is None or f.GetFID() != 1:
        gdaltest.post_reason('fail')
        return 'fail'
    (lastcmd, level, savepoint, usertransac) = ogr_pg_76_get_transaction_state(gdaltest.pg_ds)
    if (lastcmd, level, savepoint, usertransac) != ('', 3, 1, 1):
        gdaltest.post_reason('fail')
        print(lastcmd, level, savepoint, usertransac)
        return 'fail'

    # Check that it doesn't commit the transaction
    lyr1.SetAttributeFilter("foo is NULL")
    (lastcmd, level, savepoint, usertransac) = ogr_pg_76_get_transaction_state(gdaltest.pg_ds)
    if (lastcmd, level, savepoint, usertransac) != ('', 2, 1, 1):
        gdaltest.post_reason('fail')
        print(lastcmd, level, savepoint, usertransac)
        return 'fail'

    f = lyr1.GetNextFeature()
    if f is None or f.GetFID() != 1:
        gdaltest.post_reason('fail')
        return 'fail'
    (lastcmd, level, savepoint, usertransac) = ogr_pg_76_get_transaction_state(gdaltest.pg_ds)
    if (lastcmd, level, savepoint, usertransac) != ('', 3, 1, 1):
        gdaltest.post_reason('fail')
        print(lastcmd, level, savepoint, usertransac)
        return 'fail'

    f = lyr2.GetNextFeature()
    if f is None or f.GetFID() != 2:
        gdaltest.post_reason('fail')
        return 'fail'

    if gdaltest.pg_ds.CommitTransaction() != 0:
        gdaltest.post_reason('fail')
        return 'fail'
    (lastcmd, level, savepoint, usertransac) = ogr_pg_76_get_transaction_state(gdaltest.pg_ds)
    if (lastcmd, level, savepoint, usertransac) != ('RELEASE SAVEPOINT ogr_savepoint', 2, 0, 0):
        gdaltest.post_reason('fail')
        print(lastcmd, level, savepoint, usertransac)
        return 'fail'

    lyr2.ResetReading()

    if gdaltest.pg_ds.StartTransaction() != 0:
        gdaltest.post_reason('fail')
        return 'fail'

    if gdaltest.pg_ds.RollbackTransaction() != 0:
        gdaltest.post_reason('fail')
        return 'fail'
    (lastcmd, level, savepoint, usertransac) = ogr_pg_76_get_transaction_state(gdaltest.pg_ds)
    if (lastcmd, level, savepoint, usertransac) != ('ROLLBACK TO SAVEPOINT ogr_savepoint', 1, 0, 0):
        gdaltest.post_reason('fail')
        print(lastcmd, level, savepoint, usertransac)
        return 'fail'

    f = lyr1.GetNextFeature()
    if f is None or f.GetFID() != 2:
        gdaltest.post_reason('fail')
        return 'fail'

    lyr1.ResetReading()
    (lastcmd, level, savepoint, usertransac) = ogr_pg_76_get_transaction_state(gdaltest.pg_ds)
    if (lastcmd, level, savepoint, usertransac) != ('COMMIT', 0, 0, 0):
        gdaltest.post_reason('fail')
        print(lastcmd, level, savepoint, usertransac)
        return 'fail'

    return 'success'

###############################################################################
# Test ogr2ogr can insert multiple layers at once


def ogr_pg_77():
    import test_cli_utilities
    if test_cli_utilities.get_ogr2ogr_path() is None:
        return 'skip'

    gdaltest.pg_ds.ExecuteSQL('DELLAYER:ogr_pg_77_1')
    gdaltest.pg_ds.ExecuteSQL('DELLAYER:ogr_pg_77_2')

    try:
        shutil.rmtree('tmp/ogr_pg_77')
    except:
        pass
    os.mkdir('tmp/ogr_pg_77')

    f = open('tmp/ogr_pg_77/ogr_pg_77_1.csv', 'wt')
    f.write('id,WKT\n')
    f.write('1,POINT(1 2)\n')
    f.close()
    f = open('tmp/ogr_pg_77/ogr_pg_77_2.csv', 'wt')
    f.write('id,WKT\n')
    f.write('2,POINT(1 2)\n')
    f.close()
    gdaltest.runexternal(test_cli_utilities.get_ogr2ogr_path() + ' -f PostgreSQL "' + 'PG:' + gdaltest.pg_connection_string + '" tmp/ogr_pg_77')

    ds = ogr.Open('PG:' + gdaltest.pg_connection_string, update=1)
    lyr = ds.GetLayerByName('ogr_pg_77_1')
    feat = lyr.GetNextFeature()
    if feat.GetField(0) != '1':
        return 'fail'
    feat.SetField(0, 10)
    lyr.SetFeature(feat)
    lyr = ds.GetLayerByName('ogr_pg_77_2')
    feat = lyr.GetNextFeature()
    if feat.GetField(0) != '2':
        return 'fail'
    ds = None

    # Test fix for #6018
    gdaltest.runexternal(test_cli_utilities.get_ogr2ogr_path() + ' -f PostgreSQL "' + 'PG:' + gdaltest.pg_connection_string + '" tmp/ogr_pg_77 -overwrite')

    ds = ogr.Open('PG:' + gdaltest.pg_connection_string)
    lyr = ds.GetLayerByName('ogr_pg_77_1')
    feat = lyr.GetNextFeature()
    if feat.GetField(0) != '1':
        return 'fail'
    ds = None

    try:
        shutil.rmtree('tmp/ogr_pg_77')
    except:
        pass

    return 'success'

###############################################################################
# Test manually added geometry constraints


def ogr_pg_78():

    if gdaltest.pg_ds is None or not gdaltest.pg_has_postgis_2:
        return 'skip'

    gdaltest.pg_ds.ExecuteSQL("CREATE TABLE ogr_pg_78 (ID INTEGER PRIMARY KEY)")
    gdaltest.pg_ds.ExecuteSQL("ALTER TABLE ogr_pg_78 ADD COLUMN my_geom GEOMETRY")
    gdaltest.pg_ds.ExecuteSQL("ALTER TABLE ogr_pg_78 ADD CONSTRAINT ogr_pg_78_my_geom_type CHECK (geometrytype(my_geom)='POINT')")
    gdaltest.pg_ds.ExecuteSQL("ALTER TABLE ogr_pg_78 ADD CONSTRAINT ogr_pg_78_my_geom_dim CHECK (st_ndims(my_geom)=3)")
    gdaltest.pg_ds.ExecuteSQL("ALTER TABLE ogr_pg_78 ADD CONSTRAINT ogr_pg_78_my_geom_srid CHECK (st_srid(my_geom)=4326)")

    gdaltest.pg_ds.ExecuteSQL("CREATE TABLE ogr_pg_78_2 (ID INTEGER PRIMARY KEY)")
    gdaltest.pg_ds.ExecuteSQL("ALTER TABLE ogr_pg_78_2 ADD COLUMN my_geog GEOGRAPHY")
    gdaltest.pg_ds.ExecuteSQL("ALTER TABLE ogr_pg_78_2 ADD CONSTRAINT ogr_pg_78_2_my_geog_type CHECK (geometrytype(my_geog::geometry)='POINT')")
    gdaltest.pg_ds.ExecuteSQL("ALTER TABLE ogr_pg_78_2 ADD CONSTRAINT ogr_pg_78_2_my_geog_dim CHECK (st_ndims(my_geog::geometry)=3)")
    gdaltest.pg_ds.ExecuteSQL("ALTER TABLE ogr_pg_78_2 ADD CONSTRAINT ogr_pg_78_2_my_geog_srid CHECK (st_srid(my_geog::geometry)=4326)")

    gdaltest.pg_ds = None
<<<<<<< HEAD
    gdaltest.pg_ds = ogr.Open('PG:' + gdaltest.pg_connection_string, update = 1)
    lc = gdaltest.pg_ds.GetLayerCount()  # force discovery of all tables
=======
    gdaltest.pg_ds = ogr.Open('PG:' + gdaltest.pg_connection_string, update=1)
    lc = gdaltest.pg_ds.GetLayerCount() # force discovery of all tables
>>>>>>> 2ac06927
    ogr_pg_78_found = False
    ogr_pg_78_2_found = False
    for i in range(lc):
        lyr = gdaltest.pg_ds.GetLayer(i)
        if lyr.GetName() == 'ogr_pg_78':
            ogr_pg_78_found = True
            if lyr.GetGeomType() != ogr.wkbPoint25D:
                gdaltest.post_reason('fail')
                return 'fail'
            if lyr.GetSpatialRef().ExportToWkt().find('4326') < 0:
                gdaltest.post_reason('fail')
                return 'fail'
        if lyr.GetName() == 'ogr_pg_78_2':
            ogr_pg_78_2_found = True
            if lyr.GetGeomType() != ogr.wkbPoint25D:
                gdaltest.post_reason('fail')
                return 'fail'
            if lyr.GetSpatialRef().ExportToWkt().find('4326') < 0:
                gdaltest.post_reason('fail')
                return 'fail'
    if not ogr_pg_78_found:
        gdaltest.post_reason('fail')
        return 'fail'
    if not ogr_pg_78_2_found:
        gdaltest.post_reason('fail')
        return 'fail'

    gdaltest.pg_ds = None
    # Test with slow method
    gdal.SetConfigOption('PG_USE_POSTGIS2_OPTIM', 'NO')
<<<<<<< HEAD
    gdaltest.pg_ds = ogr.Open('PG:' + gdaltest.pg_connection_string, update = 1)
    lc = gdaltest.pg_ds.GetLayerCount()  # force discovery of all tables
=======
    gdaltest.pg_ds = ogr.Open('PG:' + gdaltest.pg_connection_string, update=1)
    lc = gdaltest.pg_ds.GetLayerCount() # force discovery of all tables
>>>>>>> 2ac06927
    ogr_pg_78_found = False
    ogr_pg_78_2_found = False
    for i in range(lc):
        lyr = gdaltest.pg_ds.GetLayer(i)
        if lyr.GetName() == 'ogr_pg_78':
            ogr_pg_78_found = True
            if lyr.GetGeomType() != ogr.wkbPoint25D:
                # FIXME: why does it fail suddenly on Travis ? Change of PostGIS version ?
                # But apparently not :
                # Last good: https://travis-ci.org/OSGeo/gdal/builds/60211881
                # First bad: https://travis-ci.org/OSGeo/gdal/builds/60290209
                val = gdal.GetConfigOption('TRAVIS', None)
                if val is not None:
                    print('Fails on Travis. geom_type = %d' % lyr.GetGeomType())
                else:
                    gdaltest.post_reason('fail')
                    return 'fail'
            if lyr.GetSpatialRef() is None or lyr.GetSpatialRef().ExportToWkt().find('4326') < 0:
                val = gdal.GetConfigOption('TRAVIS', None)
                if val is not None:
                    print('Fails on Travis. GetSpatialRef() = %s' % str(lyr.GetSpatialRef()))
                else:
                    gdaltest.post_reason('fail')
                    return 'fail'
        if lyr.GetName() == 'ogr_pg_78_2':
            ogr_pg_78_2_found = True
            # No logic in geography_columns to get type/coordim/srid from constraints
            #if lyr.GetGeomType() != ogr.wkbPoint25D:
            #    gdaltest.post_reason('fail')
            #    return 'fail'
            #if lyr.GetSpatialRef().ExportToWkt().find('4326') < 0:
            #    gdaltest.post_reason('fail')
            #    return 'fail'
    if not ogr_pg_78_found:
        gdaltest.post_reason('fail')
        return 'fail'
    if not ogr_pg_78_2_found:
        gdaltest.post_reason('fail')
        return 'fail'

    return 'success'

###############################################################################
# Test PRELUDE_STATEMENTS and CLOSING_STATEMENTS open options


def ogr_pg_79():

    if gdaltest.pg_ds is None:
        return 'skip'

    # PRELUDE_STATEMENTS starting with BEGIN (use case: pg_bouncer in transaction pooling)
    ds = gdal.OpenEx('PG:' + gdaltest.pg_connection_string, \
        gdal.OF_VECTOR | gdal.OF_UPDATE, \
        open_options=['PRELUDE_STATEMENTS=BEGIN; SET LOCAL statement_timeout TO "1h";',
                        'CLOSING_STATEMENTS=COMMIT;'])
    sql_lyr = ds.ExecuteSQL('SHOW statement_timeout')
    f = sql_lyr.GetNextFeature()
    if f.GetField(0) != '1h':
        gdaltest.post_reason('fail')
        f.DumpReadable()
        return 'fail'
    ds.ReleaseResultSet(sql_lyr)
    ret = ds.StartTransaction()
    if ret != 0:
        gdaltest.post_reason('fail')
        return 'fail'
    ret = ds.CommitTransaction()
    if ret != 0:
        gdaltest.post_reason('fail')
        return 'fail'
    gdal.ErrorReset()
    ds = None
    if gdal.GetLastErrorMsg() != '':
        gdaltest.post_reason('fail')
        return 'fail'

    # random PRELUDE_STATEMENTS
    ds = gdal.OpenEx('PG:' + gdaltest.pg_connection_string, \
        gdal.OF_VECTOR | gdal.OF_UPDATE, \
        open_options=['PRELUDE_STATEMENTS=SET statement_timeout TO "1h"'])
    sql_lyr = ds.ExecuteSQL('SHOW statement_timeout')
    f = sql_lyr.GetNextFeature()
    if f.GetField(0) != '1h':
        gdaltest.post_reason('fail')
        f.DumpReadable()
        return 'fail'
    ds.ReleaseResultSet(sql_lyr)
    ret = ds.StartTransaction()
    if ret != 0:
        gdaltest.post_reason('fail')
        return 'fail'
    ret = ds.CommitTransaction()
    if ret != 0:
        gdaltest.post_reason('fail')
        return 'fail'
    gdal.ErrorReset()
    ds = None
    if gdal.GetLastErrorMsg() != '':
        gdaltest.post_reason('fail')
        return 'fail'

    # Test wrong PRELUDE_STATEMENTS
    with gdaltest.error_handler():
        ds = gdal.OpenEx('PG:' + gdaltest.pg_connection_string, \
            gdal.OF_VECTOR | gdal.OF_UPDATE, \
            open_options=['PRELUDE_STATEMENTS=BEGIN;error SET LOCAL statement_timeout TO "1h";',
                            'CLOSING_STATEMENTS=COMMIT;'])
    if ds is not None:
        gdaltest.post_reason('fail')
        return 'fail'

    # Test wrong CLOSING_STATEMENTS
    ds = gdal.OpenEx('PG:' + gdaltest.pg_connection_string, \
        gdal.OF_VECTOR | gdal.OF_UPDATE, \
        open_options=['PRELUDE_STATEMENTS=BEGIN; SET LOCAL statement_timeout TO "1h";',
                        'CLOSING_STATEMENTS=COMMIT;error'])
    gdal.ErrorReset()
    with gdaltest.error_handler():
        ds = None
    if gdal.GetLastErrorMsg() == '':
        gdaltest.post_reason('fail')
        return 'fail'

    return 'success'

###############################################################################
# Test retrieving an error from ExecuteSQL() (#6194)


def ogr_pg_80():

    if gdaltest.pg_ds is None or gdaltest.ogr_pg_second_run:
        return 'skip'

    gdal.ErrorReset()
    with gdaltest.error_handler():
        sql_lyr = gdaltest.pg_ds.ExecuteSQL('SELECT FROM')
    if gdal.GetLastErrorMsg() == '':
        gdaltest.post_reason('fail')
        return 'fail'
    if sql_lyr is not None:
        gdaltest.post_reason('fail')
        return 'fail'

    return 'success'

###############################################################################
# Test that ogr2ogr -skip properly rollbacks transactions (#6328)


def ogr_pg_81():

    if gdaltest.pg_ds is None or gdaltest.ogr_pg_second_run:
        return 'skip'

    gdaltest.pg_ds.ReleaseResultSet(gdaltest.pg_ds.ExecuteSQL("create table ogr_pg_81_1(id varchar unique, foo varchar); SELECT AddGeometryColumn('ogr_pg_81_1','dummy',-1,'POINT',2);"))
    gdaltest.pg_ds.ReleaseResultSet(gdaltest.pg_ds.ExecuteSQL("create table ogr_pg_81_2(id varchar unique, foo varchar); SELECT AddGeometryColumn('ogr_pg_81_2','dummy',-1,'POINT',2);"))

    # 0755 = 493
    gdal.Mkdir('/vsimem/ogr_pg_81', 493)
    gdal.FileFromMemBuffer('/vsimem/ogr_pg_81/ogr_pg_81_1.csv',
"""id,foo
1,1""")

    gdal.FileFromMemBuffer('/vsimem/ogr_pg_81/ogr_pg_81_2.csv',
"""id,foo
1,1""")

    gdal.VectorTranslate('PG:' + gdaltest.pg_connection_string, '/vsimem/ogr_pg_81', accessMode='append')

    gdal.FileFromMemBuffer('/vsimem/ogr_pg_81/ogr_pg_81_2.csv',
"""id,foo
2,2""")

    with gdaltest.error_handler():
        gdal.VectorTranslate('PG:' + gdaltest.pg_connection_string, '/vsimem/ogr_pg_81', accessMode='append', skipFailures=True)

    gdal.Unlink('/vsimem/ogr_pg_81/ogr_pg_81_1.csv')
    gdal.Unlink('/vsimem/ogr_pg_81/ogr_pg_81_2.csv')
    gdal.Unlink('/vsimem/ogr_pg_81')

    lyr = gdaltest.pg_ds.GetLayer('ogr_pg_81_2')
    f = lyr.GetNextFeature()
    f = lyr.GetNextFeature()
    if f['id'] != '2':
        gdaltest.post_reason('fail')
        f.DumpReadable()
        return 'fail'
    lyr.ResetReading()  # flushes implicit transaction

    return 'success'

###############################################################################
# Test that GEOMETRY_NAME works even when the geometry column creation is
# done through CreateGeomField (#6366)
# This is important for the ogr2ogr use case when the source geometry column
# is not-nullable, and hence the CreateGeomField() interface is used.


def ogr_pg_82():

    if gdaltest.pg_ds is None or not gdaltest.pg_has_postgis or gdaltest.ogr_pg_second_run :
        return 'skip'

    lyr = gdaltest.pg_ds.CreateLayer('ogr_pg_82', geom_type=ogr.wkbNone, options=['GEOMETRY_NAME=another_name'])
    lyr.CreateGeomField(ogr.GeomFieldDefn('my_geom', ogr.wkbPoint))
    if lyr.GetLayerDefn().GetGeomFieldDefn(0).GetName() != 'another_name':
        gdaltest.post_reason('fail')
        print(lyr.GetLayerDefn().GetGeomFieldDefn(0).GetName())
        return 'fail'

    return 'success'

###############################################################################
# Test ZM support


def ogr_pg_83():

    if gdaltest.pg_ds is None or not gdaltest.pg_has_postgis or gdaltest.ogr_pg_second_run :
        return 'skip'

    tests = [[ogr.wkbUnknown, [], 'POINT ZM (1 2 3 4)', 'POINT (1 2)'],
              [ogr.wkbUnknown, ['DIM=XYZM'], 'POINT ZM (1 2 3 4)', 'POINT ZM (1 2 3 4)'],
              [ogr.wkbUnknown, ['DIM=XYZ'], 'POINT ZM (1 2 3 4)', 'POINT Z (1 2 3)'],
              [ogr.wkbUnknown, ['DIM=XYM'], 'POINT M (1 2 4)', 'POINT M (1 2 4)'],
              [ogr.wkbPointZM, [], 'POINT ZM (1 2 3 4)', 'POINT ZM (1 2 3 4)'],
              [ogr.wkbPoint25D, [], 'POINT ZM (1 2 3 4)', 'POINT Z (1 2 3)'],
              [ogr.wkbPointM, [], 'POINT ZM (1 2 3 4)', 'POINT M (1 2 4)'],
              [ogr.wkbUnknown, ['GEOM_TYPE=geography', 'DIM=XYM'], 'POINT ZM (1 2 3 4)', 'POINT M (1 2 4)'],
              ]

    for (geom_type, options, wkt, expected_wkt) in tests:
        lyr = gdaltest.pg_ds.CreateLayer('ogr_pg_83', geom_type=geom_type, options=options + ['OVERWRITE=YES'])
        f = ogr.Feature(lyr.GetLayerDefn())
        f.SetGeometryDirectly(ogr.CreateGeometryFromWkt(wkt))
        lyr.CreateFeature(f)
        f = None
        lyr.ResetReading()
        f = lyr.GetNextFeature()
        got_wkt = ''
        if f is not None:
            geom = f.GetGeometryRef()
            if geom is not None:
                got_wkt = geom.ExportToIsoWkt()
        if got_wkt != expected_wkt:
            gdaltest.post_reason('fail')
            print(geom_type, options, wkt, expected_wkt, got_wkt)
            return 'fail'
        lyr.ResetReading()  # flushes implicit transaction

        if 'GEOM_TYPE=geography' in options:
            continue
        # Cannot do AddGeometryColumn( 'GEOMETRYM', 3 ) with PostGIS 2, and doesn't accept inserting a XYM geometry
        if gdaltest.pg_has_postgis_2 and geom_type == ogr.wkbUnknown and options == ['DIM=XYM']:
            continue

        lyr = gdaltest.pg_ds.CreateLayer('ogr_pg_83', geom_type=ogr.wkbNone, options=options + ['OVERWRITE=YES'])
        # To force table creation to happen now so that following
        # CreateGeomField() is done through a AddGeometryColumn() call
        lyr.ResetReading()
        lyr.GetNextFeature()
        lyr.CreateGeomField(ogr.GeomFieldDefn("my_geom", geom_type))
        f = ogr.Feature(lyr.GetLayerDefn())
        f.SetGeometryDirectly(ogr.CreateGeometryFromWkt(wkt))
        lyr.CreateFeature(f)
        f = None
        lyr.ResetReading()
        f = lyr.GetNextFeature()
        got_wkt = ''
        if f is not None:
            geom = f.GetGeometryRef()
            if geom is not None:
                got_wkt = geom.ExportToIsoWkt()
        if got_wkt != expected_wkt:
            gdaltest.post_reason('fail')
            print(geom_type, options, wkt, expected_wkt, got_wkt)
            return 'fail'
        lyr.ResetReading()  # flushes implicit transaction

    return 'success'

###############################################################################
# Test description


def ogr_pg_84():

    if gdaltest.pg_ds is None or gdaltest.ogr_pg_second_run :
        return 'skip'

    ds = ogr.Open('PG:' + gdaltest.pg_connection_string, update=1)
    lyr = ds.CreateLayer('ogr_pg_84', geom_type=ogr.wkbPoint, options=['OVERWRITE=YES', 'DESCRIPTION=foo'])
    # Test that SetMetadata() and SetMetadataItem() are without effect
    lyr.SetMetadata({'DESCRIPTION': 'bar'})
    lyr.SetMetadataItem('DESCRIPTION', 'baz')
    if lyr.GetMetadataItem('DESCRIPTION') != 'foo':
        gdaltest.post_reason('fail')
        return 'fail'
    if lyr.GetMetadata_List() != ['DESCRIPTION=foo']:
        gdaltest.post_reason('fail')
        print(lyr.GetMetadata())
        return 'fail'
    ds = None

<<<<<<< HEAD
    ds = ogr.Open('PG:' + gdaltest.pg_connection_string, update = 1)
    ds.GetLayerCount()  # load all layers
=======
    ds = ogr.Open('PG:' + gdaltest.pg_connection_string, update=1)
    ds.GetLayerCount() # load all layers
>>>>>>> 2ac06927
    lyr = ds.GetLayerByName('ogr_pg_84')
    if lyr.GetMetadataItem('DESCRIPTION') != 'foo':
        gdaltest.post_reason('fail')
        return 'fail'
    if lyr.GetMetadata_List() != ['DESCRIPTION=foo']:
        gdaltest.post_reason('fail')
        print(lyr.GetMetadata())
        return 'fail'
    # Set with SetMetadata()
    lyr.SetMetadata(['DESCRIPTION=bar'])
    ds = None

<<<<<<< HEAD
    ds = ogr.Open('PG:' + gdaltest.pg_connection_string, update = 1)
    lyr = ds.GetLayerByName('ogr_pg_84')  # load just this layer
=======
    ds = ogr.Open('PG:' + gdaltest.pg_connection_string, update=1)
    lyr = ds.GetLayerByName('ogr_pg_84') # load just this layer
>>>>>>> 2ac06927
    if lyr.GetMetadataItem('DESCRIPTION') != 'bar':
        gdaltest.post_reason('fail')
        return 'fail'
    if lyr.GetMetadataDomainList() is None:
        gdaltest.post_reason('fail')
        return 'fail'
    # Set with SetMetadataItem()
    lyr.SetMetadataItem('DESCRIPTION', 'baz')
    ds = None

    ds = ogr.Open('PG:' + gdaltest.pg_connection_string, update=1)
    lyr = ds.GetLayerByName('ogr_pg_84')
    if lyr.GetMetadataDomainList() is None:
        gdaltest.post_reason('fail')
        return 'fail'
    if lyr.GetMetadataItem('DESCRIPTION') != 'baz':
        gdaltest.post_reason('fail')
        return 'fail'
    # Unset with SetMetadataItem()
    lyr.SetMetadataItem('DESCRIPTION', None)
    ds = None

    ds = ogr.Open('PG:' + gdaltest.pg_connection_string)
    lyr = ds.GetLayerByName('ogr_pg_84')  # load just this layer
    if lyr.GetMetadataDomainList() is not None:
        gdaltest.post_reason('fail')
        return 'fail'
    if lyr.GetMetadataItem('DESCRIPTION') is not None:
        gdaltest.post_reason('fail')
        return 'fail'
    ds = None

    ds = ogr.Open('PG:' + gdaltest.pg_connection_string)
    ds.GetLayerCount()  # load all layers
    lyr = ds.GetLayerByName('ogr_pg_84')  # load just this layer
    if lyr.GetMetadataItem('DESCRIPTION') is not None:
        gdaltest.post_reason('fail')
        return 'fail'
    ds = None

    return 'success'

###############################################################################
# Test append of several layers in PG_USE_COPY mode (#6411)


def ogr_pg_85():

    if gdaltest.pg_ds is None or gdaltest.ogr_pg_second_run :
        return 'skip'

    gdaltest.pg_ds.CreateLayer('ogr_pg_85_1')
    lyr = gdaltest.pg_ds.CreateLayer('ogr_pg_85_2')
    lyr.CreateField(ogr.FieldDefn('foo'))
    gdaltest.pg_ds.ReleaseResultSet(gdaltest.pg_ds.ExecuteSQL('SELECT 1'))  # make sure the layers are well created

    old_val = gdal.GetConfigOption('PG_USE_COPY')
    gdal.SetConfigOption('PG_USE_COPY', 'YES')
    ds = ogr.Open('PG:' + gdaltest.pg_connection_string, update=1)
    ds.GetLayerCount()
    ds.StartTransaction()
    lyr = ds.GetLayerByName('ogr_pg_85_1')
    f = ogr.Feature(lyr.GetLayerDefn())
    lyr.CreateFeature(f)
    lyr = ds.GetLayerByName('ogr_pg_85_2')
    feat_defn = lyr.GetLayerDefn()
    if feat_defn.GetFieldCount() != 1:
        gdaltest.post_reason('fail')
        return 'fail'
    f = ogr.Feature(feat_defn)
    if lyr.CreateFeature(f) != 0:
        gdaltest.post_reason('fail')
        return 'fail'
    ds.CommitTransaction()
    ds = None

    # Although test real ogr2ogr scenario
    # 0755 = 493
    gdal.Mkdir('/vsimem/ogr_pg_85', 493)
    gdal.FileFromMemBuffer('/vsimem/ogr_pg_85/ogr_pg_85_1.csv',
"""id,foo
1,1""")

    gdal.FileFromMemBuffer('/vsimem/ogr_pg_85/ogr_pg_85_2.csv',
"""id,foo
1,1""")

    gdal.VectorTranslate('PG:' + gdaltest.pg_connection_string, '/vsimem/ogr_pg_85', accessMode='append')

    gdal.Unlink('/vsimem/ogr_pg_85/ogr_pg_85_1.csv')
    gdal.Unlink('/vsimem/ogr_pg_85/ogr_pg_85_2.csv')
    gdal.Unlink('/vsimem/ogr_pg_85')

    gdal.SetConfigOption('PG_USE_COPY',old_val)

    lyr = gdaltest.pg_ds.GetLayerByName('ogr_pg_85_2')
    if lyr.GetFeatureCount() != 2:
        gdaltest.post_reason('fail')
        print(lyr.GetFeatureCount())
        return 'fail'

    return 'success'

###############################################################################
# Test OFTBinary


def ogr_pg_86():

    if gdaltest.pg_ds is None or gdaltest.ogr_pg_second_run :
        return 'skip'

    old_val = gdal.GetConfigOption('PG_USE_COPY')

    gdal.SetConfigOption('PG_USE_COPY', 'YES')

    lyr = gdaltest.pg_ds.CreateLayer('ogr_pg_86')
    lyr.CreateField(ogr.FieldDefn('test', ogr.OFTBinary))
    f = ogr.Feature(lyr.GetLayerDefn())
    f.SetFieldBinaryFromHexString('test', '3020')
    lyr.CreateFeature(f)
    lyr.ResetReading()
    f = lyr.GetNextFeature()
    if f.GetField(0) != '3020':
        gdaltest.post_reason('fail')
        gdal.SetConfigOption('PG_USE_COPY', old_val)
        return 'fail'

    gdal.SetConfigOption('PG_USE_COPY', 'NO')

    lyr = gdaltest.pg_ds.CreateLayer('ogr_pg_86', options=['OVERWRITE=YES'])
    lyr.CreateField(ogr.FieldDefn('test', ogr.OFTBinary))
    f = ogr.Feature(lyr.GetLayerDefn())
    f.SetFieldBinaryFromHexString('test', '3020')
    lyr.CreateFeature(f)
    lyr.ResetReading()
    f = lyr.GetNextFeature()
    if f.GetField(0) != '3020':
        gdaltest.post_reason('fail')
        gdal.SetConfigOption('PG_USE_COPY', old_val)
        return 'fail'

    gdal.SetConfigOption('PG_USE_COPY', old_val)

    return 'success'

###############################################################################
# Test sequence updating (#7032)


def ogr_pg_87():

    if gdaltest.pg_ds is None or gdaltest.ogr_pg_second_run :
        return 'skip'

    lyr = gdaltest.pg_ds.CreateLayer('ogr_pg_87')
    lyr.CreateField(ogr.FieldDefn('test', ogr.OFTString))
    f = ogr.Feature(lyr.GetLayerDefn())
    f.SetFID(10)
    lyr.CreateFeature(f)

    # Test updating of sequence after CreateFeatureViaCopy
    gdaltest.pg_ds = ogr.Open('PG:' + gdaltest.pg_connection_string, update=1)
    lyr = gdaltest.pg_ds.GetLayerByName('ogr_pg_87')
    f = ogr.Feature(lyr.GetLayerDefn())
    lyr.CreateFeature(f)
    if f.GetFID() != 11:
        gdaltest.post_reason('fail')
        return 'fail'

    # Test updating of sequence after CreateFeatureViaInsert
    gdaltest.pg_ds = ogr.Open('PG:' + gdaltest.pg_connection_string, update=1)
    lyr = gdaltest.pg_ds.GetLayerByName('ogr_pg_87')
    f = ogr.Feature(lyr.GetLayerDefn())
    lyr.CreateFeature(f)
    if f.GetFID() != 12:
        gdaltest.post_reason('fail')
        return 'fail'

    return 'success'

###############################################################################
#


def ogr_pg_table_cleanup():

    if gdaltest.pg_ds is None:
        return 'skip'

    gdal.PushErrorHandler('CPLQuietErrorHandler')
    gdaltest.pg_ds.ExecuteSQL('DELLAYER:tpoly')
    gdaltest.pg_ds.ExecuteSQL('DELLAYER:tpolycopy')
    gdaltest.pg_ds.ExecuteSQL('DELLAYER:test_for_tables_equal_param')
    gdaltest.pg_ds.ExecuteSQL('DELLAYER:datetest')
    gdaltest.pg_ds.ExecuteSQL('DELLAYER:testgeom')
    gdaltest.pg_ds.ExecuteSQL('DELLAYER:datatypetest')
    #gdaltest.pg_ds.ExecuteSQL( 'DELLAYER:datatypetest_withouttimestamptz' )
    gdaltest.pg_ds.ExecuteSQL('DELLAYER:datatypetest2')
    gdaltest.pg_ds.ExecuteSQL('DELLAYER:testsrtext')
    gdaltest.pg_ds.ExecuteSQL('DELLAYER:testsrtext2')
    gdaltest.pg_ds.ExecuteSQL('DELLAYER:testsrtext3')
    gdaltest.pg_ds.ExecuteSQL('DELLAYER:testsrtext4')
    gdaltest.pg_ds.ExecuteSQL('DELLAYER:testsrtext5')
    gdaltest.pg_ds.ExecuteSQL('DELLAYER:testoverflows')
    gdaltest.pg_ds.ExecuteSQL('DELLAYER:table36_inherited2')
    gdaltest.pg_ds.ExecuteSQL('DELLAYER:table36_inherited')
    gdaltest.pg_ds.ExecuteSQL('DELLAYER:table36_base')
    gdaltest.pg_ds.ExecuteSQL('DELLAYER:table37_inherited')
    gdaltest.pg_ds.ExecuteSQL('DROP TABLE table37_base CASCADE')
    gdaltest.pg_ds.ExecuteSQL('DROP VIEW testview')
    gdaltest.pg_ds.ExecuteSQL("DELETE FROM geometry_columns WHERE f_table_name='testview'")
    gdaltest.pg_ds.ExecuteSQL('DELLAYER:select')
    gdaltest.pg_ds.ExecuteSQL('DELLAYER:bigtable')
    gdaltest.pg_ds.ExecuteSQL('DELLAYER:test_geog')
    gdaltest.pg_ds.ExecuteSQL('DELLAYER:no_pk_table')
    gdaltest.pg_ds.ExecuteSQL('DELLAYER:no_geometry_table')
    gdaltest.pg_ds.ExecuteSQL('DELLAYER:ogr_pg_55')
    gdaltest.pg_ds.ExecuteSQL('DELLAYER:ogr_pg_56')
    gdaltest.pg_ds.ExecuteSQL('DELLAYER:ogr_pg_57')
    gdaltest.pg_ds.ExecuteSQL('DELLAYER:ogr_pg_58')
    gdaltest.pg_ds.ExecuteSQL('DELLAYER:ogr_pg_60')
    gdaltest.pg_ds.ExecuteSQL('DELLAYER:ogr_pg_61')
    gdaltest.pg_ds.ExecuteSQL('DELLAYER:ogr_pg_63')
    gdaltest.pg_ds.ExecuteSQL('DELLAYER:ogr_pg_65')
    gdaltest.pg_ds.ExecuteSQL('DELLAYER:ogr_pg_65_copied')
    gdaltest.pg_ds.ExecuteSQL('DELLAYER:ogr_pg_67')
    gdaltest.pg_ds.ExecuteSQL('DELLAYER:ogr_pg_68')
    gdaltest.pg_ds.ExecuteSQL('DELLAYER:ogr_pg_70')
    gdaltest.pg_ds.ExecuteSQL('DELLAYER:ogr_pg_72')
    gdaltest.pg_ds.ExecuteSQL('DELLAYER:ogr_pg_73')
    gdaltest.pg_ds.ExecuteSQL('DELLAYER:ogr_pg_74')
    gdaltest.pg_ds.ExecuteSQL('DELLAYER:ogr_pg_75')
    gdaltest.pg_ds.ExecuteSQL('DELLAYER:ogr_pg_76_lyr1')
    gdaltest.pg_ds.ExecuteSQL('DELLAYER:ogr_pg_76_lyr2')
    gdaltest.pg_ds.ExecuteSQL('DELLAYER:test_curve')
    gdaltest.pg_ds.ExecuteSQL('DELLAYER:test_curve_3d')
    gdaltest.pg_ds.ExecuteSQL('DELLAYER:ogr_pg_77_1')
    gdaltest.pg_ds.ExecuteSQL('DELLAYER:ogr_pg_77_2')
    gdaltest.pg_ds.ExecuteSQL('DELLAYER:ogr_pg_78')
    gdaltest.pg_ds.ExecuteSQL('DELLAYER:ogr_pg_78_2')
    gdaltest.pg_ds.ExecuteSQL('DELLAYER:ogr_pg_81_1')
    gdaltest.pg_ds.ExecuteSQL('DELLAYER:ogr_pg_81_2')
    gdaltest.pg_ds.ExecuteSQL('DELLAYER:ogr_pg_82')
    gdaltest.pg_ds.ExecuteSQL('DELLAYER:ogr_pg_83')
    gdaltest.pg_ds.ExecuteSQL('DELLAYER:ogr_pg_84')
    gdaltest.pg_ds.ExecuteSQL('DELLAYER:ogr_pg_85_1')
    gdaltest.pg_ds.ExecuteSQL('DELLAYER:ogr_pg_85_2')
    gdaltest.pg_ds.ExecuteSQL('DELLAYER:ogr_pg_86')
    gdaltest.pg_ds.ExecuteSQL('DELLAYER:ogr_pg_87')

    # Drop second 'tpoly' from schema 'AutoTest-schema' (do NOT quote names here)
    gdaltest.pg_ds.ExecuteSQL('DELLAYER:AutoTest-schema.tpoly')
    gdaltest.pg_ds.ExecuteSQL('DELLAYER:AutoTest-schema.test41')
    gdaltest.pg_ds.ExecuteSQL('DELLAYER:AutoTest-schema.table36_base')
    gdaltest.pg_ds.ExecuteSQL('DELLAYER:AutoTest-schema.table36_inherited')
    # Drop 'AutoTest-schema' (here, double quotes are required)
    gdaltest.pg_ds.ExecuteSQL('DROP SCHEMA \"AutoTest-schema\" CASCADE')
    gdal.PopErrorHandler()

    return 'success'


def ogr_pg_cleanup():

    if gdaltest.pg_ds is None:
        return 'skip'

    gdaltest.pg_ds = ogr.Open('PG:' + gdaltest.pg_connection_string, update=1)
    ogr_pg_table_cleanup()

    gdaltest.pg_ds.Destroy()
    gdaltest.pg_ds = None

    return 'success'

# NOTE: The ogr_pg_19 intentionally executed after ogr_pg_2


gdaltest_list_internal = [
    ogr_pg_table_cleanup,
    ogr_pg_2,
    ogr_pg_19,
    ogr_pg_19_2,
    ogr_pg_3,
    ogr_pg_4,
    ogr_pg_5,
    ogr_pg_6,
    ogr_pg_7,
    ogr_pg_8,
    ogr_pg_9,
    ogr_pg_10,
    ogr_pg_11,
    ogr_pg_12,
    ogr_pg_13,
    ogr_pg_14,
    ogr_pg_15,
    ogr_pg_16,
    ogr_pg_17,
    ogr_pg_18,
    ogr_pg_20,
    ogr_pg_21,
    ogr_pg_21_subgeoms,
    ogr_pg_21_3d_geometries,
    ogr_pg_22,
    ogr_pg_23,
    ogr_pg_24,
    ogr_pg_25,
    #ogr_pg_26,
    #ogr_pg_27,
    ogr_pg_28,
    ogr_pg_29,
    ogr_pg_30,
    ogr_pg_29,
    ogr_pg_31,
    ogr_pg_32,
    ogr_pg_33,
    ogr_pg_34,
    ogr_pg_35,
    ogr_pg_36,
    ogr_pg_36_bis,
    ogr_pg_37,
    ogr_pg_38,
    ogr_pg_39,
    ogr_pg_40,
    ogr_pg_41,
    ogr_pg_42,
    ogr_pg_43,
    ogr_pg_44,
    ogr_pg_45,
    ogr_pg_46,
    ogr_pg_47,
    ogr_pg_48,
    ogr_pg_49,
    ogr_pg_50,
    ogr_pg_51,
    ogr_pg_52,
    ogr_pg_53,
    ogr_pg_53_bis,
    ogr_pg_54,
    ogr_pg_55,
    ogr_pg_56,
    ogr_pg_57,
    ogr_pg_58,
    ogr_pg_59,
    ogr_pg_60,
    ogr_pg_61,
    ogr_pg_62,
    ogr_pg_63,
    ogr_pg_64,
    ogr_pg_65,
    ogr_pg_66,
    ogr_pg_67,
    ogr_pg_68,
    ogr_pg_69,
    ogr_pg_70,
    ogr_pg_71,
    ogr_pg_72,
    ogr_pg_73,
    ogr_pg_74,
    ogr_pg_75,
    ogr_pg_76,
    ogr_pg_77,
    ogr_pg_78,
    ogr_pg_79,
    ogr_pg_80,
    ogr_pg_81,
    ogr_pg_82,
    ogr_pg_83,
    ogr_pg_84,
    ogr_pg_85,
    ogr_pg_86,
    ogr_pg_87,
    ogr_pg_cleanup
]

disabled_gdaltest_list_internal = [
    ogr_pg_table_cleanup,
    ogr_pg_86,
    ogr_pg_cleanup]

###############################################################################
# Run gdaltest_list_internal with PostGIS enabled and then with PostGIS disabled


def ogr_pg_with_and_without_postgis():

    gdaltest.ogr_pg_second_run = False
    gdaltest.run_tests([ogr_pg_1])
    if gdaltest.pg_ds is None:
        return 'skip'
    #gdaltest.run_tests( [ ogr_pg_71 ] )
    #gdaltest.run_tests( [ ogr_pg_cleanup ] )
    if True:
        gdaltest.run_tests(gdaltest_list_internal)

        if gdaltest.pg_has_postgis:
            gdal.SetConfigOption("PG_USE_POSTGIS", "NO")
            gdaltest.ogr_pg_second_run = True
            gdaltest.run_tests([ogr_pg_1])
            gdaltest.run_tests(gdaltest_list_internal)
            gdal.SetConfigOption("PG_USE_POSTGIS", "YES")
            gdaltest.ogr_pg_second_run = False

    return 'success'


gdaltest_list = [
    ogr_pg_with_and_without_postgis
]

if __name__ == '__main__':

    gdaltest.setup_run('ogr_pg')

    gdaltest.run_tests(gdaltest_list)

    gdaltest.summarize()<|MERGE_RESOLUTION|>--- conflicted
+++ resolved
@@ -5034,13 +5034,8 @@
     gdaltest.pg_ds.ExecuteSQL("ALTER TABLE ogr_pg_78_2 ADD CONSTRAINT ogr_pg_78_2_my_geog_srid CHECK (st_srid(my_geog::geometry)=4326)")
 
     gdaltest.pg_ds = None
-<<<<<<< HEAD
-    gdaltest.pg_ds = ogr.Open('PG:' + gdaltest.pg_connection_string, update = 1)
-    lc = gdaltest.pg_ds.GetLayerCount()  # force discovery of all tables
-=======
     gdaltest.pg_ds = ogr.Open('PG:' + gdaltest.pg_connection_string, update=1)
     lc = gdaltest.pg_ds.GetLayerCount() # force discovery of all tables
->>>>>>> 2ac06927
     ogr_pg_78_found = False
     ogr_pg_78_2_found = False
     for i in range(lc):
@@ -5071,13 +5066,8 @@
     gdaltest.pg_ds = None
     # Test with slow method
     gdal.SetConfigOption('PG_USE_POSTGIS2_OPTIM', 'NO')
-<<<<<<< HEAD
-    gdaltest.pg_ds = ogr.Open('PG:' + gdaltest.pg_connection_string, update = 1)
-    lc = gdaltest.pg_ds.GetLayerCount()  # force discovery of all tables
-=======
     gdaltest.pg_ds = ogr.Open('PG:' + gdaltest.pg_connection_string, update=1)
     lc = gdaltest.pg_ds.GetLayerCount() # force discovery of all tables
->>>>>>> 2ac06927
     ogr_pg_78_found = False
     ogr_pg_78_2_found = False
     for i in range(lc):
@@ -5384,13 +5374,8 @@
         return 'fail'
     ds = None
 
-<<<<<<< HEAD
-    ds = ogr.Open('PG:' + gdaltest.pg_connection_string, update = 1)
-    ds.GetLayerCount()  # load all layers
-=======
     ds = ogr.Open('PG:' + gdaltest.pg_connection_string, update=1)
     ds.GetLayerCount() # load all layers
->>>>>>> 2ac06927
     lyr = ds.GetLayerByName('ogr_pg_84')
     if lyr.GetMetadataItem('DESCRIPTION') != 'foo':
         gdaltest.post_reason('fail')
@@ -5403,13 +5388,8 @@
     lyr.SetMetadata(['DESCRIPTION=bar'])
     ds = None
 
-<<<<<<< HEAD
-    ds = ogr.Open('PG:' + gdaltest.pg_connection_string, update = 1)
-    lyr = ds.GetLayerByName('ogr_pg_84')  # load just this layer
-=======
     ds = ogr.Open('PG:' + gdaltest.pg_connection_string, update=1)
     lyr = ds.GetLayerByName('ogr_pg_84') # load just this layer
->>>>>>> 2ac06927
     if lyr.GetMetadataItem('DESCRIPTION') != 'bar':
         gdaltest.post_reason('fail')
         return 'fail'
