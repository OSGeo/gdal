#!/usr/bin/env python
# -*- coding: utf-8 -*-
###############################################################################
# $Id$
#
# Project:  GDAL/OGR Test Suite
# Purpose:  Test PostGIS driver functionality.
# Author:   Frank Warmerdam <warmerdam@pobox.com>
#
###############################################################################
# Copyright (c) 2004, Frank Warmerdam <warmerdam@pobox.com>
# Copyright (c) 2008-2013, Even Rouault <even dot rouault at mines-paris dot org>
#
# This library is free software; you can redistribute it and/or
# modify it under the terms of the GNU Library General Public
# License as published by the Free Software Foundation; either
# version 2 of the License, or (at your option) any later version.
#
# This library is distributed in the hope that it will be useful,
# but WITHOUT ANY WARRANTY; without even the implied warranty of
# MERCHANTABILITY or FITNESS FOR A PARTICULAR PURPOSE.  See the GNU
# Library General Public License for more details.
#
# You should have received a copy of the GNU Library General Public
# License along with this library; if not, write to the
# Free Software Foundation, Inc., 59 Temple Place - Suite 330,
# Boston, MA 02111-1307, USA.
###############################################################################

import os
import sys
import shutil

sys.path.append('../pymod')

import gdaltest
import ogrtest
from osgeo import ogr
from osgeo import osr
from osgeo import gdal

###############################################################################
# Return true if 'layer_name' is one of the reported layers of pg_ds


def ogr_pg_check_layer_in_list(ds, layer_name):

    for i in range(0, ds.GetLayerCount()):
        name = ds.GetLayer(i).GetName()
        if name == layer_name:
            return True
    return False

#
# To create the required PostGIS instance do something like:
#
#  $ createdb autotest
#  $ createlang plpgsql autotest
#  $ psql autotest < ~/postgis.sql
#

###############################################################################
# Open Database.


def ogr_pg_1():

    gdaltest.pg_ds = None
    gdaltest.pg_use_copy = gdal.GetConfigOption('PG_USE_COPY', None)
    val = gdal.GetConfigOption('OGR_PG_CONNECTION_STRING', None)
    if val is not None:
        gdaltest.pg_connection_string = val
    else:
        gdaltest.pg_connection_string = 'dbname=autotest'
    #gdaltest.pg_connection_string='dbname=autotest-postgis1.4'
    #gdaltest.pg_connection_string='dbname=autotest port=5432'
    #gdaltest.pg_connection_string='dbname=autotest-postgis2.0'
    #gdaltest.pg_connection_string='dbname=autotest host=127.0.0.1 port=5433 user=postgres'
    #gdaltest.pg_connection_string='dbname=autotest host=127.0.0.1 port=5434 user=postgres'
    #gdaltest.pg_connection_string='dbname=autotest port=5435 host=127.0.0.1'
    #7.4
    #gdaltest.pg_connection_string='dbname=autotest port=5436 user=postgres'

    try:
        gdaltest.pg_dr = ogr.GetDriverByName('PostgreSQL')
    except:
        return 'skip'

    if gdaltest.pg_dr is None:
        return 'skip'

    try:
        gdal.PushErrorHandler('CPLQuietErrorHandler')
        gdaltest.pg_ds = ogr.Open('PG:' + gdaltest.pg_connection_string, update=1)
        gdal.PopErrorHandler()
    except:
        gdaltest.pg_ds = None
        gdal.PopErrorHandler()

    if gdaltest.pg_ds is None:
        return 'skip'

    sql_lyr = gdaltest.pg_ds.ExecuteSQL('SELECT version()')
    feat = sql_lyr.GetNextFeature()
    version_str = feat.GetFieldAsString('version')
    gdaltest.pg_ds.ReleaseResultSet(sql_lyr)

    gdaltest.pg_retrieve_fid = False
    if version_str[0:11] == "PostgreSQL ":
        if float(version_str[11:14]) >= 8.2:
            gdaltest.pg_retrieve_fid = True

    gdal.PushErrorHandler('CPLQuietErrorHandler')
    sql_lyr = gdaltest.pg_ds.ExecuteSQL('SHOW standard_conforming_strings')
    gdal.PopErrorHandler()
    gdaltest.pg_quote_with_E = sql_lyr is not None
    gdaltest.pg_ds.ReleaseResultSet(sql_lyr)

    gdal.PushErrorHandler('CPLQuietErrorHandler')
    sql_lyr = gdaltest.pg_ds.ExecuteSQL('SELECT postgis_version()')
    gdaltest.pg_has_postgis = sql_lyr is not None
    gdaltest.pg_has_postgis_2 = False
    if gdaltest.pg_has_postgis:
        feat = sql_lyr.GetNextFeature()
        version_str = feat.GetFieldAsString('postgis_version')
        gdaltest.pg_has_postgis_2 = (float(version_str[0:3]) >= 2.0)
    gdaltest.pg_ds.ReleaseResultSet(sql_lyr)
    gdal.PopErrorHandler()

    if gdaltest.pg_has_postgis:
        if gdal.GetConfigOption('PG_USE_POSTGIS', 'YES') == 'YES':
            print('PostGIS available !')
        else:
            gdaltest.pg_has_postgis = False
            gdaltest.pg_has_postgis_2 = False
            print('PostGIS available but will NOT be used because of PG_USE_POSTGIS=NO !')
    else:
        gdaltest.pg_has_postgis = False
        print('PostGIS NOT available !')

    return 'success'

###############################################################################
# Create table from data/poly.shp


def ogr_pg_2():

    if gdaltest.pg_ds is None:
        return 'skip'

    gdal.PushErrorHandler('CPLQuietErrorHandler')
    gdaltest.pg_ds.ExecuteSQL('DELLAYER:tpoly')
    gdal.PopErrorHandler()

    ######################################################
    # Create Layer
    gdaltest.pg_lyr = gdaltest.pg_ds.CreateLayer('tpoly',
                                                  options=['DIM=3'])

    ######################################################
    # Check capabilities

    if gdaltest.pg_has_postgis:
        if not gdaltest.pg_lyr.TestCapability(ogr.OLCFastSpatialFilter):
            return 'fail'
        if not gdaltest.pg_lyr.TestCapability(ogr.OLCFastGetExtent):
            return 'fail'
    else:
        if gdaltest.pg_lyr.TestCapability(ogr.OLCFastSpatialFilter):
            return 'fail'
        if gdaltest.pg_lyr.TestCapability(ogr.OLCFastGetExtent):
            return 'fail'

    if not gdaltest.pg_lyr.TestCapability(ogr.OLCRandomRead):
        return 'fail'
    if not gdaltest.pg_lyr.TestCapability(ogr.OLCFastFeatureCount):
        return 'fail'
    if not gdaltest.pg_lyr.TestCapability(ogr.OLCFastSetNextByIndex):
        return 'fail'
    try:
        ogr.OLCStringsAsUTF8
        if not gdaltest.pg_lyr.TestCapability(ogr.OLCStringsAsUTF8):
            return 'fail'
    except:
        pass
    if not gdaltest.pg_lyr.TestCapability(ogr.OLCSequentialWrite):
        return 'fail'
    if not gdaltest.pg_lyr.TestCapability(ogr.OLCCreateField):
        return 'fail'
    if not gdaltest.pg_lyr.TestCapability(ogr.OLCRandomWrite):
        return 'fail'
    if not gdaltest.pg_lyr.TestCapability(ogr.OLCTransactions):
        return 'fail'

    ######################################################
    # Setup Schema
    ogrtest.quick_create_layer_def(gdaltest.pg_lyr,
                                    [('AREA', ogr.OFTReal),
                                      ('EAS_ID', ogr.OFTInteger),
                                      ('PRFEDEA', ogr.OFTString),
                                      ('SHORTNAME', ogr.OFTString, 8),
                                      ('REALLIST', ogr.OFTRealList)])

    ######################################################
    # Copy in poly.shp

    dst_feat = ogr.Feature(feature_def=gdaltest.pg_lyr.GetLayerDefn())

    shp_ds = ogr.Open('data/poly.shp')
    shp_lyr = shp_ds.GetLayer(0)

    feat = shp_lyr.GetNextFeature()
    gdaltest.poly_feat = []

    expected_fid = 1

    while feat is not None:

        gdaltest.poly_feat.append(feat)

        dst_feat.SetFrom(feat)
        gdaltest.pg_lyr.CreateFeature(dst_feat)
        if gdaltest.pg_retrieve_fid:
            got_fid = dst_feat.GetFID()
            if got_fid != expected_fid:
                gdaltest.post_reason("didn't get expected fid : %d instead of %d" % (got_fid, expected_fid))
                return 'fail'

        expected_fid = expected_fid + 1

        feat = shp_lyr.GetNextFeature()

    dst_feat.Destroy()

    return 'success'

###############################################################################
# Verify that stuff we just wrote is still OK.


def ogr_pg_3():
    if gdaltest.pg_ds is None:
        return 'skip'

    if gdaltest.pg_lyr.GetFeatureCount() != 10:
        gdaltest.post_reason('GetFeatureCount() returned %d instead of 10' % gdaltest.pg_lyr.GetFeatureCount())
        return 'fail'

    expect = [168, 169, 166, 158, 165]

    gdaltest.pg_lyr.SetAttributeFilter('eas_id < 170')
    tr = ogrtest.check_features_against_list(gdaltest.pg_lyr,
                                              'eas_id', expect)

    if gdaltest.pg_lyr.GetFeatureCount() != 5:
        gdaltest.post_reason('GetFeatureCount() returned %d instead of 5' % gdaltest.pg_lyr.GetFeatureCount())
        return 'fail'

    gdaltest.pg_lyr.SetAttributeFilter(None)

    for i in range(len(gdaltest.poly_feat)):
        orig_feat = gdaltest.poly_feat[i]
        read_feat = gdaltest.pg_lyr.GetNextFeature()

        if ogrtest.check_feature_geometry(read_feat, orig_feat.GetGeometryRef(),
                                          max_error=0.001) != 0:
            return 'fail'

        for fld in range(3):
            if orig_feat.GetField(fld) != read_feat.GetField(fld):
                gdaltest.post_reason('Attribute %d does not match' % fld)
                return 'fail'

        read_feat.Destroy()
        orig_feat.Destroy()

    gdaltest.poly_feat = None

    if tr:
        return 'success'
    else:
        return 'fail'

###############################################################################
# Write more features with a bunch of different geometries, and verify the
# geometries are still OK.


def ogr_pg_4():

    if gdaltest.pg_ds is None:
        return 'skip'

    dst_feat = ogr.Feature(feature_def=gdaltest.pg_lyr.GetLayerDefn())
    wkt_list = ['10', '2', '1', '3d_1', '4', '5', '6']

    for item in wkt_list:

        wkt = open('data/wkb_wkt/' + item + '.wkt').read()
        geom = ogr.CreateGeometryFromWkt(wkt)

        ######################################################################
        # Write geometry as a new Oracle feature.

        dst_feat.SetGeometryDirectly(geom)
        dst_feat.SetField('PRFEDEA', item)
        dst_feat.SetFID(-1)
        gdaltest.pg_lyr.CreateFeature(dst_feat)

        ######################################################################
        # Read back the feature and get the geometry.

        gdaltest.pg_lyr.SetAttributeFilter("PRFEDEA = '%s'" % item)
        feat_read = gdaltest.pg_lyr.GetNextFeature()
        geom_read = feat_read.GetGeometryRef()

        if ogrtest.check_feature_geometry(feat_read, geom) != 0:
            print(item)
            print(wkt)
            print(geom_read)
            return 'fail'

        feat_read.Destroy()

    dst_feat.Destroy()
    gdaltest.pg_lyr.ResetReading()  # to close implicit transaction

    return 'success'

###############################################################################
# Test ExecuteSQL() results layers without geometry.


def ogr_pg_5():

    if gdaltest.pg_ds is None:
        return 'skip'

    expect = [None, 179, 173, 172, 171, 170, 169, 168, 166, 165, 158]

    sql_lyr = gdaltest.pg_ds.ExecuteSQL('select distinct eas_id from tpoly order by eas_id desc')

    if sql_lyr.GetFeatureCount() != 11:
        gdaltest.post_reason('GetFeatureCount() returned %d instead of 11' % sql_lyr.GetFeatureCount())
        return 'fail'

    tr = ogrtest.check_features_against_list(sql_lyr, 'eas_id', expect)

    gdaltest.pg_ds.ReleaseResultSet(sql_lyr)

    if tr:
        return 'success'
    else:
        return 'fail'

###############################################################################
# Test ExecuteSQL() results layers with geometry.


def ogr_pg_6():

    if gdaltest.pg_ds is None:
        return 'skip'

    sql_lyr = gdaltest.pg_ds.ExecuteSQL("select * from tpoly where prfedea = '2'")

    tr = ogrtest.check_features_against_list(sql_lyr, 'prfedea', ['2'])
    if tr:
        sql_lyr.ResetReading()
        feat_read = sql_lyr.GetNextFeature()
        if ogrtest.check_feature_geometry(feat_read, 'MULTILINESTRING ((5.00121349 2.99853132,5.00121349 1.99853133),(5.00121349 1.99853133,5.00121349 0.99853133),(3.00121351 1.99853127,5.00121349 1.99853133),(5.00121349 1.99853133,6.00121348 1.99853135))') != 0:
            tr = 0
        feat_read.Destroy()

    sql_lyr.ResetReading()

    geom = ogr.CreateGeometryFromWkt( \
        'LINESTRING(-10 -10,0 0)')
    sql_lyr.SetSpatialFilter(geom)
    geom.Destroy()

    if sql_lyr.GetFeatureCount() != 0:
        gdaltest.post_reason('GetFeatureCount() returned %d instead of 0' % sql_lyr.GetFeatureCount())
        return 'fail'

    if sql_lyr.GetNextFeature() is not None:
        gdaltest.post_reason('GetNextFeature() did not return None')
        return 'fail'

    gdaltest.pg_ds.ReleaseResultSet(sql_lyr)

    if tr:
        return 'success'
    else:
        return 'fail'

###############################################################################
# Test spatial filtering.


def ogr_pg_7():

    if gdaltest.pg_ds is None:
        return 'skip'

    gdaltest.pg_lyr.SetAttributeFilter(None)

    geom = ogr.CreateGeometryFromWkt( \
        'LINESTRING(479505 4763195,480526 4762819)')
    gdaltest.pg_lyr.SetSpatialFilter(geom)
    geom.Destroy()

    if gdaltest.pg_lyr.GetFeatureCount() != 1:
        gdaltest.post_reason('GetFeatureCount() returned %d instead of 1' % gdaltest.pg_lyr.GetFeatureCount())
        return 'fail'

    tr = ogrtest.check_features_against_list(gdaltest.pg_lyr, 'eas_id',
                                              [158])

    gdaltest.pg_lyr.SetAttributeFilter('eas_id = 158')

    if gdaltest.pg_lyr.GetFeatureCount() != 1:
        gdaltest.post_reason('GetFeatureCount() returned %d instead of 1' % gdaltest.pg_lyr.GetFeatureCount())
        return 'fail'

    gdaltest.pg_lyr.SetAttributeFilter(None)

    gdaltest.pg_lyr.SetSpatialFilter(None)

    if tr:
        return 'success'
    else:
        return 'fail'

###############################################################################
# Write a feature with too long a text value for a fixed length text field.
# The driver should now truncate this (but with a debug message).  Also,
# put some crazy stuff in the value to verify that quoting and escaping
# is working smoothly.
#
# No geometry in this test.


def ogr_pg_8():

    if gdaltest.pg_ds is None:
        return 'skip'

    dst_feat = ogr.Feature(feature_def=gdaltest.pg_lyr.GetLayerDefn())

    dst_feat.SetField('PRFEDEA', 'CrazyKey')
    dst_feat.SetField('SHORTNAME', 'Crazy"\'Long')
    gdaltest.pg_lyr.CreateFeature(dst_feat)
    dst_feat.Destroy()

    gdaltest.pg_lyr.SetAttributeFilter("PRFEDEA = 'CrazyKey'")
    feat_read = gdaltest.pg_lyr.GetNextFeature()

    if feat_read is None:
        gdaltest.post_reason('creating crazy feature failed!')
        return 'fail'

    if feat_read.GetField('shortname') != 'Crazy"\'L':
        gdaltest.post_reason('Vvalue not properly escaped or truncated:' \
                              + feat_read.GetField('shortname'))
        return 'fail'

    feat_read.Destroy()

    return 'success'

###############################################################################
# Verify inplace update of a feature with SetFeature().


def ogr_pg_9():

    if gdaltest.pg_ds is None:
        return 'skip'

    gdaltest.pg_lyr.SetAttributeFilter("PRFEDEA = 'CrazyKey'")
    feat = gdaltest.pg_lyr.GetNextFeature()
    gdaltest.pg_lyr.SetAttributeFilter(None)

    feat.SetField('SHORTNAME', 'Reset')

    point = ogr.Geometry(ogr.wkbPoint25D)
    point.SetPoint(0, 5, 6, 7)
    feat.SetGeometryDirectly(point)

    if gdaltest.pg_lyr.SetFeature(feat) != 0:
        feat.Destroy()
        gdaltest.post_reason('SetFeature() method failed.')
        return 'fail'

    fid = feat.GetFID()
    feat.Destroy()

    feat = gdaltest.pg_lyr.GetFeature(fid)
    if feat is None:
        gdaltest.post_reason('GetFeature(%d) failed.' % fid)
        return 'fail'

    shortname = feat.GetField('SHORTNAME')
    if shortname[:5] != 'Reset':
        gdaltest.post_reason('SetFeature() did not update SHORTNAME, got %s.'\
                              % shortname)
        return 'fail'

    if ogrtest.check_feature_geometry(feat, 'POINT(5 6 7)') != 0:
        print(feat.GetGeometryRef())
        gdaltest.post_reason('Geometry update failed')
        return 'fail'

    feat.SetGeometryDirectly(None)

    if gdaltest.pg_lyr.SetFeature(feat) != 0:
        feat.Destroy()
        gdaltest.post_reason('SetFeature() method failed.')
        return 'fail'

    feat.Destroy()

    feat = gdaltest.pg_lyr.GetFeature(fid)
    if feat.GetGeometryRef() is not None:
        print(feat.GetGeometryRef())
        gdaltest.post_reason('Geometry update failed. null geometry expected')
        return 'fail'

    feat.SetFieldNull('SHORTNAME')
    gdaltest.pg_lyr.SetFeature(feat)
    feat = gdaltest.pg_lyr.GetFeature(fid)
    if not feat.IsFieldNull('SHORTNAME'):
        gdaltest.post_reason('SHORTNAME update failed. null value expected')
        return 'fail'

    # Test updating non-existing feature
    feat.SetFID(-10)
    if gdaltest.pg_lyr.SetFeature(feat) != ogr.OGRERR_NON_EXISTING_FEATURE:
        feat.Destroy()
        gdaltest.post_reason('Expected failure of SetFeature().')
        return 'fail'

    feat.Destroy()

    return 'success'

###############################################################################
# Verify that DeleteFeature() works properly.


def ogr_pg_10():

    if gdaltest.pg_ds is None:
        return 'skip'

    gdaltest.pg_lyr.SetAttributeFilter("PRFEDEA = 'CrazyKey'")
    feat = gdaltest.pg_lyr.GetNextFeature()
    gdaltest.pg_lyr.SetAttributeFilter(None)

    fid = feat.GetFID()
    feat.Destroy()

    if gdaltest.pg_lyr.DeleteFeature(fid) != 0:
        gdaltest.post_reason('DeleteFeature() method failed.')
        return 'fail'

    gdaltest.pg_lyr.SetAttributeFilter("PRFEDEA = 'CrazyKey'")
    feat = gdaltest.pg_lyr.GetNextFeature()
    gdaltest.pg_lyr.SetAttributeFilter(None)

    if feat is not None:
        feat.Destroy()
        gdaltest.post_reason('DeleteFeature() seems to have had no effect.')
        return 'fail'

    # Test deleting non-existing feature
    if gdaltest.pg_lyr.DeleteFeature(-10) != ogr.OGRERR_NON_EXISTING_FEATURE:
        gdaltest.post_reason('Expected failure of DeleteFeature().')
        return 'fail'

    return 'success'

###############################################################################
# Create table from data/poly.shp in INSERT mode.


def ogr_pg_11():

    if gdaltest.pg_ds is None:
        return 'skip'

    gdal.PushErrorHandler('CPLQuietErrorHandler')
    gdaltest.pg_ds.ExecuteSQL('DELLAYER:tpolycopy')
    gdal.PopErrorHandler()

    gdal.SetConfigOption('PG_USE_COPY', 'NO')

    ######################################################
    # Create Layer
    gdaltest.pgc_lyr = gdaltest.pg_ds.CreateLayer('tpolycopy',
                                                  options=['DIM=3'])

    ######################################################
    # Setup Schema
    ogrtest.quick_create_layer_def(gdaltest.pgc_lyr,
                                    [('AREA', ogr.OFTReal),
                                      ('EAS_ID', ogr.OFTInteger),
                                      ('PRFEDEA', ogr.OFTString),
                                      ('SHORTNAME', ogr.OFTString, 8)])

    ######################################################
    # Copy in poly.shp

    dst_feat = ogr.Feature(feature_def=gdaltest.pgc_lyr.GetLayerDefn())

    shp_ds = ogr.Open('data/poly.shp')
    shp_lyr = shp_ds.GetLayer(0)

    feat = shp_lyr.GetNextFeature()
    gdaltest.poly_feat = []

    while feat is not None:

        gdaltest.poly_feat.append(feat)

        dst_feat.SetFrom(feat)
        gdaltest.pgc_lyr.CreateFeature(dst_feat)

        feat = shp_lyr.GetNextFeature()

    dst_feat.Destroy()

    gdal.SetConfigOption('PG_USE_COPY', gdaltest.pg_use_copy)

    return 'success'

###############################################################################
# Verify that stuff we just wrote is still OK.


def ogr_pg_12():
    if gdaltest.pg_ds is None:
        return 'skip'

    gdaltest.pgc_lyr.ResetReading()
    gdaltest.pgc_lyr.SetAttributeFilter(None)

    for i in range(len(gdaltest.poly_feat)):
        orig_feat = gdaltest.poly_feat[i]
        read_feat = gdaltest.pgc_lyr.GetNextFeature()

        if ogrtest.check_feature_geometry(read_feat, orig_feat.GetGeometryRef(),
                                          max_error=0.001) != 0:
            return 'fail'

        for fld in range(3):
            if orig_feat.GetField(fld) != read_feat.GetField(fld):
                gdaltest.post_reason('Attribute %d does not match' % fld)
                return 'fail'

        read_feat.Destroy()
        orig_feat.Destroy()

    gdaltest.poly_feat = None
    gdaltest.pgc_lyr.ResetReading()  # to close implicit transaction

    return 'success'

###############################################################################
# Create a table with some date fields.


def ogr_pg_13():

    if gdaltest.pg_ds is None:
        return 'skip'

    gdal.PushErrorHandler('CPLQuietErrorHandler')
    gdaltest.pg_ds.ExecuteSQL('DELLAYER:datetest')
    gdal.PopErrorHandler()

    ######################################################
    # Create Table
    lyr = gdaltest.pg_ds.CreateLayer('datetest')

    ######################################################
    # Setup Schema
    ogrtest.quick_create_layer_def(lyr, [('ogrdate', ogr.OFTDate),
                                           ('ogrtime', ogr.OFTTime),
                                           ('ogrdatetime', ogr.OFTDateTime)])

    ######################################################
    # add some custom date fields.
    gdaltest.pg_ds.ExecuteSQL('ALTER TABLE datetest ADD COLUMN tsz timestamp with time zone')
    gdaltest.pg_ds.ExecuteSQL('ALTER TABLE datetest ADD COLUMN ts timestamp without time zone')
    gdaltest.pg_ds.ExecuteSQL('ALTER TABLE datetest ADD COLUMN dt date')
    gdaltest.pg_ds.ExecuteSQL('ALTER TABLE datetest ADD COLUMN tm time')

    ######################################################
    # Create a populated records.
    gdaltest.pg_ds.ExecuteSQL("INSERT INTO datetest ( ogrdate, ogrtime, ogrdatetime, tsz, ts, dt, tm) VALUES ( '2005-10-12 10:41:33-05', '2005-10-12 10:41:33-05', '2005-10-12 10:41:33-05', '2005-10-12 10:41:33-05','2005-10-12 10:41:33-05','2005-10-12 10:41:33-05','2005-10-12 10:41:33-05' )")

    return 'success'

###############################################################################
# Verify that stuff we just wrote is still OK.
# Fetch in several timezones to test our timezone processing.


def ogr_pg_14():
    if gdaltest.pg_ds is None:
        return 'skip'

    ds = ogr.Open('PG:' + gdaltest.pg_connection_string, update=1)

    ds.ExecuteSQL('set timezone to "UTC"')

    lyr = ds.GetLayerByName('datetest')

    feat = lyr.GetNextFeature()
    if feat.GetFieldAsString('ogrdatetime') != '2005/10/12 15:41:33+00' \
       or feat.GetFieldAsString('ogrdate') != '2005/10/12' \
       or feat.GetFieldAsString('ogrtime') != '10:41:33' \
       or feat.GetFieldAsString('tsz') != '2005/10/12 15:41:33+00' \
       or feat.GetFieldAsString('ts') != '2005/10/12 10:41:33' \
       or feat.GetFieldAsString('dt') != '2005/10/12' \
       or feat.GetFieldAsString('tm') != '10:41:33':
        gdaltest.post_reason('UTC value wrong')
        feat.DumpReadable()
        return 'fail'

    sql_lyr = ds.ExecuteSQL("select * from pg_timezone_names where name = 'Canada/Newfoundland'")
    if sql_lyr is None:
        has_tz = True
    else:
        has_tz = sql_lyr.GetFeatureCount() != 0
        ds.ReleaseResultSet(sql_lyr)

    if has_tz:
        ds.ExecuteSQL('set timezone to "Canada/Newfoundland"')

        lyr.ResetReading()

        feat = lyr.GetNextFeature()

        if feat.GetFieldAsString('ogrdatetime') != '2005/10/12 13:11:33-0230' \
        or feat.GetFieldAsString('tsz') != '2005/10/12 13:11:33-0230' \
        or feat.GetFieldAsString('ts') != '2005/10/12 10:41:33' \
        or feat.GetFieldAsString('dt') != '2005/10/12' \
        or feat.GetFieldAsString('tm') != '10:41:33':
            gdaltest.post_reason('Newfoundland value wrong')
            feat.DumpReadable()
            return 'fail'

    ds.ExecuteSQL('set timezone to "+5"')

    lyr.ResetReading()

    feat = lyr.GetNextFeature()
    if feat.GetFieldAsString('ogrdatetime') != '2005/10/12 20:41:33+05' \
       or feat.GetFieldAsString('tsz') != '2005/10/12 20:41:33+05':
        gdaltest.post_reason('+5 value wrong')
        feat.DumpReadable()
        return 'fail'

    feat = None
    ds.Destroy()

    return 'success'

###############################################################################
# Test very large query.


def ogr_pg_15():

    if gdaltest.pg_ds is None:
        return 'skip'

    expect = [169]

    query = 'eas_id = 169'

    for id in range(1000):
        query = query + (' or eas_id = %d' % (id + 1000))

    gdaltest.pg_lyr.SetAttributeFilter(query)
    tr = ogrtest.check_features_against_list(gdaltest.pg_lyr,
                                              'eas_id', expect)
    gdaltest.pg_lyr.SetAttributeFilter(None)

    if tr:
        return 'success'
    else:
        return 'fail'


###############################################################################
# Test very large statement.

def ogr_pg_16():

    if gdaltest.pg_ds is None:
        return 'skip'

    expect = [169]

    query = 'eas_id = 169'

    for id in range(1000):
        query = query + (' or eas_id = %d' % (id + 1000))

    statement = 'select eas_id from tpoly where ' + query

    lyr = gdaltest.pg_ds.ExecuteSQL(statement)

    tr = ogrtest.check_features_against_list(lyr, 'eas_id', expect)

    gdaltest.pg_ds.ReleaseResultSet(lyr)

    if tr:
        return 'success'
    else:
        return 'fail'

###############################################################################
# Test requesting a non-existent table by name (bug 1480).


def ogr_pg_17():

    if gdaltest.pg_ds is None:
        return 'skip'

    count = gdaltest.pg_ds.GetLayerCount()
    try:
        layer = gdaltest.pg_ds.GetLayerByName('JunkTableName')
    except:
        layer = None

    if layer is not None:
        gdaltest.post_reason('got layer for non-existent table!')
        return 'fail'

    if count != gdaltest.pg_ds.GetLayerCount():
        gdaltest.post_reason('layer count changed unexpectedly.')
        return 'fail'

    return 'success'

###############################################################################
# Test getting a layer by name that was not previously a layer.


def ogr_pg_18():

    if gdaltest.pg_ds is None or not gdaltest.pg_has_postgis:
        return 'skip'

    count = gdaltest.pg_ds.GetLayerCount()
    layer = gdaltest.pg_ds.GetLayerByName('geometry_columns')
    if layer is None:
        gdaltest.post_reason('did not get geometry_columns layer')
        return 'fail'

    if count + 1 != gdaltest.pg_ds.GetLayerCount():
        gdaltest.post_reason('layer count unexpectedly unchanged.')
        return 'fail'

    return 'success'

###############################################################################
# Test reading a layer extent


def ogr_pg_19():

    if gdaltest.pg_ds is None:
        return 'skip'

    layer = gdaltest.pg_ds.GetLayerByName('tpoly')
    if layer is None:
        gdaltest.post_reason('did not get tpoly layer')
        return 'fail'

    extent = layer.GetExtent()
    expect = (478315.53125, 481645.3125, 4762880.5, 4765610.5)

    minx = abs(extent[0] - expect[0])
    maxx = abs(extent[1] - expect[1])
    miny = abs(extent[2] - expect[2])
    maxy = abs(extent[3] - expect[3])

    if max(minx, maxx, miny, maxy) > 0.0001:
        gdaltest.post_reason('Extents do not match')
        print(extent)
        return 'fail'

    estimated_extent = layer.GetExtent(force=0)
    if not gdaltest.pg_has_postgis:
        # The OGRLayer default implementation in force = 0 returns error
        if estimated_extent != (0, 0, 0, 0):
            gdaltest.post_reason('Wrong estimated extent')
            print(extent)
            return 'fail'
    else:
        # Better testing needed ?
        if estimated_extent == (0, 0, 0, 0):
            gdaltest.post_reason('Wrong estimated extent')
            print(extent)
            return 'fail'

    return 'success'

###############################################################################
# Test reading a SQL result layer extent


def ogr_pg_19_2():

    if gdaltest.pg_ds is None:
        return 'skip'

    sql_lyr = gdaltest.pg_ds.ExecuteSQL('select * from tpoly')

    extent = sql_lyr.GetExtent()
    expect = (478315.53125, 481645.3125, 4762880.5, 4765610.5)

    minx = abs(extent[0] - expect[0])
    maxx = abs(extent[1] - expect[1])
    miny = abs(extent[2] - expect[2])
    maxy = abs(extent[3] - expect[3])

    if max(minx, maxx, miny, maxy) > 0.0001:
        gdaltest.post_reason('Extents do not match')
        return 'fail'

    gdaltest.pg_ds.ReleaseResultSet(sql_lyr)

    return 'success'

###############################################################################
# Test reading 4-dim geometry in EWKT format


def ogr_pg_20():

    if gdaltest.pg_ds is None or not gdaltest.pg_has_postgis:
        return 'skip'

    #
    # Prepare test layer with 4-dim geometries.
    #

    # Collection of test geometry pairs:
    # ( <EWKT>, <WKT> ) <=> ( <tested>, <expected> )
    geometries = (
        ('POINT (10 20 5 5)',
          'POINT ZM (10 20 5 5)'),
        ('LINESTRING (10 10 1 2,20 20 3 4,30 30 5 6,40 40 7 8)',
          'LINESTRING ZM (10 10 1 2,20 20 3 4,30 30 5 6,40 40 7 8)'),
        ('POLYGON ((0 0 1 2,4 0 3 4,4 4 5 6,0 4 7 8,0 0 1 2))',
          'POLYGON ZM ((0 0 1 2,4 0 3 4,4 4 5 6,0 4 7 8,0 0 1 2))'),
        ('MULTIPOINT (10 20 5 5,30 30 7 7)',
          'MULTIPOINT ZM ((10 20 5 5),(30 30 7 7))'),
        ('MULTILINESTRING ((10 10 1 2,20 20 3 4),(30 30 5 6,40 40 7 8))',
          'MULTILINESTRING ZM ((10 10 1 2,20 20 3 4),(30 30 5 6,40 40 7 8))'),
        ('MULTIPOLYGON(((0 0 0 1,4 0 0 1,4 4 0 1,0 4 0 1,0 0 0 1),(1 1 0 5,2 1 0 5,2 2 0 5,1 2 0 5,1 1 0 5)),((-1 -1 0 10,-1 -2 0 10,-2 -2 0 10,-2 -1 0 10,-1 -1 0 10)))',
          'MULTIPOLYGON ZM (((0 0 0 1,4 0 0 1,4 4 0 1,0 4 0 1,0 0 0 1),(1 1 0 5,2 1 0 5,2 2 0 5,1 2 0 5,1 1 0 5)),((-1 -1 0 10,-1 -2 0 10,-2 -2 0 10,-2 -1 0 10,-1 -1 0 10)))'),
        ('GEOMETRYCOLLECTION(POINT(2 3 11 101),LINESTRING(2 3 12 102,3 4 13 103))',
          'GEOMETRYCOLLECTION ZM (POINT ZM (2 3 11 101),LINESTRING ZM (2 3 12 102,3 4 13 103))'),
        ('TRIANGLE ((0 0 0 0,100 0 100 1,0 100 100 0,0 0 0 0))',
          'TRIANGLE ZM ((0 0 0 0,100 0 100 1,0 100 100 0,0 0 0 0))'),
        ('TIN (((0 0 0 0,0 0 1 0,0 1 0 0,0 0 0 0)),((0 0 0 0,0 1 0 0,1 1 0 0,0 0 0 0)))',
          'TIN ZM (((0 0 0 0,0 0 1 0,0 1 0 0,0 0 0 0)),((0 0 0 0,0 1 0 0,1 1 0 0,0 0 0 0)))'),
        ('POLYHEDRALSURFACE (((0 0 0 0,0 0 1 0,0 1 1 0,0 1 0 0,0 0 0 0)),((0 0 0 0,0 1 0 0,1 1 0 0,1 0 0 0,0 0 0 0)),((0 0 0 0,1 0 0 0,1 0 1 0,0 0 1 0,0 0 0 0)),((1 1 0 0,1 1 1 0,1 0 1 0,1 0 0 0,1 1 0 0)),((0 1 0 0,0 1 1 0,1 1 1 0,1 1 0 0,0 1 0 0)),((0 0 1 0,1 0 1 0,1 1 1 0,0 1 1 0,0 0 1 0)))',
          'POLYHEDRALSURFACE ZM (((0 0 0 0,0 0 1 0,0 1 1 0,0 1 0 0,0 0 0 0)),((0 0 0 0,0 1 0 0,1 1 0 0,1 0 0 0,0 0 0 0)),((0 0 0 0,1 0 0 0,1 0 1 0,0 0 1 0,0 0 0 0)),((1 1 0 0,1 1 1 0,1 0 1 0,1 0 0 0,1 1 0 0)),((0 1 0 0,0 1 1 0,1 1 1 0,1 1 0 0,0 1 0 0)),((0 0 1 0,1 0 1 0,1 1 1 0,0 1 1 0,0 0 1 0)))')
    )

    # This layer is also used in ogr_pg_21() test.
    gdaltest.pg_ds.ExecuteSQL("CREATE TABLE testgeom (ogc_fid integer)")

    # XXX - mloskot - if 'public' is omitted, then OGRPGDataSource::DeleteLayer fails, line 438
    sql_lyr = gdaltest.pg_ds.ExecuteSQL("SELECT AddGeometryColumn('public','testgeom','wkb_geometry',-1,'GEOMETRY',4)")
    gdaltest.pg_ds.ReleaseResultSet(sql_lyr)
    for i in range(len(geometries)):
        gdaltest.pg_ds.ExecuteSQL("INSERT INTO testgeom (ogc_fid,wkb_geometry) \
                                    VALUES (%d,GeomFromEWKT('%s'))" % (i, geometries[i][0]))

    # We need to re-read layers
    gdaltest.pg_ds.Destroy()
    gdaltest.pg_ds = None
    try:
        gdaltest.pg_ds = ogr.Open('PG:' + gdaltest.pg_connection_string, update=1)
    except:
        gdaltest.pg_ds = None
        gdaltest.post_reason('can not re-open datasource')
        return 'fail'

    #
    # Test reading 4-dim geometries normalized to OGC WKT form.
    #

    layer = gdaltest.pg_ds.GetLayerByName('testgeom')
    if layer is None:
        gdaltest.post_reason('did not get testgeom layer')
        return 'fail'

    # Test updating the geometries
    for i in range(len(geometries)):
        feat = layer.GetFeature(i)
        layer.SetFeature(feat)

    # Test we get them back as expected
    for i in range(len(geometries)):
        feat = layer.GetFeature(i)
        geom = feat.GetGeometryRef()
        if geom is None:
            gdaltest.post_reason('did not get geometry, expected %s' % geometries[i][1])
            return 'fail'
        wkt = geom.ExportToIsoWkt()
        feat.Destroy()
        feat = None

        if wkt != geometries[i][1]:
            gdaltest.post_reason('WKT do not match: expected %s, got %s' % (geometries[i][1], wkt))
            return 'fail'

    layer = None

    return 'success'

###############################################################################
# Test reading 4-dimension geometries in EWKB format


def ogr_pg_21():

    if gdaltest.pg_ds is None or not gdaltest.pg_has_postgis:
        return 'skip'

    layer = gdaltest.pg_ds.ExecuteSQL("SELECT wkb_geometry FROM testgeom")
    if layer is None:
        gdaltest.post_reason('did not get testgeom layer')
        return 'fail'

    feat = layer.GetNextFeature()
    while feat is not None:
        geom = feat.GetGeometryRef()
        if ogr.GT_HasZ(geom.GetGeometryType()) == 0 or ogr.GT_HasM(geom.GetGeometryType()) == 0:
            gdaltest.post_reason('expected feature with type >3000')
            feat.Destroy()
            feat = None
            gdaltest.pg_ds.ReleaseResultSet(layer)
            layer = None
            return 'fail'

        feat.Destroy()
        feat = layer.GetNextFeature()

    feat = None
    gdaltest.pg_ds.ReleaseResultSet(layer)
    layer = None

    return 'success'

###############################################################################
# Check if the sub geometries of TIN and POLYHEDRALSURFACE are valid


def ogr_pg_21_subgeoms():

    if gdaltest.pg_ds is None or not gdaltest.pg_has_postgis:
        return 'skip'

    subgeom_PS = ['POLYGON ZM ((0 0 0 0,0 0 1 0,0 1 1 0,0 1 0 0,0 0 0 0))',
                    'POLYGON ZM ((0 0 0 0,0 1 0 0,1 1 0 0,1 0 0 0,0 0 0 0))',
                    'POLYGON ZM ((0 0 0 0,1 0 0 0,1 0 1 0,0 0 1 0,0 0 0 0))',
                    'POLYGON ZM ((1 1 0 0,1 1 1 0,1 0 1 0,1 0 0 0,1 1 0 0))',
                    'POLYGON ZM ((0 1 0 0,0 1 1 0,1 1 1 0,1 1 0 0,0 1 0 0))',
                    'POLYGON ZM ((0 0 1 0,1 0 1 0,1 1 1 0,0 1 1 0,0 0 1 0))']

    subgeom_TIN = ['TRIANGLE ZM ((0 0 0 0,0 0 1 0,0 1 0 0,0 0 0 0))',
                    'TRIANGLE ZM ((0 0 0 0,0 1 0 0,1 1 0 0,0 0 0 0))']

    layer = gdaltest.pg_ds.GetLayerByName('testgeom')
    for i in range(8, 10):
        feat = layer.GetFeature(i)
        geom = feat.GetGeometryRef()
        if geom is None:
            gdaltest.post_reason('did not get the expected geometry')
            return 'fail'
        if geom.GetGeometryName() == "POLYHEDRALSURFACE":
            for j in range(0, geom.GetGeometryCount()):
                sub_geom = geom.GetGeometryRef(j)
                subgeom_wkt = sub_geom.ExportToIsoWkt()
                if subgeom_wkt != subgeom_PS[j]:
                    gdaltest.post_reason('did not get the expected subgeometry, expected %s' % (subgeom_PS[j]))
                    return 'fail'
        if geom.GetGeometryName() == "TIN":
            for j in range(0, geom.GetGeometryCount()):
                sub_geom = geom.GetGeometryRef(j)
                subgeom_wkt = sub_geom.ExportToIsoWkt()
                if subgeom_wkt != subgeom_TIN[j]:
                    gdaltest.post_reason('did not get the expected subgeometry, expected %s' % (subgeom_TIN[j]))
                    return 'fail'
        feat.Destroy()
        feat = None

    return 'success'

###############################################################################
# Check if the 3d geometries of TIN, Triangle and POLYHEDRALSURFACE are valid


def ogr_pg_21_3d_geometries():

    if gdaltest.pg_ds is None or gdaltest.ogr_pg_second_run:
        return 'skip'

    connection_string = "dbname=autotest"

    gdaltest.pg_ds = ogr.Open('PG:' + connection_string, update=1)

    gdaltest.pg_ds.ExecuteSQL("CREATE TABLE zgeoms (field_no integer)")
    sql_lyr = gdaltest.pg_ds.ExecuteSQL("SELECT AddGeometryColumn('public','zgeoms','wkb_geometry',-1,'GEOMETRY',3)")
    gdaltest.pg_ds.ReleaseResultSet(sql_lyr)
    wkt_list = ['POLYHEDRALSURFACE (((0 0 0,0 0 1,0 1 1,0 1 0,0 0 0)),((0 0 0,0 1 0,1 1 0,1 0 0,0 0 0)),((0 0 0,1 0 0,1 0 1,0 0 1,0 0 0)),((1 1 0,1 1 1,1 0 1,1 0 0,1 1 0)),((0 1 0,0 1 1,1 1 1,1 1 0,0 1 0)),((0 0 1,1 0 1,1 1 1,0 1 1,0 0 1)))',
                'TIN (((0 0 0,0 0 1,0 1 0,0 0 0)),((0 0 0,0 1 0,1 1 0,0 0 0)))',
                'TRIANGLE ((48 36 84,32 54 64,86 11 54,48 36 84))']

    wkt_expected = ['POLYHEDRALSURFACE Z (((0 0 0,0 0 1,0 1 1,0 1 0,0 0 0)),((0 0 0,0 1 0,1 1 0,1 0 0,0 0 0)),((0 0 0,1 0 0,1 0 1,0 0 1,0 0 0)),((1 1 0,1 1 1,1 0 1,1 0 0,1 1 0)),((0 1 0,0 1 1,1 1 1,1 1 0,0 1 0)),((0 0 1,1 0 1,1 1 1,0 1 1,0 0 1)))',
                    'TIN Z (((0 0 0,0 0 1,0 1 0,0 0 0)),((0 0 0,0 1 0,1 1 0,0 0 0)))',
                    'TRIANGLE Z ((48 36 84,32 54 64,86 11 54,48 36 84))']

    for i in range(0, 3):
        gdaltest.pg_ds.ExecuteSQL("INSERT INTO zgeoms (field_no, wkb_geometry) VALUES (%d,GeomFromEWKT('%s'))" % (i, wkt_list[i]))

    gdaltest.pg_ds.Destroy()
    gdaltest.pg_ds = None

    try:
        gdaltest.pg_ds = ogr.Open('PG:' + connection_string, update=1)
    except:
        gdaltest.pg_ds = None
        gdaltest.post_reason('Cannot open the dataset')
        return 'fail'

    layer = gdaltest.pg_ds.GetLayerByName('zgeoms')
    if layer is None:
        gdaltest.post_reason('No layer received')
        return 'fail'

    for i in range(0, 3):
        feat = layer.GetFeature(i)
        geom = feat.GetGeometryRef()

        wkt = geom.ExportToIsoWkt()

        if (wkt != wkt_expected[i]):
            gdaltest.post_reason('Unexpected WKT, expected %s and got %s' % (wkt_expected[i], wkt))
            return 'fail'

    gdaltest.pg_ds.ExecuteSQL("DROP TABLE zgeoms")
    return 'success'

###############################################################################
# Create table from data/poly.shp under specified SCHEMA
# This test checks if schema support and schema name quoting works well.


def ogr_pg_22():

    if gdaltest.pg_ds is None:
        return 'skip'

    ######################################################
    # Create Schema

    schema_name = 'AutoTest-schema'
    layer_name = schema_name + '.tpoly'

    gdaltest.pg_ds.ExecuteSQL('CREATE SCHEMA \"' + schema_name + '\"')

    ######################################################
    # Create Layer
    gdaltest.pg_lyr = gdaltest.pg_ds.CreateLayer(layer_name,
                                                  options=[
                                                      'DIM=3',
                                                      'SCHEMA=' + schema_name]
                                                  )

    ######################################################
    # Setup Schema
    ogrtest.quick_create_layer_def(gdaltest.pg_lyr,
                                    [('AREA', ogr.OFTReal),
                                      ('EAS_ID', ogr.OFTInteger),
                                      ('PRFEDEA', ogr.OFTString),
                                      ('SHORTNAME', ogr.OFTString, 8)])

    ######################################################
    # Copy 3 features from the poly.shp

    dst_feat = ogr.Feature(feature_def=gdaltest.pg_lyr.GetLayerDefn())

    shp_ds = ogr.Open('data/poly.shp')
    shp_lyr = shp_ds.GetLayer(0)

    # Insert 3 features only
    for id in range(0, 3):
        feat = shp_lyr.GetFeature(id)
        dst_feat.SetFrom(feat)
        gdaltest.pg_lyr.CreateFeature(dst_feat)

    dst_feat.Destroy()

    # Test if test layer under custom schema is listed

    found = ogr_pg_check_layer_in_list(gdaltest.pg_ds, layer_name)

    if found is False:
        gdaltest.post_reason('layer from schema \'' + schema_name + '\' not listed')
        return 'fail'

    return 'success'

###############################################################################
# Create table with all data types


def ogr_pg_23(layer_name='datatypetest', include_timestamptz=True):

    if gdaltest.pg_ds is None:
        return 'skip'

    gdal.PushErrorHandler('CPLQuietErrorHandler')
    gdaltest.pg_ds.ExecuteSQL('DELLAYER:' + layer_name)
    gdal.PopErrorHandler()

    ######################################################
    # Create Table
    lyr = gdaltest.pg_ds.CreateLayer(layer_name)

    ######################################################
    # Setup Schema
    # ogrtest.quick_create_layer_def( lyr, None )

    ######################################################
    # add some custom date fields.
    gdaltest.pg_ds.ExecuteSQL('ALTER TABLE ' + layer_name + ' ADD COLUMN my_numeric numeric')
    gdaltest.pg_ds.ExecuteSQL('ALTER TABLE ' + layer_name + ' ADD COLUMN my_numeric5 numeric(5)')
    gdaltest.pg_ds.ExecuteSQL('ALTER TABLE ' + layer_name + ' ADD COLUMN my_numeric5_3 numeric(5,3)')
    #gdaltest.pg_ds.ExecuteSQL( 'ALTER TABLE ' + layer_name + ' ADD COLUMN my_bool bool' )
    fld = ogr.FieldDefn('my_bool', ogr.OFTInteger)
    fld.SetSubType(ogr.OFSTBoolean)
    lyr.CreateField(fld)
    #gdaltest.pg_ds.ExecuteSQL( 'ALTER TABLE ' + layer_name + ' ADD COLUMN my_int2 int2' )
    fld = ogr.FieldDefn('my_int2', ogr.OFTInteger)
    fld.SetSubType(ogr.OFSTInt16)
    lyr.CreateField(fld)
    gdaltest.pg_ds.ExecuteSQL('ALTER TABLE ' + layer_name + ' ADD COLUMN my_int4 int4')
    lyr.CreateField(ogr.FieldDefn('my_int8', ogr.OFTInteger64))
    #gdaltest.pg_ds.ExecuteSQL( 'ALTER TABLE ' + layer_name + ' ADD COLUMN my_float4 float4' )
    fld = ogr.FieldDefn('my_float4', ogr.OFTReal)
    fld.SetSubType(ogr.OFSTFloat32)
    lyr.CreateField(fld)
    gdaltest.pg_ds.ExecuteSQL('ALTER TABLE ' + layer_name + ' ADD COLUMN my_float8 float8')
    gdaltest.pg_ds.ExecuteSQL('ALTER TABLE ' + layer_name + ' ADD COLUMN my_real real')
    gdaltest.pg_ds.ExecuteSQL('ALTER TABLE ' + layer_name + ' ADD COLUMN my_char char')
    gdaltest.pg_ds.ExecuteSQL('ALTER TABLE ' + layer_name + ' ADD COLUMN my_varchar character varying')
    gdaltest.pg_ds.ExecuteSQL('ALTER TABLE ' + layer_name + ' ADD COLUMN my_varchar10 character varying(10)')
    gdaltest.pg_ds.ExecuteSQL('ALTER TABLE ' + layer_name + ' ADD COLUMN my_text text')
    gdaltest.pg_ds.ExecuteSQL('ALTER TABLE ' + layer_name + ' ADD COLUMN my_bytea bytea')
    gdaltest.pg_ds.ExecuteSQL('ALTER TABLE ' + layer_name + ' ADD COLUMN my_time time')
    gdaltest.pg_ds.ExecuteSQL('ALTER TABLE ' + layer_name + ' ADD COLUMN my_date date')
    gdaltest.pg_ds.ExecuteSQL('ALTER TABLE ' + layer_name + ' ADD COLUMN my_timestamp timestamp without time zone')
    if include_timestamptz:
        gdaltest.pg_ds.ExecuteSQL('ALTER TABLE ' + layer_name + ' ADD COLUMN my_timestamptz timestamp with time zone')
    gdaltest.pg_ds.ExecuteSQL('ALTER TABLE ' + layer_name + ' ADD COLUMN my_chararray char(1)[]')
    gdaltest.pg_ds.ExecuteSQL('ALTER TABLE ' + layer_name + ' ADD COLUMN my_textarray text[]')
    gdaltest.pg_ds.ExecuteSQL('ALTER TABLE ' + layer_name + ' ADD COLUMN my_varchararray character varying[]')
    fld = ogr.FieldDefn('my_int2array', ogr.OFTIntegerList)
    fld.SetSubType(ogr.OFSTInt16)
    lyr.CreateField(fld)
    gdaltest.pg_ds.ExecuteSQL('ALTER TABLE ' + layer_name + ' ADD COLUMN my_int4array int4[]')
    lyr.CreateField(ogr.FieldDefn('my_int8array', ogr.OFTInteger64List))
    fld = ogr.FieldDefn('my_float4array', ogr.OFTRealList)
    fld.SetSubType(ogr.OFSTFloat32)
    lyr.CreateField(fld)
    gdaltest.pg_ds.ExecuteSQL('ALTER TABLE ' + layer_name + ' ADD COLUMN my_float8array float8[]')
    gdaltest.pg_ds.ExecuteSQL('ALTER TABLE ' + layer_name + ' ADD COLUMN my_numericarray numeric[]')
    gdaltest.pg_ds.ExecuteSQL('ALTER TABLE ' + layer_name + ' ADD COLUMN my_numeric5array numeric(5)[]')
    gdaltest.pg_ds.ExecuteSQL('ALTER TABLE ' + layer_name + ' ADD COLUMN my_numeric5_3array numeric(5,3)[]')
    fld = ogr.FieldDefn('my_boolarray', ogr.OFTIntegerList)
    fld.SetSubType(ogr.OFSTBoolean)
    lyr.CreateField(fld)
    ######################################################
    # Create a populated records.

    if gdaltest.pg_has_postgis:
        geom_str = "GeomFromEWKT('POINT(10 20)')"
    else:
        geom_str = "'\\\\001\\\\001\\\\000\\\\000\\\\000\\\\000\\\\000\\\\000\\\\000\\\\000\\\\000$@\\\\000\\\\000\\\\000\\\\000\\\\000\\\\0004@'"
        if gdaltest.pg_quote_with_E:
            geom_str = "E" + geom_str
    sql = "INSERT INTO " + layer_name + " ( my_numeric, my_numeric5, my_numeric5_3, my_bool, my_int2, "
    sql += "my_int4, my_int8, my_float4, my_float8, my_real, my_char, my_varchar, "
    sql += "my_varchar10, my_text, my_bytea, my_time, my_date, my_timestamp, "
    if include_timestamptz:
        sql += "my_timestamptz, "
    sql += "my_chararray, my_textarray, my_varchararray, my_int2array, my_int4array, "
    sql += "my_int8array, my_float4array, my_float8array, my_numericarray, my_numeric5array, my_numeric5_3array, my_boolarray, wkb_geometry) "
    sql += "VALUES ( 1.2, 12345, 0.123, 'T', 12345, 12345678, 1234567901234, 0.123, "
    sql += "0.12345678, 0.876, 'a', 'ab', 'varchar10 ', 'abc', 'xyz', '12:34:56', "
    sql += "'2000-01-01', '2000-01-01 00:00:00', "
    if include_timestamptz:
        sql += "'2000-01-01 00:00:00+00', "
    sql += "'{a,b}', "
    sql += "'{aa,bb}', '{cc,dd}', '{100,200}', '{100,200}', '{1234567901234}', "
    sql += "'{100.1,200.1}', '{100.12,200.12}', ARRAY[100.12,200.12], ARRAY[10,20], ARRAY[10.12,20.12], '{1,0}', " + geom_str + " )"
    gdaltest.pg_ds.ExecuteSQL(sql)

    return 'success'

###############################################################################


def test_val_test_23(layer_defn, feat):

    field_defn = layer_defn.GetFieldDefn(layer_defn.GetFieldIndex("my_numeric5"))
    if field_defn.GetWidth() != 5 or field_defn.GetPrecision() != 0 or field_defn.GetType() != ogr.OFTInteger:
        gdaltest.post_reason('Wrong field defn for my_numeric5 : %d, %d, %d' % (field_defn.GetWidth(), field_defn.GetPrecision(), field_defn.GetType()))
        return 'fail'

    field_defn = layer_defn.GetFieldDefn(layer_defn.GetFieldIndex("my_numeric5_3"))
    if field_defn.GetWidth() != 5 or field_defn.GetPrecision() != 3 or field_defn.GetType() != ogr.OFTReal:
        gdaltest.post_reason('Wrong field defn for my_numeric5_3 : %d, %d, %d' % (field_defn.GetWidth(), field_defn.GetPrecision(), field_defn.GetType()))
        return 'fail'

    field_defn = layer_defn.GetFieldDefn(layer_defn.GetFieldIndex("my_varchar10"))
    if field_defn.GetWidth() != 10 or field_defn.GetPrecision() != 0:
        gdaltest.post_reason('Wrong field defn for my_varchar10 : %d, %d, %d' % (field_defn.GetWidth(), field_defn.GetPrecision(), field_defn.GetType()))
        return 'fail'

    field_defn = layer_defn.GetFieldDefn(layer_defn.GetFieldIndex("my_bool"))
    if field_defn.GetWidth() != 1 or field_defn.GetType() != ogr.OFTInteger or field_defn.GetSubType() != ogr.OFSTBoolean:
        gdaltest.post_reason('Wrong field defn for my_bool : %d, %d, %d, %d' % (field_defn.GetWidth(), field_defn.GetPrecision(), field_defn.GetType(), field_defn.GetSubType()))
        return 'fail'

    field_defn = layer_defn.GetFieldDefn(layer_defn.GetFieldIndex("my_boolarray"))
    if field_defn.GetType() != ogr.OFTIntegerList or field_defn.GetSubType() != ogr.OFSTBoolean:
        gdaltest.post_reason('Wrong field defn for my_boolarray : %d, %d, %d, %d' % (field_defn.GetWidth(), field_defn.GetPrecision(), field_defn.GetType(), field_defn.GetSubType()))
        return 'fail'

    field_defn = layer_defn.GetFieldDefn(layer_defn.GetFieldIndex("my_int2"))
    if field_defn.GetType() != ogr.OFTInteger or field_defn.GetSubType() != ogr.OFSTInt16:
        gdaltest.post_reason('Wrong field defn for my_int2 : %d, %d, %d, %d' % (field_defn.GetWidth(), field_defn.GetPrecision(), field_defn.GetType(), field_defn.GetSubType()))
        return 'fail'

    field_defn = layer_defn.GetFieldDefn(layer_defn.GetFieldIndex("my_float4"))
    if field_defn.GetType() != ogr.OFTReal or field_defn.GetSubType() != ogr.OFSTFloat32:
        gdaltest.post_reason('Wrong field defn for my_float4 : %d, %d, %d, %d' % (field_defn.GetWidth(), field_defn.GetPrecision(), field_defn.GetType(), field_defn.GetSubType()))
        return 'fail'

    field_defn = layer_defn.GetFieldDefn(layer_defn.GetFieldIndex("my_int2array"))
    if field_defn.GetType() != ogr.OFTIntegerList or field_defn.GetSubType() != ogr.OFSTInt16:
        gdaltest.post_reason('Wrong field defn for my_int2array : %d, %d, %d, %d' % (field_defn.GetWidth(), field_defn.GetPrecision(), field_defn.GetType(), field_defn.GetSubType()))
        return 'fail'

    field_defn = layer_defn.GetFieldDefn(layer_defn.GetFieldIndex("my_float4array"))
    if field_defn.GetType() != ogr.OFTRealList or field_defn.GetSubType() != ogr.OFSTFloat32:
        gdaltest.post_reason('Wrong field defn for my_float4array : %d, %d, %d, %d' % (field_defn.GetWidth(), field_defn.GetPrecision(), field_defn.GetType(), field_defn.GetSubType()))
        return 'fail'

    if abs(feat.my_numeric - 1.2) > 1e-8 or \
    feat.my_numeric5 != 12345 or \
    feat.my_numeric5_3 != 0.123 or \
    feat.my_bool != 1 or \
    feat.my_int2 != 12345 or \
    feat.my_int4 != 12345678 or \
    feat.my_int8 != 1234567901234 or \
    abs(feat.my_float4 - 0.123) > 1e-8 or \
    feat.my_float8 != 0.12345678 or \
    abs(feat.my_real - 0.876) > 1e-6 or \
    feat.my_char != 'a' or \
    feat.my_varchar != 'ab' or \
    feat.my_varchar10 != 'varchar10 ' or \
    feat.my_text != 'abc' or \
    feat.GetFieldAsString('my_bytea') != '78797A' or \
    feat.GetFieldAsString('my_time') != '12:34:56' or \
    feat.GetFieldAsString('my_date') != '2000/01/01' or \
    (feat.GetFieldAsString('my_timestamp') != '2000/01/01 00:00:00' and feat.GetFieldAsString('my_timestamp') != '2000/01/01 00:00:00+00') or \
    (layer_defn.GetFieldIndex('my_timestamptz') >= 0 and feat.GetFieldAsString('my_timestamptz') != '2000/01/01 00:00:00+00') or \
    feat.GetFieldAsString('my_chararray') != '(2:a,b)' or \
    feat.GetFieldAsString('my_textarray') != '(2:aa,bb)' or \
    feat.GetFieldAsString('my_varchararray') != '(2:cc,dd)' or \
    feat.GetFieldAsString('my_int2array') != '(2:100,200)' or \
    feat.GetFieldAsString('my_int4array') != '(2:100,200)' or \
    feat.my_int8array != [1234567901234] or \
    feat.GetFieldAsString('my_boolarray') != '(2:1,0)' or \
    abs(feat.my_float4array[0] - 100.1) > 1e-6 or \
    abs(feat.my_float8array[0] - 100.12) > 1e-8 or \
    abs(feat.my_numericarray[0] - 100.12) > 1e-8 or \
    abs(feat.my_numeric5array[0] - 10) > 1e-8 or \
    abs(feat.my_numeric5_3array[0] - 10.12) > 1e-8 :
        gdaltest.post_reason('Wrong values')
        feat.DumpReadable()
        return 'fail'

    geom = feat.GetGeometryRef()
    if geom is None:
        gdaltest.post_reason('geom is none')
        return 'fail'

    wkt = geom.ExportToWkt()
    if wkt != 'POINT (10 20)':
        gdaltest.post_reason('Wrong WKT :' + wkt)
        return 'fail'

    return 'success'

###############################################################################
# Test with PG: connection


def ogr_pg_24():

    if gdaltest.pg_ds is None:
        return 'skip'

    ds = ogr.Open('PG:' + gdaltest.pg_connection_string, update=1)

    ds.ExecuteSQL('set timezone to "UTC"')

    lyr = ds.GetLayerByName('datatypetest')

    feat = lyr.GetNextFeature()
    if test_val_test_23(lyr.GetLayerDefn(), feat) != 'success':
        return 'fail'

    feat = None

    ds.Destroy()

    return 'success'

###############################################################################
# Test with PG: connection and SELECT query


def ogr_pg_25():

    if gdaltest.pg_ds is None:
        return 'skip'

    ds = ogr.Open('PG:' + gdaltest.pg_connection_string, update=1)

    ds.ExecuteSQL('set timezone to "UTC"')

    sql_lyr = ds.ExecuteSQL('select * from datatypetest')

    feat = sql_lyr.GetNextFeature()
    if test_val_test_23(sql_lyr.GetLayerDefn(), feat) != 'success':
        return 'fail'

    ds.ReleaseResultSet(sql_lyr)

    feat = None

    ds.Destroy()

    return 'success'

###############################################################################
# Test with PGB: connection


def ogr_pg_26_DISABLED_AS_BINARY_CURSOR_NO_LONGER_SUPPORTED():

    if gdaltest.pg_ds is None:
        return 'skip'

    # The presence of timestamptz field currently disables binary cursor
    if ogr_pg_23(layer_name='datatypetest_withouttimestamptz', include_timestamptz=False) != 'success':
        return 'fail'

    ds = ogr.Open('PGB:' + gdaltest.pg_connection_string, update=1)

    ds.ExecuteSQL('set timezone to "UTC"')

    lyr = ds.GetLayerByName('datatypetest')

    feat = lyr.GetNextFeature()
    if test_val_test_23(lyr.GetLayerDefn(), feat) != 'success':
        return 'fail'

    feat = None

    lyr = ds.GetLayerByName('datatypetest_withouttimestamptz')

    feat = lyr.GetNextFeature()
    if test_val_test_23(lyr.GetLayerDefn(), feat) != 'success':
        return 'fail'

    feat = None

    ds = None

    return 'success'

###############################################################################
# Test with PGB: connection and SELECT query


def ogr_pg_27_DISABLED_AS_BINARY_CURSOR_NO_LONGER_SUPPORTED():

    if gdaltest.pg_ds is None:
        return 'skip'

    ds = ogr.Open('PGB:' + gdaltest.pg_connection_string, update=1)

    ds.ExecuteSQL('set timezone to "UTC"')

    sql_lyr = ds.ExecuteSQL('select * from datatypetest')

    feat = sql_lyr.GetNextFeature()
    if test_val_test_23(sql_lyr.GetLayerDefn(), feat) != 'success':
        return 'fail'

    ds.ReleaseResultSet(sql_lyr)

    feat = None

    sql_lyr = ds.ExecuteSQL('select * from datatypetest_withouttimestamptz')

    feat = sql_lyr.GetNextFeature()
    if test_val_test_23(sql_lyr.GetLayerDefn(), feat) != 'success':
        return 'fail'

    ds.ReleaseResultSet(sql_lyr)

    feat = None

    ds = None

    return 'success'

###############################################################################
# Duplicate all data types in INSERT mode


def ogr_pg_28():

    if gdaltest.pg_ds is None:
        return 'skip'

    gdal.SetConfigOption('PG_USE_COPY', "NO")

    ds = ogr.Open('PG:' + gdaltest.pg_connection_string, update=1)

    gdal.PushErrorHandler('CPLQuietErrorHandler')
    ds.ExecuteSQL('DELLAYER:datatypetest2')
    gdal.PopErrorHandler()

    ds.ExecuteSQL('set timezone to "UTC"')

    src_lyr = ds.GetLayerByName('datatypetest')

    dst_lyr = ds.CreateLayer('datatypetest2')

    src_lyr.ResetReading()

    for i in range(src_lyr.GetLayerDefn().GetFieldCount()):
        field_defn = src_lyr.GetLayerDefn().GetFieldDefn(i)
        dst_lyr.CreateField(field_defn)

    dst_feat = ogr.Feature(feature_def=dst_lyr.GetLayerDefn())

    feat = src_lyr.GetNextFeature()
    if feat is None:
        return 'fail'

    dst_feat.SetFrom(feat)
    if dst_lyr.CreateFeature(dst_feat) != 0:
        gdaltest.post_reason('CreateFeature failed.')
        return 'fail'

    dst_feat.Destroy()

    src_lyr = None
    dst_lyr = None

    ds.Destroy()

    gdal.SetConfigOption('PG_USE_COPY', gdaltest.pg_use_copy)

    return 'success'

###############################################################################
# Test with PG: connection


def ogr_pg_29():

    if gdaltest.pg_ds is None:
        return 'skip'

    ds = ogr.Open('PG:' + gdaltest.pg_connection_string, update=1)

    ds.ExecuteSQL('set timezone to "UTC"')

    lyr = ds.GetLayerByName('datatypetest2')

    # my_timestamp has now a time zone...
    feat = lyr.GetNextFeature()
    if test_val_test_23(lyr.GetLayerDefn(), feat) != 'success':
        return 'fail'

    geom = feat.GetGeometryRef()
    wkt = geom.ExportToWkt()
    if wkt != 'POINT (10 20)':
        gdaltest.post_reason('Wrong WKT :' + wkt)
        return 'fail'

    feat = None

    ds.Destroy()

    return 'success'

###############################################################################
# Duplicate all data types in PG_USE_COPY mode


def ogr_pg_30():

    if gdaltest.pg_ds is None:
        return 'skip'

    gdal.SetConfigOption('PG_USE_COPY', 'YES')

    ds = ogr.Open('PG:' + gdaltest.pg_connection_string, update=1)

    gdal.PushErrorHandler('CPLQuietErrorHandler')
    ds.ExecuteSQL('DELLAYER:datatypetest2')
    gdal.PopErrorHandler()

    ds.ExecuteSQL('set timezone to "UTC"')

    src_lyr = ds.GetLayerByName('datatypetest')

    dst_lyr = ds.CreateLayer('datatypetest2')

    src_lyr.ResetReading()

    for i in range(src_lyr.GetLayerDefn().GetFieldCount()):
        field_defn = src_lyr.GetLayerDefn().GetFieldDefn(i)
        dst_lyr.CreateField(field_defn)

    dst_feat = ogr.Feature(feature_def=dst_lyr.GetLayerDefn())

    feat = src_lyr.GetNextFeature()
    if feat is None:
        return 'fail'

    dst_feat.SetFrom(feat)
    if dst_lyr.CreateFeature(dst_feat) != 0:
        gdaltest.post_reason('CreateFeature failed.')
        return 'fail'

    dst_feat.Destroy()

    ds.Destroy()

    gdal.SetConfigOption('PG_USE_COPY', gdaltest.pg_use_copy)

    return 'success'


###############################################################################
# Test the tables= connection string option

def ogr_pg_31():

    if gdaltest.pg_ds is None:
        return 'skip'

    srs = osr.SpatialReference()
    srs.ImportFromEPSG(4326)
    lyr = gdaltest.pg_ds.CreateLayer('test_for_tables_equal_param', geom_type=ogr.wkbPoint, srs=srs, options=['OVERWRITE=YES'])
    lyr.StartTransaction()
    for i in range(501):
        f = ogr.Feature(lyr.GetLayerDefn())
        f.SetGeometry(ogr.CreateGeometryFromWkt('POINT(0 0)'))
        lyr.CreateFeature(f)
    lyr.CommitTransaction()

    ds = ogr.Open('PG:' + gdaltest.pg_connection_string + ' tables=tpoly,tpolycopy', update=1)

    if ds is None or ds.GetLayerCount() != 2:
        gdaltest.post_reason('fail')
        return 'fail'

    sql_lyr = ds.ExecuteSQL('SELECT * FROM test_for_tables_equal_param')
    i = 0
    while True:
        f = sql_lyr.GetNextFeature()
        if f is None:
            break
        i = i + 1
    ds.ReleaseResultSet(sql_lyr)
    if i != 501:
        gdaltest.post_reason('fail')
        return 'fail'

    ds.Destroy()

    return 'success'

###############################################################################
# Test approximate srtext (#2123, #3508)


def ogr_pg_32():

    if gdaltest.pg_ds is None or not gdaltest.pg_has_postgis:
        return 'skip'

    gdaltest.pg_ds.ExecuteSQL("DELETE FROM spatial_ref_sys")

    ######################################################
    # Create Layer with EPSG:4326
    srs = osr.SpatialReference()
    srs.ImportFromEPSG(4326)

    gdaltest.pg_lyr = gdaltest.pg_ds.CreateLayer('testsrtext', srs=srs)

    sql_lyr = gdaltest.pg_ds.ExecuteSQL("SELECT COUNT(*) FROM spatial_ref_sys")
    feat = sql_lyr.GetNextFeature()
    if feat.count != 1:
        gdaltest.post_reason('did not get expected count after step (1)')
        feat.DumpReadable()
        return 'fail'
    gdaltest.pg_ds.ReleaseResultSet(sql_lyr)

    ######################################################
    # Create second layer with very approximative EPSG:4326

    srs = osr.SpatialReference()
    srs.SetFromUserInput('GEOGCS["WGS 84",AUTHORITY["EPSG","4326"]]')
    gdaltest.pg_lyr = gdaltest.pg_ds.CreateLayer('testsrtext2', srs=srs)

    # Must still be 1
    sql_lyr = gdaltest.pg_ds.ExecuteSQL("SELECT COUNT(*) FROM spatial_ref_sys")
    feat = sql_lyr.GetNextFeature()
    if feat.count != 1:
        gdaltest.post_reason('did not get expected count after step (2)')
        feat.DumpReadable()
        return 'fail'
    gdaltest.pg_ds.ReleaseResultSet(sql_lyr)

    ######################################################
    # Create third layer with very approximative EPSG:4326 but without authority

    srs = osr.SpatialReference()
    srs.SetFromUserInput("""GEOGCS["GCS_WGS_1984",DATUM["WGS_1984",SPHEROID["WGS_1984",6378137,298.257223563]],PRIMEM["Greenwich",0],UNIT["Degree",0.017453292519943295]]""")
    gdaltest.pg_lyr = gdaltest.pg_ds.CreateLayer('testsrtext3', srs=srs)

    # Must still be 1
    sql_lyr = gdaltest.pg_ds.ExecuteSQL("SELECT COUNT(*) FROM spatial_ref_sys")
    feat = sql_lyr.GetNextFeature()
    if feat.count != 1:
        gdaltest.post_reason('did not get expected count after step (3)')
        feat.DumpReadable()
        return 'fail'
    gdaltest.pg_ds.ReleaseResultSet(sql_lyr)

    ######################################################
    # Create Layer with EPSG:26632

    srs = osr.SpatialReference()
    srs.ImportFromEPSG(26632)

    gdaltest.pg_lyr = gdaltest.pg_ds.CreateLayer('testsrtext4', geom_type=ogr.wkbPoint, srs=srs)
    feat = ogr.Feature(gdaltest.pg_lyr.GetLayerDefn())
    feat.SetGeometry(ogr.CreateGeometryFromWkt('POINT(0 0)'))
    gdaltest.pg_lyr.CreateFeature(feat)
    feat = None
    sr = gdaltest.pg_lyr.GetSpatialRef()
    if sr.ExportToWkt().find('26632') == -1:
        gdaltest.post_reason('did not get expected SRS')
        return 'fail'

    sql_lyr = gdaltest.pg_ds.ExecuteSQL("SELECT COUNT(*) FROM spatial_ref_sys")
    feat = sql_lyr.GetNextFeature()
    # Must be 2 now
    if feat.count != 2:
        gdaltest.post_reason('did not get expected count after step (4)')
        feat.DumpReadable()
        return 'fail'
    gdaltest.pg_ds.ReleaseResultSet(sql_lyr)

    ######################################################
    # Test GetSpatialRef() on SQL layer (#4644)

    sql_lyr = gdaltest.pg_ds.ExecuteSQL('SELECT * FROM testsrtext4')
    sr = sql_lyr.GetSpatialRef()
    if sr.ExportToWkt().find('26632') == -1:
        gdaltest.post_reason('did not get expected SRS')
        return 'fail'
    gdaltest.pg_ds.ReleaseResultSet(sql_lyr)

    ######################################################
    # Test getting SRS and geom type without requiring to fetch the layer defn

    for i in range(2):
        #sys.stderr.write('BEFORE OPEN\n')
        ds = ogr.Open('PG:' + gdaltest.pg_connection_string, update=1)
        #sys.stderr.write('AFTER Open\n')
        lyr = ds.GetLayerByName('testsrtext4')
        #sys.stderr.write('AFTER GetLayerByName\n')
        if i == 0:
            sr = lyr.GetSpatialRef()
            #sys.stderr.write('AFTER GetSpatialRef\n')
            geom_type = lyr.GetGeomType()
            #sys.stderr.write('AFTER GetGeomType\n')
        else:
            geom_type = lyr.GetGeomType()
            #sys.stderr.write('AFTER GetGeomType\n')
            sr = lyr.GetSpatialRef()
            #sys.stderr.write('AFTER GetSpatialRef\n')

        if sr.ExportToWkt().find('26632') == -1:
            gdaltest.post_reason('did not get expected SRS')
            return 'fail'
        if geom_type != ogr.wkbPoint:
            gdaltest.post_reason('did not get expected geom type')
            return 'fail'

        ds = None

    ######################################################
    # Create Layer with non EPSG SRS

    srs = osr.SpatialReference()
    srs.SetFromUserInput('+proj=vandg')

    gdaltest.pg_lyr = gdaltest.pg_ds.CreateLayer('testsrtext5', srs=srs)

    sql_lyr = gdaltest.pg_ds.ExecuteSQL("SELECT COUNT(*) FROM spatial_ref_sys")
    feat = sql_lyr.GetNextFeature()
    # Must be 3 now
    if feat.count != 3:
        gdaltest.post_reason('did not get expected count after step (5)')
        feat.DumpReadable()
        return 'fail'
    gdaltest.pg_ds.ReleaseResultSet(sql_lyr)

    return 'success'

###############################################################################
# Test encoding as UTF8


def ogr_pg_33():

    if gdaltest.pg_ds is None:
        return 'skip'

    gdaltest.pg_lyr = gdaltest.pg_ds.GetLayerByName('tpoly')
    if gdaltest.pg_lyr is None:
        gdaltest.post_reason('did not get tpoly layer')
        return 'fail'

    dst_feat = ogr.Feature(feature_def=gdaltest.pg_lyr.GetLayerDefn())
    # eacute in UTF8 : 0xc3 0xa9
    dst_feat.SetField('SHORTNAME', '\xc3\xa9')
    gdaltest.pg_lyr.CreateFeature(dst_feat)
    dst_feat.Destroy()

    return 'success'

###############################################################################
# Test encoding as Latin1


def ogr_pg_34():

    if gdaltest.pg_ds is None:
        return 'skip'

    # We only test that on Linux since setting os.environ['XXX']
    # is not guaranteed to have effects on system not supporting putenv
    if sys.platform.startswith('linux'):
        os.environ['PGCLIENTENCODING'] = 'LATIN1'
        ogr_pg_1()
        del os.environ['PGCLIENTENCODING']

        # For some unknown reasons, some servers don't like forcing LATIN1
        # but prefer LATIN9 instead...
        if gdaltest.pg_ds is None:
            os.environ['PGCLIENTENCODING'] = 'LATIN9'
            ogr_pg_1()
            del os.environ['PGCLIENTENCODING']
    else:
        gdaltest.pg_ds.ExecuteSQL('SET client_encoding = LATIN1')

    gdaltest.pg_lyr = gdaltest.pg_ds.GetLayerByName('tpoly')
    if gdaltest.pg_lyr is None:
        gdaltest.post_reason('did not get tpoly layer')
        return 'fail'

    dst_feat = ogr.Feature(feature_def=gdaltest.pg_lyr.GetLayerDefn())
    # eacute in Latin1 : 0xe9
    dst_feat.SetField('SHORTNAME', '\xe9')
    gdaltest.pg_lyr.CreateFeature(dst_feat)
    dst_feat.Destroy()

    return 'success'


###############################################################################
# Test for buffer overflows

def ogr_pg_35():

    if gdaltest.pg_ds is None:
        return 'skip'

    gdal.PushErrorHandler()
    try:
        gdaltest.pg_lyr = gdaltest.pg_ds.CreateLayer('testoverflows')
        ogrtest.quick_create_layer_def(gdaltest.pg_lyr, [('0123456789' * 1000, ogr.OFTReal)])
        # To trigger actual layer creation
        gdaltest.pg_lyr.ResetReading()
    except:
        pass
    finally:
        gdal.PopErrorHandler()

    gdal.PushErrorHandler()
    try:
        gdaltest.pg_lyr = gdaltest.pg_ds.CreateLayer('testoverflows', options=['OVERWRITE=YES', 'GEOMETRY_NAME=' + ('0123456789' * 1000)])
        # To trigger actual layer creation
        gdaltest.pg_lyr.ResetReading()
    except:
        pass
    finally:
        gdal.PopErrorHandler()

    return 'success'

###############################################################################
# Test support for inherited tables : tables inherited from a Postgis Table


def ogr_pg_36():

    if gdaltest.pg_ds is None:
        return 'skip'

    if gdaltest.pg_has_postgis:
        lyr = gdaltest.pg_ds.CreateLayer('table36_base', geom_type=ogr.wkbPoint)
    else:
        lyr = gdaltest.pg_ds.CreateLayer('table36_base')

    gdaltest.pg_ds.ExecuteSQL('CREATE TABLE table36_inherited ( col1 CHAR(1) ) INHERITS ( table36_base )')
    gdaltest.pg_ds.ExecuteSQL('CREATE TABLE table36_inherited2 ( col2 CHAR(1) ) INHERITS ( table36_inherited )')

    # Test fix for #3636 when 2 inherited tables with same name exist in 2 different schemas
    if gdaltest.pg_has_postgis:
        #lyr = gdaltest.pg_ds.CreateLayer( 'table36_base', geom_type = ogr.wkbLineString, options = ['SCHEMA=AutoTest-schema'] )
        lyr = gdaltest.pg_ds.CreateLayer('AutoTest-schema.table36_base', geom_type=ogr.wkbLineString)
    else:
        lyr = gdaltest.pg_ds.CreateLayer('table36_base', options=['SCHEMA=AutoTest-schema'])

    gdaltest.pg_ds.ExecuteSQL('CREATE TABLE "AutoTest-schema"."table36_inherited" ( col3 CHAR(1) ) INHERITS ( "AutoTest-schema".table36_base )')
    gdaltest.pg_ds.ExecuteSQL('CREATE TABLE "AutoTest-schema"."table36_inherited2" ( col4 CHAR(1) ) INHERITS ( "AutoTest-schema".table36_inherited )')

    ds = ogr.Open('PG:' + gdaltest.pg_connection_string, update=1)

    found = ogr_pg_check_layer_in_list(ds, 'table36_inherited')
    if found is False:
        gdaltest.post_reason('layer table36_inherited not listed')
        return 'fail'

    found = ogr_pg_check_layer_in_list(ds, 'table36_inherited2')
    if found is False:
        gdaltest.post_reason('layer table36_inherited2 not listed')
        return 'fail'

    lyr = ds.GetLayerByName('table36_inherited2')
    if lyr is None:
        return 'fail'
    if gdaltest.pg_has_postgis and lyr.GetGeomType() != ogr.wkbPoint:
        gdaltest.post_reason('wrong geometry type for layer table36_inherited2')
        print(lyr.GetGeomType())
        return 'fail'

    lyr = ds.GetLayerByName('AutoTest-schema.table36_inherited2')
    if lyr is None:
        return 'fail'
    if gdaltest.pg_has_postgis and lyr.GetGeomType() != ogr.wkbLineString:
        gdaltest.post_reason('wrong geometry type for layer AutoTest-schema.table36_inherited2')
        return 'fail'

    ds.Destroy()

    return 'success'


def ogr_pg_36_bis():

    if gdaltest.pg_ds is None:
        return 'skip'

    ds = ogr.Open('PG:' + gdaltest.pg_connection_string + ' TABLES=table36_base', update=1)

    found = ogr_pg_check_layer_in_list(ds, 'table36_inherited')
    if found is True:
        gdaltest.post_reason('layer table36_inherited is listed but it should not')
        return 'fail'

    lyr = ds.GetLayerByName('table36_inherited')
    if lyr is None:
        return 'fail'
    if gdaltest.pg_has_postgis and lyr.GetGeomType() != ogr.wkbPoint:
        return 'fail'

    ds.Destroy()

    return 'success'

###############################################################################
# Test support for inherited tables : Postgis table inherited from a non-Postgis table


def ogr_pg_37():

    if gdaltest.pg_ds is None or not gdaltest.pg_has_postgis:
        return 'skip'

    gdaltest.pg_ds.ExecuteSQL('CREATE TABLE table37_base ( col1 CHAR(1) )')
    gdaltest.pg_ds.ExecuteSQL('CREATE TABLE table37_inherited ( col2 CHAR(1) ) INHERITS ( table37_base )')
    sql_lyr = gdaltest.pg_ds.ExecuteSQL("SELECT AddGeometryColumn('public','table37_inherited','wkb_geometry',-1,'POINT',2)")
    gdaltest.pg_ds.ReleaseResultSet(sql_lyr)

    ds = ogr.Open('PG:' + gdaltest.pg_connection_string, update=1)

    found = ogr_pg_check_layer_in_list(ds, 'table37_inherited')
    if found is False:
        gdaltest.post_reason('layer table37_inherited not listed')
        return 'fail'

    lyr = ds.GetLayerByName('table37_inherited')
    if lyr is None:
        return 'fail'
    if gdaltest.pg_has_postgis and lyr.GetGeomType() != ogr.wkbPoint:
        return 'fail'

    ds.Destroy()

    return 'success'

###############################################################################
# Test support for multiple geometry columns (RFC 41)


def ogr_pg_38():
    if gdaltest.pg_ds is None or not gdaltest.pg_has_postgis:
        return 'skip'

    sql_lyr = gdaltest.pg_ds.ExecuteSQL("SELECT AddGeometryColumn('public','table37_base','pointBase',-1,'POINT',2)")
    gdaltest.pg_ds.ReleaseResultSet(sql_lyr)

    sql_lyr = gdaltest.pg_ds.ExecuteSQL("SELECT AddGeometryColumn('public','table37_inherited','point25D',-1,'POINT',3)")
    gdaltest.pg_ds.ReleaseResultSet(sql_lyr)

    ds = ogr.Open('PG:' + gdaltest.pg_connection_string, update=1)

    # Check for the layer with the wkb_geometry column
    found = ogr_pg_check_layer_in_list(ds, 'table37_inherited')
    if found is False:
        gdaltest.post_reason('layer table37_inherited not listed')
        return 'fail'

    lyr = ds.GetLayerByName('table37_inherited')
    if lyr is None:
        gdaltest.post_reason('fail')
        return 'fail'
    gfld_defn = lyr.GetLayerDefn().GetGeomFieldDefn(lyr.GetLayerDefn().GetGeomFieldIndex("wkb_geometry"))
    if gfld_defn is None:
        gdaltest.post_reason('fail')
        return 'fail'
    if gfld_defn.GetType() != ogr.wkbPoint:
        gdaltest.post_reason('fail')
        return 'fail'
    if lyr.GetLayerDefn().GetGeomFieldCount() != 3:
        gdaltest.post_reason('fail')
        print(lyr.GetLayerDefn().GetGeomFieldCount())
        for i in range(lyr.GetLayerDefn().GetGeomFieldCount()):
            print(lyr.GetLayerDefn().GetGeomFieldDefn(i).GetName())
        return 'fail'

    # Explicit query to 'table37_inherited(wkb_geometry)' should also work
    lyr = ds.GetLayerByName('table37_inherited(wkb_geometry)')
    if lyr is None:
        gdaltest.post_reason('fail')
        return 'fail'

    lyr = ds.GetLayerByName('table37_inherited(pointBase)')
    if lyr is None:
        gdaltest.post_reason('fail')
        return 'fail'
    if lyr.GetGeomType() != ogr.wkbPoint:
        gdaltest.post_reason('fail')
        return 'fail'
    if lyr.GetGeometryColumn() != 'pointBase':
        gdaltest.post_reason('wrong geometry column name')
        return 'fail'

    lyr = ds.GetLayerByName('table37_inherited(point25D)')
    if lyr is None:
        gdaltest.post_reason('fail')
        return 'fail'
    if lyr.GetGeomType() != ogr.wkbPoint25D:
        gdaltest.post_reason('fail')
        return 'fail'
    if lyr.GetGeometryColumn() != 'point25D':
        gdaltest.post_reason('wrong geometry column name')
        return 'fail'

    ds.Destroy()

    # Check for the layer with the new 'point25D' geometry column when tables= is specified
    ds = ogr.Open('PG:' + gdaltest.pg_connection_string + ' tables=table37_inherited(point25D)', update=1)

    lyr = ds.GetLayerByName('table37_inherited(point25D)')
    if lyr is None:
        gdaltest.post_reason('fail')
        return 'fail'
    if lyr.GetGeomType() != ogr.wkbPoint25D:
        gdaltest.post_reason('fail')
        return 'fail'
    if lyr.GetGeometryColumn() != 'point25D':
        gdaltest.post_reason('wrong geometry column name')
        return 'fail'

    ds.Destroy()

    return 'success'

###############################################################################
# Test support for named views


def ogr_pg_39():
    if gdaltest.pg_ds is None:
        return 'skip'

    if not gdaltest.pg_has_postgis:
        gdaltest.pg_ds.ExecuteSQL("CREATE VIEW testview AS SELECT * FROM table36_base")
        ds = ogr.Open('PG:' + gdaltest.pg_connection_string, update=1)
        found = ogr_pg_check_layer_in_list(ds, 'testview')
        if found is False:
            gdaltest.post_reason('layer testview not listed')
            return 'fail'
        ds.Destroy()
        return 'success'

    gdaltest.pg_ds.ExecuteSQL("CREATE VIEW testview AS SELECT * FROM table37_inherited")
    if not gdaltest.pg_has_postgis_2:
        gdaltest.pg_ds.ExecuteSQL("INSERT INTO geometry_columns VALUES ( '', 'public', 'testview', 'wkb_geometry', 2, -1, 'POINT') ")
    gdaltest.pg_ds.ExecuteSQL("INSERT INTO table37_inherited (col1, col2, wkb_geometry) VALUES ( 'a', 'b', GeomFromEWKT('POINT (0 1)') )")

    # Check for the layer
    ds = ogr.Open('PG:' + gdaltest.pg_connection_string, update=1)
    found = ogr_pg_check_layer_in_list(ds, 'testview')
    if found is False:
        gdaltest.post_reason('layer testview not listed')
        return 'fail'

    lyr = ds.GetLayerByName('testview')
    if lyr is None:
        return 'fail'
    if gdaltest.pg_has_postgis:
        gfld_defn = lyr.GetLayerDefn().GetGeomFieldDefn(lyr.GetLayerDefn().GetGeomFieldIndex("wkb_geometry"))
        if gfld_defn is None:
            gdaltest.post_reason('fail')
            return 'fail'
        if gfld_defn.GetType() != ogr.wkbPoint:
            gdaltest.post_reason('fail')
            return 'fail'

    feat = lyr.GetNextFeature()
    if feat is None:
        gdaltest.post_reason('no feature')
        return 'fail'

    if feat.GetGeomFieldRef("wkb_geometry") is None or feat.GetGeomFieldRef("wkb_geometry").ExportToWkt() != 'POINT (0 1)':
        gdaltest.post_reason('bad geometry %s' % feat.GetGeometryRef().ExportToWkt())
        return 'fail'

    ds.Destroy()

    # Test another geometry column
    if not gdaltest.pg_has_postgis_2:
        gdaltest.pg_ds.ExecuteSQL("INSERT INTO geometry_columns VALUES ( '', 'public', 'testview', 'point25D', 3, -1, 'POINT') ")
    gdaltest.pg_ds.ExecuteSQL("UPDATE table37_inherited SET \"point25D\" = GeomFromEWKT('POINT (0 1 2)') ")

    # Check for the layer
    ds = ogr.Open('PG:' + gdaltest.pg_connection_string, update=1)
    found = ogr_pg_check_layer_in_list(ds, 'testview')
    if found is False:
        gdaltest.post_reason('layer testview not listed')
        return 'fail'

    lyr = ds.GetLayerByName('testview(point25D)')
    if lyr is None:
        return 'fail'
    if gdaltest.pg_has_postgis and lyr.GetGeomType() != ogr.wkbPoint25D:
        return 'fail'

    try:
        if lyr.GetGeometryColumn() != 'point25D':
            gdaltest.post_reason('wrong geometry column name')
            return 'fail'
    except:
        pass

    feat = lyr.GetNextFeature()
    if feat is None:
        gdaltest.post_reason('no feature')
        return 'fail'

    if feat.GetGeometryRef() is None or feat.GetGeometryRef().ExportToWkt() != 'POINT (0 1 2)':
        gdaltest.post_reason('bad geometry %s' % feat.GetGeometryRef().ExportToWkt())
        return 'fail'

    ds.Destroy()

    return 'success'

###############################################################################
# Test GetFeature() with an invalid id


def ogr_pg_40():
    if gdaltest.pg_ds is None:
        return 'skip'

    layer = gdaltest.pg_ds.GetLayerByName('tpoly')
    if layer.GetFeature(0) is not None:
        return 'fail'

    return 'success'

###############################################################################
# Test active_schema= option


def ogr_pg_41():
    if gdaltest.pg_ds is None:
        return 'skip'

    ds = ogr.Open('PG:' + gdaltest.pg_connection_string + ' active_schema=AutoTest-schema', update=1)

    # tpoly without schema refers to the active schema, that is to say AutoTest-schema
    found = ogr_pg_check_layer_in_list(ds, 'tpoly')
    if found is False:
        gdaltest.post_reason('layer tpoly not listed')
        return 'fail'

    layer = ds.GetLayerByName('tpoly')
    if layer.GetFeatureCount() != 3:
        gdaltest.post_reason('wrong feature count')
        print(layer.GetFeatureCount())
        return 'fail'

    found = ogr_pg_check_layer_in_list(ds, 'AutoTest-schema.tpoly')
    if found is True:
        gdaltest.post_reason('layer AutoTest-schema.tpoly is listed, but should not')
        return 'fail'

    layer = ds.GetLayerByName('AutoTest-schema.tpoly')
    if layer.GetFeatureCount() != 3:
        gdaltest.post_reason('wrong feature count')
        print(layer.GetFeatureCount())
        return 'fail'

    found = ogr_pg_check_layer_in_list(ds, 'public.tpoly')
    if found is False:
        gdaltest.post_reason('layer tpoly not listed')
        return 'fail'

    layer = ds.GetLayerByName('public.tpoly')
    if layer.GetFeatureCount() != 19:
        gdaltest.post_reason('wrong feature count')
        print(layer.GetFeatureCount())
        return 'fail'

    gdal.PushErrorHandler('CPLQuietErrorHandler')
    gdaltest.pg_ds.ExecuteSQL('DELLAYER:test41')
    gdal.PopErrorHandler()

    ds.CreateLayer('test41')

    found = ogr_pg_check_layer_in_list(ds, 'test41')
    if found is False:
        gdaltest.post_reason('layer test41 not listed')
        return 'fail'

    layer = ds.GetLayerByName('test41')
    if layer.GetFeatureCount() != 0:
        gdaltest.post_reason('wrong feature count')
        print(layer.GetFeatureCount())
        return 'fail'

    layer = ds.GetLayerByName('AutoTest-schema.test41')
    if layer.GetFeatureCount() != 0:
        gdaltest.post_reason('wrong feature count')
        print(layer.GetFeatureCount())
        return 'fail'

    ds.Destroy()

    return 'success'

###############################################################################
# Test schemas= option


def ogr_pg_42():
    if gdaltest.pg_ds is None:
        return 'skip'

    ds = ogr.Open('PG:' + gdaltest.pg_connection_string + ' schemas=AutoTest-schema', update=1)

    # tpoly without schema refers to the active schema, that is to say AutoTest-schema
    found = ogr_pg_check_layer_in_list(ds, 'tpoly')
    if found is False:
        gdaltest.post_reason('layer tpoly not listed')
        return 'fail'

    layer = ds.GetLayerByName('tpoly')
    if layer.GetFeatureCount() != 3:
        gdaltest.post_reason('wrong feature count')
        print(layer.GetFeatureCount())
        return 'fail'

    found = ogr_pg_check_layer_in_list(ds, 'AutoTest-schema.tpoly')
    if found is True:
        gdaltest.post_reason('layer AutoTest-schema.tpoly is listed, but should not')
        return 'fail'

    layer = ds.GetLayerByName('AutoTest-schema.tpoly')
    if layer.GetFeatureCount() != 3:
        gdaltest.post_reason('wrong feature count')
        print(layer.GetFeatureCount())
        return 'fail'

    found = ogr_pg_check_layer_in_list(ds, 'public.tpoly')
    if found is True:
        gdaltest.post_reason('layer public.tpoly is listed, but should not')
        return 'fail'

    layer = ds.GetLayerByName('public.tpoly')
    if layer.GetFeatureCount() != 19:
        gdaltest.post_reason('wrong feature count')
        print(layer.GetFeatureCount())
        return 'fail'

    found = ogr_pg_check_layer_in_list(ds, 'test41')
    if found is False:
        gdaltest.post_reason('layer test41 not listed')
        return 'fail'

    layer = ds.GetLayerByName('test41')
    if layer.GetFeatureCount() != 0:
        gdaltest.post_reason('wrong feature count')
        print(layer.GetFeatureCount())
        return 'fail'

    layer = ds.GetLayerByName('AutoTest-schema.test41')
    if layer.GetFeatureCount() != 0:
        gdaltest.post_reason('wrong feature count')
        print(layer.GetFeatureCount())
        return 'fail'

    ds.Destroy()

    return 'success'


###############################################################################
# Test schemas= option

def ogr_pg_43():
    if gdaltest.pg_ds is None:
        return 'skip'

    ds = ogr.Open('PG:' + gdaltest.pg_connection_string + ' schemas=public,AutoTest-schema', update=1)

    # tpoly without schema refers to the active schema, that is to say public
    found = ogr_pg_check_layer_in_list(ds, 'tpoly')
    if found is False:
        gdaltest.post_reason('layer tpoly not listed')
        return 'fail'

    layer = ds.GetLayerByName('tpoly')
    if layer.GetFeatureCount() != 19:
        gdaltest.post_reason('wrong feature count')
        print(layer.GetFeatureCount())
        return 'fail'

    found = ogr_pg_check_layer_in_list(ds, 'AutoTest-schema.tpoly')
    if found is False:
        gdaltest.post_reason('layer AutoTest-schema.tpoly not listed')
        return 'fail'

    layer = ds.GetLayerByName('AutoTest-schema.tpoly')
    if layer.GetFeatureCount() != 3:
        gdaltest.post_reason('wrong feature count')
        print(layer.GetFeatureCount())
        return 'fail'

    ds.Destroy()

    return 'success'

###############################################################################
# Test for table and column names that need quoting (#2945)


def ogr_pg_44():

    if gdaltest.pg_ds is None:
        return 'skip'

    gdaltest.pg_lyr = gdaltest.pg_ds.CreateLayer('select', options=['OVERWRITE=YES', 'GEOMETRY_NAME=where', 'DIM=3'])
    ogrtest.quick_create_layer_def(gdaltest.pg_lyr, [('from', ogr.OFTReal)])
    feat = ogr.Feature(gdaltest.pg_lyr.GetLayerDefn())
    feat.SetGeometryDirectly(ogr.CreateGeometryFromWkt('POINT (0.5 0.5 1)'))
    gdaltest.pg_lyr.CreateFeature(feat)
    feat.Destroy()

    gdaltest.pg_ds.ExecuteSQL('ALTER TABLE "select" RENAME COLUMN "ogc_fid" to "AND"')

    ds = ogr.Open('PG:' + gdaltest.pg_connection_string, update=1)
    layer = ds.GetLayerByName('select')
    geom = ogr.CreateGeometryFromWkt('POLYGON((0 0,0 1,1 1,1 0,0 0))')
    layer.SetSpatialFilter(geom)
    geom.Destroy()
    if layer.GetFeatureCount() != 1:
        return 'fail'
    feat = layer.GetNextFeature()
    if feat.GetGeometryRef().ExportToWkt() != 'POINT (0.5 0.5 1)':
        return 'fail'

    feat = layer.GetFeature(1)
    if feat.GetGeometryRef().ExportToWkt() != 'POINT (0.5 0.5 1)':
        return 'fail'

    sql_lyr = ds.ExecuteSQL('SELECT * FROM "select"')
    geom = ogr.CreateGeometryFromWkt('POLYGON((0 0,0 1,1 1,1 0,0 0))')
    sql_lyr.SetSpatialFilter(geom)
    geom.Destroy()
    if sql_lyr.GetFeatureCount() != 1:
        return 'fail'
    feat = sql_lyr.GetNextFeature()
    if feat.GetGeometryRef().ExportToWkt() != 'POINT (0.5 0.5 1)':
        return 'fail'
    ds.ReleaseResultSet(sql_lyr)

    ds.Destroy()

    return 'success'

###############################################################################
# Test SetNextByIndex (#3117)


def ogr_pg_45():

    if gdaltest.pg_ds is None:
        return 'skip'

    lyr = gdaltest.pg_ds.GetLayerByName('tpoly')

    if not lyr.TestCapability(ogr.OLCFastSetNextByIndex):
        gdaltest.post_reason('OLCFastSetNextByIndex returned false')
        return 'fail'

    nb_feat = lyr.GetFeatureCount()
    tab_feat = [None for i in range(nb_feat)]
    for i in range(nb_feat):
        tab_feat[i] = lyr.GetNextFeature()

    lyr.SetNextByIndex(2)
    feat = lyr.GetNextFeature()
    if feat.GetFID() != tab_feat[2].GetFID():
        gdaltest.post_reason('SetNextByIndex(2) did not return expected feature')
        return 'fail'

    feat = lyr.GetNextFeature()
    if feat.GetFID() != tab_feat[3].GetFID():
        gdaltest.post_reason('did not get expected feature')
        return 'fail'

    return 'success'

###############################################################################
# Test that we can read more than 500 features and update each one
# with SetFeature()


def ogr_pg_46():

    if gdaltest.pg_ds is None:
        return 'skip'

    nFeatures = 1000

    # Create a table with nFeatures records
    lyr = gdaltest.pg_ds.CreateLayer('bigtable')
    field_defn = ogr.FieldDefn("field1", ogr.OFTInteger)
    lyr.CreateField(field_defn)
    field_defn.Destroy()

    feature_defn = lyr.GetLayerDefn()

    lyr.StartTransaction()
    for i in range(nFeatures):
        feat = ogr.Feature(feature_defn)
        feat.SetField(0, i)
        lyr.CreateFeature(feat)
        feat.Destroy()
    lyr.CommitTransaction()

    # Check that we can read more than 500 features and update each one
    # with SetFeature()
    count = 0
    sqllyr = gdaltest.pg_ds.ExecuteSQL('SELECT * FROM bigtable ORDER BY OGC_FID ASC')
    feat = sqllyr.GetNextFeature()
    while feat is not None:
        expected_val = count
        if feat.GetFieldAsInteger(0) != expected_val:
            gdaltest.post_reason('expected value was %d. Got %d' % (expected_val, feat.GetFieldAsInteger(0)))
            return 'fail'
        feat.SetField(0, -count)
        lyr.SetFeature(feat)
        feat.Destroy()

        count = count + 1

        feat = sqllyr.GetNextFeature()

    if count != nFeatures:
        gdaltest.post_reason('did not get expected %d features' % nFeatures)
        return 'fail'

    # Check that 1 feature has been correctly updated
    sqllyr.SetNextByIndex(1)
    feat = sqllyr.GetNextFeature()
    expected_val = -1
    if feat.GetFieldAsInteger(0) != expected_val:
        gdaltest.post_reason('expected value was %d. Got %d' % (expected_val, feat.GetFieldAsInteger(0)))
        return 'fail'
    feat.Destroy()

    gdaltest.pg_ds.ReleaseResultSet(sqllyr)

    return 'success'

###############################################################################
# Test that we can handle 'geography' column type introduced in PostGIS 1.5


def ogr_pg_47():

    if gdaltest.pg_ds is None:
        return 'skip'

    if not gdaltest.pg_has_postgis:
        return 'skip'

    # Create table with geography column
    gdaltest.pg_ds.ExecuteSQL("DELETE FROM spatial_ref_sys")
    gdaltest.pg_ds.ExecuteSQL("""INSERT INTO "spatial_ref_sys" ("srid","auth_name","auth_srid","srtext","proj4text") VALUES (4326,'EPSG',4326,'GEOGCS["WGS 84",DATUM["WGS_1984",SPHEROID["WGS 84",6378137,298.257223563,AUTHORITY["EPSG","7030"]],AUTHORITY["EPSG","6326"]],PRIMEM["Greenwich",0,AUTHORITY["EPSG","8901"]],UNIT["degree",0.01745329251994328,AUTHORITY["EPSG","9122"]],AUTHORITY["EPSG","4326"]]','+proj=longlat +ellps=WGS84 +datum=WGS84 +no_defs ')""")

    if gdaltest.pg_ds.GetLayerByName('geography_columns') is None:
        gdaltest.post_reason('autotest database must be created with PostGIS >= 1.5')
        return 'skip'

    gdaltest.pg_ds = None
    gdaltest.pg_ds = ogr.Open('PG:' + gdaltest.pg_connection_string, update=1)

    srs = osr.SpatialReference()
    srs.ImportFromEPSG(4326)
    lyr = gdaltest.pg_ds.CreateLayer('test_geog', srs=srs, options=['GEOM_TYPE=geography', 'GEOMETRY_NAME=my_geog'])
    field_defn = ogr.FieldDefn("test_string", ogr.OFTString)
    lyr.CreateField(field_defn)
    field_defn.Destroy()

    feature_defn = lyr.GetLayerDefn()

    # Create feature
    feat = ogr.Feature(feature_defn)
    feat.SetField(0, "test_string")
    geom = ogr.CreateGeometryFromWkt('POINT (3 50)')
    feat.SetGeometry(geom)
    lyr.CreateFeature(feat)
    feat.Destroy()

    # Update feature
    lyr.ResetReading()
    feat = lyr.GetNextFeature()
    geom = ogr.CreateGeometryFromWkt('POINT (2 49)')
    feat.SetGeometry(geom)
    lyr.SetFeature(feat)
    feat.Destroy()

    # Re-open DB
    gdaltest.pg_ds.Destroy()
    gdaltest.pg_ds = ogr.Open('PG:' + gdaltest.pg_connection_string, update=1)

    # Check if the layer is listed
    found = ogr_pg_check_layer_in_list(gdaltest.pg_ds, 'test_geog')
    if found is False:
        gdaltest.post_reason('layer test_geog not listed')
        return 'fail'

    # Check that the layer is recorder in geometry_columns table
    geography_columns_lyr = gdaltest.pg_ds.ExecuteSQL("SELECT * FROM geography_columns WHERE f_table_name = 'test_geog'")
    feat = geography_columns_lyr.GetNextFeature()
    if feat.GetFieldAsString('f_geography_column') != 'my_geog':
        feat.DumpReadable()
        return 'fail'
    gdaltest.pg_ds.ReleaseResultSet(geography_columns_lyr)

    # Get the layer by name
    lyr = gdaltest.pg_ds.GetLayerByName('test_geog')
    if lyr.GetExtent() != (2.0, 2.0, 49.0, 49.0):
        gdaltest.post_reason('bad extent for test_geog')
        return 'fail'

    feat = lyr.GetNextFeature()
    geom = feat.GetGeometryRef()
    if geom.ExportToWkt() != 'POINT (2 49)':
        gdaltest.post_reason('bad geometry for test_geog')
        return 'fail'
    feat.Destroy()

    # Check with result set
    sql_lyr = gdaltest.pg_ds.ExecuteSQL('SELECT * FROM test_geog')
    if sql_lyr.GetExtent() != (2.0, 2.0, 49.0, 49.0):
        gdaltest.post_reason('bad extent for SELECT * FROM test_geog')
        return 'fail'

    feat = sql_lyr.GetNextFeature()
    geom = feat.GetGeometryRef()
    if geom.ExportToWkt() != 'POINT (2 49)':
        gdaltest.post_reason('bad geometry for SELECT * FROM test_geog')
        return 'fail'
    feat.Destroy()
    gdaltest.pg_ds.ReleaseResultSet(sql_lyr)

    # Check ST_AsText
    sql_lyr = gdaltest.pg_ds.ExecuteSQL('SELECT ST_AsText(my_geog) FROM test_geog')
    feat = sql_lyr.GetNextFeature()
    geom = feat.GetGeometryRef()
    if geom.ExportToWkt() != 'POINT (2 49)':
        gdaltest.post_reason('bad geometry for SELECT ST_AsText(my_geog) FROM test_geog')
        return 'fail'
    feat.Destroy()
    gdaltest.pg_ds.ReleaseResultSet(sql_lyr)

    # Check ST_AsBinary
    sql_lyr = gdaltest.pg_ds.ExecuteSQL('SELECT ST_AsBinary(my_geog) FROM test_geog')
    feat = sql_lyr.GetNextFeature()
    geom = feat.GetGeometryRef()
    if geom.ExportToWkt() != 'POINT (2 49)':
        gdaltest.post_reason('bad geometry for SELECT ST_AsBinary(my_geog) FROM test_geog')
        return 'fail'
    feat.Destroy()
    gdaltest.pg_ds.ReleaseResultSet(sql_lyr)

    return 'success'

###############################################################################
# Test that we can read a table without any primary key (#2082)
# Test also the effect of PG_LIST_ALL_TABLES with a non spatial table in a
# PostGIS DB.


def ogr_pg_48():

    if gdaltest.pg_ds is None:
        return 'skip'

    gdaltest.pg_ds.ExecuteSQL("CREATE TABLE no_pk_table (gid serial NOT NULL, other_id INTEGER)")
    gdaltest.pg_ds.ExecuteSQL("INSERT INTO no_pk_table (gid, other_id) VALUES (1, 10)")

    gdaltest.pg_ds.Destroy()
    gdaltest.pg_ds = ogr.Open('PG:' + gdaltest.pg_connection_string, update=1)

    found = ogr_pg_check_layer_in_list(gdaltest.pg_ds, 'no_pk_table')
    if gdaltest.pg_has_postgis:
        # Non spatial table in a PostGIS db -> not listed ...
        if found:
            gdaltest.post_reason('layer no_pk_table unexpectedly listed')
            return 'fail'

        # ... but should be found on explicit request
        lyr = gdaltest.pg_ds.GetLayer('no_pk_table')
        if lyr is None:
            gdaltest.post_reason('could not get no_pk_table')
            return 'fail'

        # Try again by setting PG_LIST_ALL_TABLES=YES
        gdal.SetConfigOption('PG_LIST_ALL_TABLES', 'YES')
        gdaltest.pg_ds.Destroy()
        gdaltest.pg_ds = ogr.Open('PG:' + gdaltest.pg_connection_string, update=1)
        gdal.SetConfigOption('PG_LIST_ALL_TABLES', None)
        found = ogr_pg_check_layer_in_list(gdaltest.pg_ds, 'no_pk_table')

        if found is False:
            gdaltest.post_reason('layer no_pk_table not listed')
            return 'fail'

        # Test LIST_ALL_TABLES=YES open option
        gdaltest.pg_ds.Destroy()
        gdaltest.pg_ds = gdal.OpenEx('PG:' + gdaltest.pg_connection_string, gdal.OF_VECTOR | gdal.OF_UPDATE, open_options=['LIST_ALL_TABLES=YES'])
        found = ogr_pg_check_layer_in_list(gdaltest.pg_ds, 'no_pk_table')

    if found is False:
        gdaltest.post_reason('layer no_pk_table not listed')
        return 'fail'

    lyr = gdaltest.pg_ds.GetLayer('no_pk_table')
    if lyr is None:
        gdaltest.post_reason('could not get no_pk_table')
        return 'fail'

    sr = lyr.GetSpatialRef()
    if sr is not None:
        gdaltest.post_reason('did not get expected SRS')
        return 'fail'

    feat = lyr.GetNextFeature()
    if feat is None:
        gdaltest.post_reason('did not get feature')
        return 'fail'

    if lyr.GetFIDColumn() != '':
        gdaltest.post_reason('got a non NULL FID column')
        print(lyr.GetFIDColumn())
        return 'fail'

    if feat.GetFID() != 0:
        gdaltest.post_reason('did not get expected FID')
        feat.DumpReadable()
        return 'fail'

    if feat.GetFieldAsInteger('gid') != 1:
        gdaltest.post_reason('did not get expected gid')
        feat.DumpReadable()
        return 'fail'

    if feat.GetFieldAsInteger('other_id') != 10:
        gdaltest.post_reason('did not get expected other_id')
        feat.DumpReadable()
        return 'fail'

    return 'success'

###############################################################################
# Go on with previous test but set PGSQL_OGR_FID this time


def ogr_pg_49():

    if gdaltest.pg_ds is None:
        return 'skip'

    gdal.SetConfigOption('PGSQL_OGR_FID', 'other_id')
    gdaltest.pg_ds = None
    gdaltest.pg_ds = ogr.Open('PG:' + gdaltest.pg_connection_string, update=1)
    lyr = gdaltest.pg_ds.GetLayer('no_pk_table')
    gdal.SetConfigOption('PGSQL_OGR_FID', None)

    feat = lyr.GetNextFeature()
    lyr.ResetReading()  # to close implicit transaction

    if lyr.GetFIDColumn() != 'other_id':
        print(lyr.GetFIDColumn())
        gdaltest.post_reason('did not get expected FID column')
        return 'fail'

    if feat.GetFID() != 10:
        gdaltest.post_reason('did not get expected FID')
        feat.DumpReadable()
        return 'fail'

    return 'success'

###############################################################################
# Write and read NaN values (#3667)
# This tests writing using COPY and INSERT


def ogr_pg_50():

    if gdaltest.pg_ds is None:
        return 'skip'

    gdaltest.pg_lyr = gdaltest.pg_ds.GetLayerByName('tpoly')
    if gdaltest.pg_lyr is None:
        gdaltest.post_reason('did not get tpoly layer')
        return 'fail'

    feature_def = gdaltest.pg_lyr.GetLayerDefn()
    dst_feat = ogr.Feature(feature_def)

    try:
        dst_feat.SetFieldDoubleList
        bHasSetFieldDoubleList = True
    except:
        bHasSetFieldDoubleList = False

    for option in ['NO', 'YES']:
        gdal.SetConfigOption('PG_USE_COPY', option)
        gdaltest.pg_lyr.ResetReading()
        for value in ['NaN', 'Inf', '-Inf']:
            dst_feat.SetField('AREA', float(value))
            dst_feat.SetField('PRFEDEA', value)
            dst_feat.SetField('SHORTNAME', option)
            if bHasSetFieldDoubleList:
                dst_feat.SetFieldDoubleList(feature_def.GetFieldIndex('REALLIST'), [float(value), float(value)])
            dst_feat.SetFID(-1)
            gdaltest.pg_lyr.CreateFeature(dst_feat)

    gdal.SetConfigOption('PG_USE_COPY', gdaltest.pg_use_copy)
    dst_feat.Destroy()

    for option in ['NO', 'YES']:
        for value in ['NaN', 'Inf', '-Inf']:
            gdaltest.pg_lyr.SetAttributeFilter('PRFEDEA = \'' + value + '\' AND SHORTNAME = \'' + option + '\'')
            feat = gdaltest.pg_lyr.GetNextFeature()
            got_val = feat.GetField('AREA')
            if value == 'NaN':
                if not gdaltest.isnan(got_val):
<<<<<<< HEAD
                    print(feat.GetFieldAsString('AREA') + ' returned for AREA instead of ' + value)
                    gdaltest.pg_lyr.ResetReading() # to close implicit transaction
                    return 'fail'
            elif got_val != float(value):
                print(feat.GetFieldAsString('AREA') + ' returned for AREA instead of ' + value)
                gdaltest.pg_lyr.ResetReading() # to close implicit transaction
=======
                    print(feat.GetFieldAsString('AREA')+' returned for AREA instead of '+value)
                    gdaltest.pg_lyr.ResetReading()  # to close implicit transaction
                    return 'fail'
            elif got_val != float(value):
                print(feat.GetFieldAsString('AREA')+' returned for AREA instead of '+value)
                gdaltest.pg_lyr.ResetReading()  # to close implicit transaction
>>>>>>> 4f6defb4
                return 'fail'

            if bHasSetFieldDoubleList:
                got_val = feat.GetFieldAsDoubleList(feature_def.GetFieldIndex('REALLIST'))
                if value == 'NaN':
                    if not gdaltest.isnan(got_val[0]) or not gdaltest.isnan(got_val[1]):
<<<<<<< HEAD
                        print(feat.GetFieldAsString('REALLIST') + ' returned for REALLIST instead of ' + value)
                        gdaltest.pg_lyr.ResetReading() # to close implicit transaction
                        return 'fail'
                elif got_val[0] != float(value) or got_val[1] != float(value):
                    print(feat.GetFieldAsString('REALLIST') + ' returned for REALLIST instead of ' + value)
                    gdaltest.pg_lyr.ResetReading() # to close implicit transaction
=======
                        print(feat.GetFieldAsString('REALLIST')+' returned for REALLIST instead of '+value)
                        gdaltest.pg_lyr.ResetReading()  # to close implicit transaction
                        return 'fail'
                elif got_val[0] != float(value) or got_val[1] != float(value):
                    print(feat.GetFieldAsString('REALLIST')+' returned for REALLIST instead of '+value)
                    gdaltest.pg_lyr.ResetReading()  # to close implicit transaction
>>>>>>> 4f6defb4
                    return 'fail'

    gdaltest.pg_lyr.ResetReading()  # to close implicit transaction

    return 'success'

###############################################################################
# Run test_ogrsf


def ogr_pg_51():

    if gdaltest.pg_ds is None:
        return 'skip'

    import test_cli_utilities
    if test_cli_utilities.get_test_ogrsf_path() is None:
        return 'skip'

    ret = gdaltest.runexternal(test_cli_utilities.get_test_ogrsf_path() + ' "' + 'PG:' + gdaltest.pg_connection_string + '" tpoly testview')

    if ret.find('INFO') == -1 or ret.find('ERROR') != -1:
        print(ret)
        return 'fail'

    return 'success'

###############################################################################
# Run test_ogrsf with -sql


def ogr_pg_52():

    if gdaltest.pg_ds is None:
        return 'skip'

    import test_cli_utilities
    if test_cli_utilities.get_test_ogrsf_path() is None:
        return 'skip'

    ret = gdaltest.runexternal(test_cli_utilities.get_test_ogrsf_path() + ' "' + 'PG:' + gdaltest.pg_connection_string + '" -sql "SELECT * FROM tpoly"')

    if ret.find('INFO') == -1 or ret.find('ERROR') != -1:
        print(ret)
        return 'fail'

    return 'success'

###############################################################################
# Test creating a layer with explicitly wkbNone geometry type.


def ogr_pg_53():

    if gdaltest.pg_ds is None:
        return 'skip'

    lyr = gdaltest.pg_ds.CreateLayer('no_geometry_table', geom_type=ogr.wkbNone)
    field_defn = ogr.FieldDefn('foo')
    lyr.CreateField(field_defn)

    feat = ogr.Feature(lyr.GetLayerDefn())
    feat.SetField(0, 'bar')
    lyr.CreateFeature(feat)

    lyr.ResetReading()  # force above feature to be committed

    ds = ogr.Open('PG:' + gdaltest.pg_connection_string)

    if gdaltest.pg_has_postgis is True and ogr_pg_check_layer_in_list(ds, 'no_geometry_table') is True:
        gdaltest.post_reason('did not expected no_geometry_table to be listed at that point')
        return 'fail'

    lyr = ds.GetLayerByName('no_geometry_table')
    feat = lyr.GetNextFeature()
    if feat.GetField(0) != 'bar':
        return 'fail'

    gdal.PushErrorHandler('CPLQuietErrorHandler')
    lyr = ds.CreateLayer('no_geometry_table', geom_type=ogr.wkbNone)
    gdal.PopErrorHandler()
    if lyr is not None:
        gdaltest.post_reason('layer creation should have failed')
        return 'fail'

    lyr = ds.CreateLayer('no_geometry_table', geom_type=ogr.wkbNone, options=['OVERWRITE=YES'])
    field_defn = ogr.FieldDefn('baz')
    lyr.CreateField(field_defn)

    ds = None
    ds = ogr.Open('PG:' + gdaltest.pg_connection_string)

    lyr = ds.CreateLayer('no_geometry_table', geom_type=ogr.wkbNone, options=['OVERWRITE=YES'])
    field_defn = ogr.FieldDefn('bar')
    lyr.CreateField(field_defn)
    field_defn = ogr.FieldDefn('baz')
    lyr.CreateField(field_defn)
    if lyr is None:
        return 'fail'

    ds = None

    ds = ogr.Open('PG:' + gdaltest.pg_connection_string)
    lyr = ds.GetLayerByName('no_geometry_table')
    if lyr.GetLayerDefn().GetFieldCount() != 2:
        return 'fail'

    return 'success'

###############################################################################
# Check that we can overwrite a non-spatial geometry table (#4012)


def ogr_pg_53_bis():
    import test_cli_utilities
    if test_cli_utilities.get_ogr2ogr_path() is None:
        return 'skip'

    f = open('tmp/no_geometry_table.csv', 'wt')
    f.write('foo,bar\n')
    f.write('"baz","foo"\n')
    f.close()
    gdaltest.runexternal(test_cli_utilities.get_ogr2ogr_path() + ' -f PostgreSQL "' + 'PG:' + gdaltest.pg_connection_string + '" tmp/no_geometry_table.csv -overwrite')

    os.unlink('tmp/no_geometry_table.csv')

    ds = ogr.Open('PG:' + gdaltest.pg_connection_string)
    lyr = ds.GetLayerByName('no_geometry_table')
    feat = lyr.GetNextFeature()
    if feat.GetField(0) != 'baz':
        return 'fail'

    return 'success'

###############################################################################
# Test reading AsEWKB()


def ogr_pg_54():

    if gdaltest.pg_ds is None:
        return 'skip'

    if not gdaltest.pg_has_postgis:
        return 'skip'

    if gdaltest.pg_has_postgis_2:
        sql_lyr = gdaltest.pg_ds.ExecuteSQL("SELECT ST_AsEWKB(GeomFromEWKT('POINT (0 1 2)'))")
    else:
        sql_lyr = gdaltest.pg_ds.ExecuteSQL("SELECT AsEWKB(GeomFromEWKT('POINT (0 1 2)'))")
    feat = sql_lyr.GetNextFeature()
    gdaltest.pg_ds.ReleaseResultSet(sql_lyr)

    geom = feat.GetGeometryRef()
    if geom.ExportToWkt() != 'POINT (0 1 2)':
        return 'fail'

    return 'success'

###############################################################################
# Test reading geoms as Base64 encoded strings


def ogr_pg_55():

    if gdaltest.pg_ds is None:
        return 'skip'

    if not gdaltest.pg_has_postgis:
        return 'skip'

    layer = gdaltest.pg_ds.CreateLayer('ogr_pg_55', options=['DIM=3'])
    feat = ogr.Feature(layer.GetLayerDefn())
    feat.SetGeometryDirectly(ogr.CreateGeometryFromWkt('POINT (1 2 3)'))
    layer.CreateFeature(feat)
    feat = None

    layer.ResetReading()  # force above feature to be committed

    old_val = gdal.GetConfigOption('PG_USE_BASE64')
    gdal.SetConfigOption('PG_USE_BASE64', 'YES')
    ds = ogr.Open('PG:' + gdaltest.pg_connection_string, update=1)
    layer = ds.GetLayerByName('ogr_pg_55')
    feat = layer.GetNextFeature()
    gdal.SetConfigOption('PG_USE_BASE64', old_val)
    if feat.GetGeometryRef().ExportToWkt() != 'POINT (1 2 3)':
        return 'fail'
    ds = None

    return 'success'

###############################################################################
# Test insertion of features with first field being a 0-character string in a
# non-spatial table and without FID in COPY mode (#4040)


def ogr_pg_56():

    if gdaltest.pg_ds is None:
        return 'skip'

    gdaltest.pg_ds.ExecuteSQL('CREATE TABLE ogr_pg_56 ( bar varchar, baz varchar ) WITH (OIDS=FALSE)')

    gdal.SetConfigOption('PG_USE_COPY', 'YES')

    ds = ogr.Open('PG:' + gdaltest.pg_connection_string, update=1)
    lyr = ds.GetLayerByName('ogr_pg_56')

    feat = ogr.Feature(lyr.GetLayerDefn())
    lyr.CreateFeature(feat)

    feat = ogr.Feature(lyr.GetLayerDefn())
    feat.SetField(0, '')
    lyr.CreateFeature(feat)

    feat = ogr.Feature(lyr.GetLayerDefn())
    feat.SetField(1, '')
    lyr.CreateFeature(feat)

    feat = ogr.Feature(lyr.GetLayerDefn())
    feat.SetField(0, '')
    feat.SetField(1, '')
    lyr.CreateFeature(feat)

    feat = ogr.Feature(lyr.GetLayerDefn())
    feat.SetField(0, 'bar')
    feat.SetField(1, '')
    lyr.CreateFeature(feat)

    feat = ogr.Feature(lyr.GetLayerDefn())
    feat.SetField(0, '')
    feat.SetField(1, 'baz')
    lyr.CreateFeature(feat)

    gdal.SetConfigOption('PG_USE_COPY', gdaltest.pg_use_copy)

    ds = None

    ds = ogr.Open('PG:' + gdaltest.pg_connection_string)
    lyr = ds.GetLayerByName('ogr_pg_56')

    feat = lyr.GetNextFeature()
    if feat.GetField(0) is not None or feat.GetField(1) is not None:
        gdaltest.post_reason('did not get expected value for feat %d' % feat.GetFID())
        feat.DumpReadable()
        return 'fail'

    feat = lyr.GetNextFeature()
    if feat.GetField(0) != '' or feat.GetField(1) is not None:
        gdaltest.post_reason('did not get expected value for feat %d' % feat.GetFID())
        feat.DumpReadable()
        return 'fail'

    feat = lyr.GetNextFeature()
    if feat.GetField(0) is not None or feat.GetField(1) != '':
        gdaltest.post_reason('did not get expected value for feat %d' % feat.GetFID())
        feat.DumpReadable()
        return 'fail'

    feat = lyr.GetNextFeature()
    if feat.GetField(0) != '' or feat.GetField(1) != '':
        gdaltest.post_reason('did not get expected value for feat %d' % feat.GetFID())
        feat.DumpReadable()
        return 'fail'

    feat = lyr.GetNextFeature()
    if feat.GetField(0) != 'bar' or feat.GetField(1) != '':
        gdaltest.post_reason('did not get expected value for feat %d' % feat.GetFID())
        feat.DumpReadable()
        return 'fail'

    feat = lyr.GetNextFeature()
    if feat.GetField(0) != '' or feat.GetField(1) != 'baz':
        gdaltest.post_reason('did not get expected value for feat %d' % feat.GetFID())
        feat.DumpReadable()
        return 'fail'

    ds = None

    return 'success'

###############################################################################
# Test inserting an empty feature


def ogr_pg_57():

    if gdaltest.pg_ds is None:
        return 'skip'

    lyr = gdaltest.pg_ds.CreateLayer('ogr_pg_57')
    lyr.CreateField(ogr.FieldDefn('acolumn', ogr.OFTString))
    feat = ogr.Feature(lyr.GetLayerDefn())
    ret = lyr.CreateFeature(feat)
    feat = None

    if ret != 0:
        return 'fail'

    return 'success'

###############################################################################
# Test RFC35


def ogr_pg_58():

    if gdaltest.pg_ds is None:
        return 'skip'

    lyr = gdaltest.pg_ds.CreateLayer('ogr_pg_58')
    lyr.CreateField(ogr.FieldDefn('strcolumn', ogr.OFTString))
    lyr.CreateField(ogr.FieldDefn('aintcolumn', ogr.OFTInteger))
    feat = ogr.Feature(lyr.GetLayerDefn())
    feat.SetField('aintcolumn', 12345)
    lyr.CreateFeature(feat)
    feat = None

    if lyr.TestCapability(ogr.OLCReorderFields) != 0:
        return 'fail'
    if lyr.TestCapability(ogr.OLCAlterFieldDefn) != 1:
        return 'fail'
    if lyr.TestCapability(ogr.OLCDeleteField) != 1:
        return 'fail'

    fd = ogr.FieldDefn('anotherstrcolumn', ogr.OFTString)
    fd.SetWidth(5)
    lyr.AlterFieldDefn(lyr.GetLayerDefn().GetFieldIndex('aintcolumn'), fd, ogr.ALTER_ALL_FLAG)

    lyr.ResetReading()
    feat = lyr.GetNextFeature()
    if feat.GetField('anotherstrcolumn') != '12345':
        gdaltest.post_reason('failed (1)')
        return 'fail'

    gdaltest.pg_ds = None
    gdaltest.pg_ds = ogr.Open('PG:' + gdaltest.pg_connection_string, update=1)
    lyr = gdaltest.pg_ds.GetLayer('ogr_pg_58')

    lyr.ResetReading()
    feat = lyr.GetNextFeature()
    if feat.GetField('anotherstrcolumn') != '12345':
        gdaltest.post_reason('failed (2)')
        return 'fail'
    feat = None
    lyr.ResetReading()  # to close implicit transaction

    if lyr.DeleteField(lyr.GetLayerDefn().GetFieldIndex('anotherstrcolumn')) != 0:
        gdaltest.post_reason('failed (3)')
        return 'fail'

    gdaltest.pg_ds = None
    gdaltest.pg_ds = ogr.Open('PG:' + gdaltest.pg_connection_string, update=1)
    lyr = gdaltest.pg_ds.GetLayer('ogr_pg_58')

    if lyr.GetLayerDefn().GetFieldCount() != 1:
        gdaltest.post_reason('failed (4)')
        return 'fail'

    return 'success'

###############################################################################
# Check that we can use -nln with a layer name that is recognized by GetLayerByName()
# but which is not the layer name.


def ogr_pg_59():

    if gdaltest.pg_ds is None:
        return 'skip'

    import test_cli_utilities
    if test_cli_utilities.get_ogr2ogr_path() is None:
        return 'skip'

    gdaltest.runexternal(
        test_cli_utilities.get_ogr2ogr_path()
        + ' -append -f PostgreSQL "' + 'PG:' + gdaltest.pg_connection_string
        + '" data/poly.shp -nln public.tpoly')

    ds = ogr.Open('PG:' + gdaltest.pg_connection_string)
    lyr = ds.GetLayerByName('tpoly')
    fc = lyr.GetFeatureCount()
    ds = None

    if fc != 35:
        gdaltest.post_reason('did not get expected feature count')
        return 'fail'

    return 'success'

###############################################################################
# Test that we can insert a feature that has a FID on a table with a
# non-incrementing PK.


def ogr_pg_60():

    if gdaltest.pg_ds is None:
        return 'skip'

    sql_lyr = gdaltest.pg_ds.ExecuteSQL("CREATE TABLE ogr_pg_60(id integer,"
                                        "name varchar(50),primary key (id)) "
                                        "without oids")
    gdaltest.pg_ds.ReleaseResultSet(sql_lyr)

    gdaltest.pg_ds = None
    gdaltest.pg_ds = ogr.Open('PG:' + gdaltest.pg_connection_string,
                               update=1)
    lyr = gdaltest.pg_ds.GetLayerByName('ogr_pg_60')
    if lyr.GetFIDColumn() != 'id':
        gdaltest.post_reason('did not get expected name for FID column')
        print(lyr.GetFIDColumn())
        return 'fail'

    feat = ogr.Feature(lyr.GetLayerDefn())
    feat.SetFID(100)
    feat.SetField('name', 'a_name')
    lyr.CreateFeature(feat)
    if feat.GetFID() != 100:
        gdaltest.post_reason('bad FID value')
        return 'fail'

    feat = lyr.GetFeature(100)
    if feat is None:
        gdaltest.post_reason('did not get feature')
        return 'fail'

    return 'success'

###############################################################################
# Test insertion of features with FID set in COPY mode (#4495)


def ogr_pg_61():

    if gdaltest.pg_ds is None:
        return 'skip'

    gdaltest.pg_ds.ExecuteSQL('CREATE TABLE ogr_pg_61 ( id integer NOT NULL PRIMARY KEY, bar varchar )')

    gdal.SetConfigOption('PG_USE_COPY', 'YES')

    ds = ogr.Open('PG:' + gdaltest.pg_connection_string, update=1)
    lyr = ds.GetLayerByName('ogr_pg_61')

    feat = ogr.Feature(lyr.GetLayerDefn())
    feat.SetFID(10)
    lyr.CreateFeature(feat)

    feat = ogr.Feature(lyr.GetLayerDefn())
    feat.SetFID(20)
    feat.SetField(0, 'baz')
    lyr.CreateFeature(feat)

    gdal.SetConfigOption('PG_USE_COPY', gdaltest.pg_use_copy)

    ds = None

    ds = ogr.Open('PG:' + gdaltest.pg_connection_string)
    lyr = ds.GetLayerByName('ogr_pg_61')

    feat = lyr.GetFeature(10)
    if not feat.IsFieldNull(0):
        gdaltest.post_reason('did not get expected value for feat %d' % feat.GetFID())
        feat.DumpReadable()
        return 'fail'

    feat = lyr.GetFeature(20)
    if feat.GetField(0) != 'baz':
        gdaltest.post_reason('did not get expected value for feat %d' % feat.GetFID())
        feat.DumpReadable()
        return 'fail'

    ds = None

    return 'success'

###############################################################################
# Test ExecuteSQL() and getting SRID of the request (#4699)


def ogr_pg_62():

    if gdaltest.pg_ds is None:
        return 'skip'

    if not gdaltest.pg_has_postgis:
        return 'skip'

    # Test on a regular request in a table
    srs = osr.SpatialReference()
    srs.ImportFromEPSG(32631)
    gdaltest.pg_ds.ExecuteSQL('DELLAYER:testsrtext2')
    gdaltest.pg_ds.CreateLayer('testsrtext2', srs=srs)

    sql_lyr = gdaltest.pg_ds.ExecuteSQL('SELECT * FROM testsrtext2')
    got_srs = sql_lyr.GetSpatialRef()
    gdaltest.pg_ds.ReleaseResultSet(sql_lyr)
    if got_srs is None or got_srs.ExportToWkt().find('32631') == -1:
        gdaltest.post_reason('fail')
        return 'fail'

    # Test a request on a table, but with a geometry column not in the table
    sql_lyr = gdaltest.pg_ds.ExecuteSQL("SELECT eas_id, GeomFromEWKT('SRID=4326;POINT(0 1)') FROM tpoly")
    got_srs = sql_lyr.GetSpatialRef()
    gdaltest.pg_ds.ReleaseResultSet(sql_lyr)
    if got_srs is None or got_srs.ExportToWkt().find('4326') == -1:
        gdaltest.post_reason('fail')
        return 'fail'

    return 'success'

###############################################################################
# Test COLUMN_TYPES layer creation option (#4788)


def ogr_pg_63():

    if gdaltest.pg_ds is None:
        return 'skip'

    # No need to test it in the non PostGIS case
    if not gdaltest.pg_has_postgis:
        return 'skip'

    lyr = gdaltest.pg_ds.CreateLayer('ogr_pg_63', options=['COLUMN_TYPES=foo=int8,bar=numeric(10,5),baz=hstore,baw=numeric(20,0)'])
    lyr.CreateField(ogr.FieldDefn('foo', ogr.OFTString))
    lyr.CreateField(ogr.FieldDefn('bar', ogr.OFTString))
    lyr.CreateField(ogr.FieldDefn('baw', ogr.OFTString))
    feat = ogr.Feature(lyr.GetLayerDefn())
    feat.SetField('foo', '123')
    feat.SetField('baw', '123456789012345')
    lyr.StartTransaction()
    lyr.CreateFeature(feat)
    lyr.CommitTransaction()
    feat = None
    lyr = None

    ds = ogr.Open('PG:' + gdaltest.pg_connection_string)
    lyr = ds.GetLayerByName('ogr_pg_63')
    if lyr.GetLayerDefn().GetFieldDefn(lyr.GetLayerDefn().GetFieldIndex('foo')).GetType() != ogr.OFTInteger64:
        gdaltest.post_reason('fail')
        return 'fail'
    if lyr.GetLayerDefn().GetFieldDefn(lyr.GetLayerDefn().GetFieldIndex('bar')).GetType() != ogr.OFTReal:
        gdaltest.post_reason('fail')
        return 'fail'

    feat = lyr.GetNextFeature()
    if feat.GetField('foo') != 123:
        gdaltest.post_reason('fail')
        return 'fail'
    if feat.GetField('baw') != 123456789012345:
        gdaltest.post_reason('fail')
        return 'fail'

    return 'success'

###############################################################################
# Test OGR_TRUNCATE config. option (#5091)


def ogr_pg_64():

    if gdaltest.pg_ds is None:
        return 'skip'

    # No need to test it in the non PostGIS case
    if not gdaltest.pg_has_postgis:
        return 'skip'

    ds = ogr.Open('PG:' + gdaltest.pg_connection_string, update=1)
    lyr = ds.GetLayerByName('ogr_pg_63')

    feat = ogr.Feature(lyr.GetLayerDefn())
    feat.SetField('foo', '124')
    lyr.CreateFeature(feat)

    if lyr.GetFeatureCount() != 2:
        gdaltest.post_reason('fail')
        print(lyr.GetFeatureCount())
        return 'fail'

    ds = ogr.Open('PG:' + gdaltest.pg_connection_string, update=1)
    lyr = ds.GetLayerByName('ogr_pg_63')

    gdal.SetConfigOption('OGR_TRUNCATE', 'YES')
    feat = ogr.Feature(lyr.GetLayerDefn())
    feat.SetField('foo', '125')
    lyr.CreateFeature(feat)

    gdal.SetConfigOption('OGR_TRUNCATE', None)

    # Just one feature because of truncation
    if lyr.GetFeatureCount() != 1:
        gdaltest.post_reason('fail')
        print(lyr.GetFeatureCount())
        return 'fail'

    return 'success'

###############################################################################
# Test RFC 41


def ogr_pg_65():

    if gdaltest.pg_ds is None:
        return 'skip'

    if not gdaltest.pg_has_postgis:
        return 'skip'

    ds = ogr.Open('PG:' + gdaltest.pg_connection_string, update=1)
    if ds.TestCapability(ogr.ODsCCreateGeomFieldAfterCreateLayer) == 0:
        gdaltest.post_reason('fail')
        return 'fail'
    lyr = ds.CreateLayer('ogr_pg_65', geom_type=ogr.wkbNone)
    if lyr.TestCapability(ogr.OLCCreateGeomField) == 0:
        gdaltest.post_reason('fail')
        return 'fail'

    gfld_defn = ogr.GeomFieldDefn('geom1', ogr.wkbPoint)
    srs = osr.SpatialReference()
    srs.ImportFromEPSG(4326)
    gfld_defn.SetSpatialRef(srs)
    if lyr.CreateGeomField(gfld_defn) != 0:
        gdaltest.post_reason('fail')
        return 'fail'

    gfld_defn = ogr.GeomFieldDefn('geom2', ogr.wkbLineString25D)
    if lyr.CreateGeomField(gfld_defn) != 0:
        gdaltest.post_reason('fail')
        return 'fail'

    gfld_defn = ogr.GeomFieldDefn('geom3', ogr.wkbPoint)
    srs = osr.SpatialReference()
    srs.ImportFromEPSG(32631)
    gfld_defn.SetSpatialRef(srs)
    if lyr.CreateGeomField(gfld_defn) != 0:
        gdaltest.post_reason('fail')
        return 'fail'

    lyr.CreateField(ogr.FieldDefn('intfield', ogr.OFTInteger))
    feat = ogr.Feature(lyr.GetLayerDefn())
    feat.SetField('intfield', 123)
    feat.SetGeomFieldDirectly('geom1', ogr.CreateGeometryFromWkt('POINT (1 2)'))
    feat.SetGeomFieldDirectly('geom2', ogr.CreateGeometryFromWkt('LINESTRING (3 4 5,6 7 8)'))
    if lyr.CreateFeature(feat) != 0:
        gdaltest.post_reason('fail')
        return 'fail'
    feat = ogr.Feature(lyr.GetLayerDefn())
    if lyr.CreateFeature(feat) != 0:
        gdaltest.post_reason('fail')
        return 'fail'
    lyr.ResetReading()
    feat = lyr.GetNextFeature()
    if feat.GetField('intfield') != 123 or \
       feat.GetGeomFieldRef('geom1').ExportToWkt() != 'POINT (1 2)' or \
       feat.GetGeomFieldRef('geom2').ExportToWkt() != 'LINESTRING (3 4 5,6 7 8)':
        feat.DumpReadable()
        gdaltest.post_reason('fail')
        return 'fail'
    feat = lyr.GetNextFeature()
    if feat.GetGeomFieldRef('geom1') is not None or \
       feat.GetGeomFieldRef('geom2') is not None:
        feat.DumpReadable()
        gdaltest.post_reason('fail')
        return 'fail'

    ds = None
    for i in range(2):
        ds = ogr.Open('PG:' + gdaltest.pg_connection_string)
        if i == 0:
            lyr = ds.GetLayerByName('ogr_pg_65')
        else:
            lyr = ds.ExecuteSQL('SELECT * FROM ogr_pg_65')
        if lyr.GetLayerDefn().GetGeomFieldDefn(0).GetName() != 'geom1':
            gdaltest.post_reason('fail')
            return 'fail'
        if i == 0 and lyr.GetLayerDefn().GetGeomFieldDefn(0).GetType() != ogr.wkbPoint:
            gdaltest.post_reason('fail')
            return 'fail'
        if lyr.GetLayerDefn().GetGeomFieldDefn(0).GetSpatialRef().ExportToWkt().find('4326') < 0:
            gdaltest.post_reason('fail')
            return 'fail'
        if lyr.GetLayerDefn().GetGeomFieldDefn(1).GetName() != 'geom2':
            gdaltest.post_reason('fail')
            return 'fail'
        if i == 0 and lyr.GetLayerDefn().GetGeomFieldDefn(1).GetType() != ogr.wkbLineString25D:
            gdaltest.post_reason('fail')
            return 'fail'
        if lyr.GetLayerDefn().GetGeomFieldDefn(1).GetSpatialRef() is not None:
            gdaltest.post_reason('fail')
            return 'fail'
        if i == 0 and lyr.GetLayerDefn().GetGeomFieldDefn(2).GetSpatialRef().ExportToWkt().find('32631') < 0:
            gdaltest.post_reason('fail')
            return 'fail'
        feat = lyr.GetNextFeature()
        if feat.GetField('intfield') != 123 or \
        feat.GetGeomFieldRef('geom1').ExportToWkt() != 'POINT (1 2)' or \
        feat.GetGeomFieldRef('geom2').ExportToWkt() != 'LINESTRING (3 4 5,6 7 8)':
            feat.DumpReadable()
            gdaltest.post_reason('fail')
            return 'fail'
        feat = lyr.GetNextFeature()
        if feat.GetGeomFieldRef('geom1') is not None or \
           feat.GetGeomFieldRef('geom2') is not None:
            feat.DumpReadable()
            gdaltest.post_reason('fail')
            return 'fail'
        if i == 1:
            ds.ReleaseResultSet(lyr)

    gdal.SetConfigOption('PG_USE_COPY', 'YES')
    ds = ogr.Open('PG:' + gdaltest.pg_connection_string, update=1)
    lyr = ds.GetLayerByName('ogr_pg_65')
    lyr.DeleteFeature(1)
    lyr.DeleteFeature(2)
    feat = ogr.Feature(lyr.GetLayerDefn())
    feat.SetGeomFieldDirectly('geom1', ogr.CreateGeometryFromWkt('POINT (3 4)'))
    feat.SetGeomFieldDirectly('geom2', ogr.CreateGeometryFromWkt('LINESTRING (4 5 6,7 8 9)'))
    if lyr.CreateFeature(feat) != 0:
        gdaltest.post_reason('fail')
        return 'fail'
    feat = ogr.Feature(lyr.GetLayerDefn())
    if lyr.CreateFeature(feat) != 0:
        gdaltest.post_reason('fail')
        return 'fail'
    gdal.SetConfigOption('PG_USE_COPY', gdaltest.pg_use_copy)

    ds = ogr.Open('PG:' + gdaltest.pg_connection_string)
    lyr = ds.GetLayerByName('ogr_pg_65')
    feat = lyr.GetNextFeature()
    if feat.GetGeomFieldRef('geom1').ExportToWkt() != 'POINT (3 4)' or \
       feat.GetGeomFieldRef('geom2').ExportToWkt() != 'LINESTRING (4 5 6,7 8 9)':
        feat.DumpReadable()
        gdaltest.post_reason('fail')
        return 'fail'
    feat = lyr.GetNextFeature()
    if feat.GetGeomFieldRef('geom1') is not None or \
        feat.GetGeomFieldRef('geom2') is not None:
        feat.DumpReadable()
        gdaltest.post_reason('fail')
        return 'fail'

    import test_cli_utilities
    if test_cli_utilities.get_ogr2ogr_path() is not None:
        gdaltest.runexternal(test_cli_utilities.get_ogr2ogr_path() + ' -update "' + 'PG:' + gdaltest.pg_connection_string + '" "' + 'PG:' + gdaltest.pg_connection_string + '" ogr_pg_65 -nln ogr_pg_65_copied -overwrite')
        ds = ogr.Open('PG:' + gdaltest.pg_connection_string)
        lyr = ds.GetLayerByName('ogr_pg_65_copied')
        if lyr.GetLayerDefn().GetGeomFieldDefn(0).GetSpatialRef().ExportToWkt().find('4326') < 0:
            gdaltest.post_reason('fail')
            return 'fail'
        if lyr.GetLayerDefn().GetGeomFieldDefn(1).GetSpatialRef() is not None:
            gdaltest.post_reason('fail')
            return 'fail'
        if lyr.GetLayerDefn().GetGeomFieldDefn(2).GetSpatialRef().ExportToWkt().find('32631') < 0:
            gdaltest.post_reason('fail')
            return 'fail'

    return 'success'

###############################################################################
# Run test_ogrsf


def ogr_pg_66():

    if gdaltest.pg_ds is None:
        return 'skip'

    if not gdaltest.pg_has_postgis:
        return 'skip'

    import test_cli_utilities
    if test_cli_utilities.get_test_ogrsf_path() is None:
        return 'skip'

    ret = gdaltest.runexternal(test_cli_utilities.get_test_ogrsf_path() + ' "' + 'PG:' + gdaltest.pg_connection_string + '" ogr_pg_65')

    if ret.find('INFO') == -1 or ret.find('ERROR') != -1:
        print(ret)
        return 'fail'

    return 'success'

###############################################################################
# Test retrieving SRID from values (#5131)


def ogr_pg_67():

    if gdaltest.pg_ds is None:
        return 'skip'

    if not gdaltest.pg_has_postgis:
        return 'skip'

    lyr = gdaltest.pg_ds.CreateLayer('ogr_pg_67')
    lyr.ResetReading()  # to trigger layer creation
    lyr = None

    ds = ogr.Open('PG:' + gdaltest.pg_connection_string, update=1)
    lyr = ds.GetLayerByName('ogr_pg_67')
    if lyr.GetSpatialRef() is not None:
        gdaltest.post_reason('fail')
        return 'fail'
    feat = ogr.Feature(lyr.GetLayerDefn())
    lyr.CreateFeature(feat)
    feat = None
    ds = None

    ds = ogr.Open('PG:' + gdaltest.pg_connection_string, update=1)
    lyr = ds.GetLayerByName('ogr_pg_67')
    if lyr.GetSpatialRef() is not None:
        gdaltest.post_reason('fail')
        return 'fail'
    ds.ExecuteSQL("ALTER TABLE ogr_pg_67 DROP CONSTRAINT enforce_srid_wkb_geometry")
    ds.ExecuteSQL("UPDATE ogr_pg_67 SET wkb_geometry = ST_GeomFromEWKT('SRID=4326;POINT(0 1)')")
    ds = None

    ds = ogr.Open('PG:' + gdaltest.pg_connection_string, update=1)
    lyr = ds.GetLayerByName('ogr_pg_67')
    if lyr.GetSpatialRef() is None:
        gdaltest.post_reason('fail')
        return 'fail'
    ds = None

    ds = ogr.Open('PG:' + gdaltest.pg_connection_string + ' tables=fake', update=1)
    lyr = ds.GetLayerByName('ogr_pg_67')
    if lyr.GetSpatialRef() is None:
        gdaltest.post_reason('fail')
        return 'fail'
    ds = None

    return 'success'

###############################################################################
# Test retrieving SRID from values even if we don't have select rights on geometry_columns (#5131)


def ogr_pg_68():

    if gdaltest.pg_ds is None:
        return 'skip'

    if not gdaltest.pg_has_postgis:
        return 'skip'

    srs = osr.SpatialReference()
    srs.ImportFromEPSG(4326)

    lyr = gdaltest.pg_ds.CreateLayer('ogr_pg_68', srs=srs)
    feat = ogr.Feature(lyr.GetLayerDefn())
    feat.SetGeometryDirectly(ogr.CreateGeometryFromWkt('POINT(0 0)'))
    lyr.CreateFeature(feat)
    lyr = None

    sql_lyr = gdaltest.pg_ds.ExecuteSQL('SELECT current_user')
    feat = sql_lyr.GetNextFeature()
    current_user = feat.GetField(0)
    gdaltest.pg_ds.ReleaseResultSet(sql_lyr)

    gdaltest.pg_ds.ExecuteSQL("REVOKE SELECT ON geometry_columns FROM %s" % current_user)

    ds = ogr.Open('PG:' + gdaltest.pg_connection_string + ' tables=fake', update=1)
    lyr = ds.GetLayerByName('ogr_pg_68')
    got_srs = None
    if lyr is not None:
        got_srs = lyr.GetSpatialRef()

    sql_lyr = ds.ExecuteSQL("select * from ( select 'SRID=4326;POINT(0 0)'::geometry as g ) as _xx")
    got_srs2 = None
    if sql_lyr is not None:
        got_srs2 = sql_lyr.GetSpatialRef()
    ds.ReleaseResultSet(sql_lyr)

    ds = None

    gdaltest.pg_ds.ExecuteSQL("GRANT SELECT ON geometry_columns TO %s" % current_user)

    if got_srs is None:
        gdaltest.post_reason('fail')
        return 'fail'

    if got_srs2 is None:
        gdaltest.post_reason('fail')
        return 'fail'

    return 'success'

###############################################################################
# Test deferred loading of tables (#5450)


def has_run_load_tables(ds):
    return int(ds.GetMetadataItem("bHasLoadTables", "_DEBUG_"))


def ogr_pg_69():

    if gdaltest.pg_ds is None:
        return 'skip'

    gdaltest.pg_ds = None
    gdaltest.pg_ds = ogr.Open('PG:' + gdaltest.pg_connection_string)
    if has_run_load_tables(gdaltest.pg_ds):
        gdaltest.post_reason('fail')
        return 'fail'
    gdaltest.pg_ds.GetLayerByName('tpoly')
    if has_run_load_tables(gdaltest.pg_ds):
        gdaltest.post_reason('fail')
        return 'fail'
    sql_lyr = gdaltest.pg_ds.ExecuteSQL('SELECT * FROM tpoly')
    if has_run_load_tables(gdaltest.pg_ds):
        gdaltest.post_reason('fail')
        return 'fail'
    feat = sql_lyr.GetNextFeature()
    if has_run_load_tables(gdaltest.pg_ds):
        gdaltest.post_reason('fail')
        return 'fail'
    del feat
    gdaltest.pg_ds.ReleaseResultSet(sql_lyr)

    gdaltest.pg_ds.GetLayer(0)
    if not has_run_load_tables(gdaltest.pg_ds):
        gdaltest.post_reason('fail')
        return 'fail'

    # Test that we can find a layer with non lowercase
    gdaltest.pg_ds = None
    gdaltest.pg_ds = ogr.Open('PG:' + gdaltest.pg_connection_string)
    if gdaltest.pg_ds.GetLayerByName('TPOLY') is None:
        gdaltest.post_reason('fail')
        return 'fail'

    return 'success'

###############################################################################
# Test historical non-differed creation of tables (#5547)


def ogr_pg_70():

    if gdaltest.pg_ds is None:
        return 'skip'

    gdal.SetConfigOption('OGR_PG_DEFERRED_CREATION', 'NO')
    lyr = gdaltest.pg_ds.CreateLayer('ogr_pg_70')
    gdal.SetConfigOption('OGR_PG_DEFERRED_CREATION', None)

    ds = ogr.Open('PG:' + gdaltest.pg_connection_string)
    lyr2 = ds.GetLayerByName('ogr_pg_70')
    if lyr2 is None:
        gdaltest.post_reason('fail')
        return 'fail'
    ds = None

    lyr.CreateField(ogr.FieldDefn('foo', ogr.OFTString))

    ds = ogr.Open('PG:' + gdaltest.pg_connection_string)
    lyr2 = ds.GetLayerByName('ogr_pg_70')
    if lyr2.GetLayerDefn().GetFieldCount() != 1:
        gdaltest.post_reason('fail')
        return 'fail'
    ds = None

    gfld_defn = ogr.GeomFieldDefn('geom', ogr.wkbPoint)
    lyr.CreateGeomField(gfld_defn)

    ds = ogr.Open('PG:' + gdaltest.pg_connection_string)
    lyr2 = ds.GetLayerByName('ogr_pg_70')
    if lyr2.GetLayerDefn().GetGeomFieldCount() != 2:
        gdaltest.post_reason('fail')
        return 'fail'
    ds = None

    if gdaltest.pg_has_postgis and gdaltest.pg_ds.GetLayerByName('geography_columns') is not None:
        print('Trying geography')

        gdaltest.pg_ds.ExecuteSQL('DELLAYER:ogr_pg_70')

        gdal.SetConfigOption('OGR_PG_DEFERRED_CREATION', 'NO')
        lyr = gdaltest.pg_ds.CreateLayer('ogr_pg_70', options=['GEOM_TYPE=geography', 'GEOMETRY_NAME=my_geog'])
        gdal.SetConfigOption('OGR_PG_DEFERRED_CREATION', None)

        ds = ogr.Open('PG:' + gdaltest.pg_connection_string)
        lyr2 = ds.GetLayerByName('ogr_pg_70')
        if lyr2.GetLayerDefn().GetGeomFieldCount() != 1:
            gdaltest.post_reason('fail')
            return 'fail'
        geography_columns_lyr = ds.ExecuteSQL("SELECT * FROM geography_columns WHERE f_table_name = 'ogr_pg_70' AND f_geography_column = 'my_geog'")
        if geography_columns_lyr.GetFeatureCount() != 1:
            gdaltest.post_reason('fail')
            return 'fail'
        ds.ReleaseResultSet(geography_columns_lyr)
        ds = None

    return 'success'

###############################################################################
# Test interoperability of WKT/WKB with PostGIS.


def ogr_pg_71():

    if gdaltest.pg_ds is None:
        return 'skip'

    if not gdaltest.pg_has_postgis:
        return 'skip'

    curve_lyr = gdaltest.pg_ds.CreateLayer('test_curve')
    curve_lyr2 = gdaltest.pg_ds.CreateLayer('test_curve_3d', geom_type=ogr.wkbUnknown | ogr.wkb25DBit)
    # FIXME: the ResetReading() should not be necessary
    curve_lyr.ResetReading()
    curve_lyr2.ResetReading()

    for wkt in ['CIRCULARSTRING EMPTY',
                 'CIRCULARSTRING Z EMPTY',
                 'CIRCULARSTRING (0 1,2 3,4 5)',
                 'CIRCULARSTRING Z (0 1 2,4 5 6,7 8 9)',
                 'COMPOUNDCURVE EMPTY',
                 'TRIANGLE ((0 0 0,100 0 100,0 100 100,0 0 0))',
                 'COMPOUNDCURVE ((0 1,2 3,4 5))',
                 'COMPOUNDCURVE Z ((0 1 2,4 5 6,7 8 9))',
                 'COMPOUNDCURVE ((0 1,2 3,4 5),CIRCULARSTRING (4 5,6 7,8 9))',
                 'COMPOUNDCURVE Z ((0 1 2,4 5 6,7 8 9),CIRCULARSTRING Z (7 8 9,10 11 12,13 14 15))',
                 'CURVEPOLYGON EMPTY',
                 'CURVEPOLYGON ((0 0,0 1,1 1,1 0,0 0))',
                 'CURVEPOLYGON Z ((0 0 2,0 1 3,1 1 4,1 0 5,0 0 2))',
                 'CURVEPOLYGON (COMPOUNDCURVE (CIRCULARSTRING (0 0,1 0,0 0)))',
                 'CURVEPOLYGON Z (COMPOUNDCURVE Z (CIRCULARSTRING Z (0 0 2,1 0 3,0 0 2)))',
                 'MULTICURVE EMPTY',
                 'MULTICURVE (CIRCULARSTRING (0 0,1 0,0 0),(0 0,1 1))',
                 'MULTICURVE Z (CIRCULARSTRING Z (0 0 1,1 0 1,0 0 1),(0 0 1,1 1 1))',
                 'MULTICURVE (CIRCULARSTRING (0 0,1 0,0 0),(0 0,1 1),COMPOUNDCURVE ((0 0,1 1),CIRCULARSTRING (1 1,2 2,3 3)))',
                 'MULTISURFACE EMPTY',
                 'MULTISURFACE (((0 0,0 10,10 10,10 0,0 0)),CURVEPOLYGON (CIRCULARSTRING (0 0,1 0,0 0)))',
                 'MULTISURFACE Z (((0 0 1,0 10 1,10 10 1,10 0 1,0 0 1)),CURVEPOLYGON Z (CIRCULARSTRING Z (0 0 1,1 0 1,0 0 1)))',
                 'GEOMETRYCOLLECTION (CIRCULARSTRING (0 1,2 3,4 5),COMPOUNDCURVE ((0 1,2 3,4 5)),CURVEPOLYGON ((0 0,0 1,1 1,1 0,0 0)),MULTICURVE ((0 0,1 1)),MULTISURFACE (((0 0,0 10,10 10,10 0,0 0))))',
                 ]:

        # would cause PostGIS 1.X to crash
        if not gdaltest.pg_has_postgis_2 and wkt == 'CURVEPOLYGON EMPTY':
            continue
        # Parsing error of WKT by PostGIS 1.X
        if not gdaltest.pg_has_postgis_2 and wkt.find('MULTICURVE') >= 0 and wkt.find('CIRCULARSTRING') >= 0:
            continue

        postgis_in_wkt = wkt
        while True:
            z_pos = postgis_in_wkt.find('Z ')
            # PostGIS 1.X doesn't like Z in WKT
            if not gdaltest.pg_has_postgis_2 and z_pos >= 0:
                postgis_in_wkt = postgis_in_wkt[0:z_pos] + postgis_in_wkt[z_pos + 2:]
            else:
                break

        # Test parsing PostGIS WKB
        lyr = gdaltest.pg_ds.ExecuteSQL("SELECT ST_GeomFromText('%s')" % postgis_in_wkt)
        f = lyr.GetNextFeature()
        g = f.GetGeometryRef()
        out_wkt = g.ExportToWkt()
        g = None
        f = None
        gdaltest.pg_ds.ReleaseResultSet(lyr)

        expected_wkt = wkt
        if not gdaltest.pg_has_postgis_2 and wkt.find('EMPTY') >= 0:
            expected_wkt = 'GEOMETRYCOLLECTION EMPTY'
        if out_wkt != expected_wkt:
            gdaltest.post_reason('fail')
            print(expected_wkt)
            print(out_wkt)
            return 'fail'

        # Test parsing PostGIS WKT
        if gdaltest.pg_has_postgis_2:
            fct = 'ST_AsText'
        else:
            fct = 'AsEWKT'

        lyr = gdaltest.pg_ds.ExecuteSQL("SELECT %s(ST_GeomFromText('%s'))" % (fct, postgis_in_wkt))
        f = lyr.GetNextFeature()
        g = f.GetGeometryRef()
        out_wkt = g.ExportToWkt()
        g = None
        f = None
        gdaltest.pg_ds.ReleaseResultSet(lyr)

        expected_wkt = wkt
        if not gdaltest.pg_has_postgis_2 and wkt.find('EMPTY') >= 0:
            expected_wkt = 'GEOMETRYCOLLECTION EMPTY'
        if out_wkt != expected_wkt:
            gdaltest.post_reason('fail')
            print(expected_wkt)
            print(out_wkt)
            return 'fail'

        g = ogr.CreateGeometryFromWkt(wkt)
        if g.GetCoordinateDimension() == 2:
            active_lyr = curve_lyr
        else:
            active_lyr = curve_lyr2

        # Use our WKB export to inject into PostGIS and check that
        # PostGIS interprets it correctly by checking with ST_AsText
        f = ogr.Feature(active_lyr.GetLayerDefn())
        f.SetGeometry(g)
        ret = active_lyr.CreateFeature(f)
        if ret != 0:
            gdaltest.post_reason('fail')
            print(wkt)
            return 'fail'
        fid = f.GetFID()

        # AsEWKT() in PostGIS 1.X does not like CIRCULARSTRING EMPTY
        if not gdaltest.pg_has_postgis_2 and wkt.find('CIRCULARSTRING') >= 0 and wkt.find('EMPTY') >= 0:
            continue

        lyr = gdaltest.pg_ds.ExecuteSQL("SELECT %s(wkb_geometry) FROM %s WHERE ogc_fid = %d" % (fct, active_lyr.GetName(), fid))
        f = lyr.GetNextFeature()
        g = f.GetGeometryRef()
        out_wkt = g.ExportToWkt()
        gdaltest.pg_ds.ReleaseResultSet(lyr)
        g = None
        f = None

        if out_wkt != wkt:
            gdaltest.post_reason('fail')
            print(wkt)
            print(out_wkt)
            return 'fail'

    return 'success'

###############################################################################
# Test 64 bit FID


def ogr_pg_72():

    if gdaltest.pg_ds is None:
        return 'skip'

    # Regular layer with 32 bit IDs
    lyr = gdaltest.pg_ds.CreateLayer('ogr_pg_72')
    if lyr.GetMetadataItem(ogr.OLMD_FID64) is not None:
        gdaltest.post_reason('fail')
        return 'fail'
    lyr.CreateField(ogr.FieldDefn('foo'))
    f = ogr.Feature(lyr.GetLayerDefn())
    f.SetFID(123456789012345)
    f.SetField(0, 'bar')
    if lyr.CreateFeature(f) != 0:
        gdaltest.post_reason('fail')
        return 'fail'
    f = lyr.GetFeature(123456789012345)
    if f is None:
        gdaltest.post_reason('fail')
        return 'fail'

    lyr = gdaltest.pg_ds.CreateLayer('ogr_pg_72', options=['FID64=YES', 'OVERWRITE=YES'])
    if lyr.GetMetadataItem(ogr.OLMD_FID64) is None:
        gdaltest.post_reason('fail')
        return 'fail'
    lyr.CreateField(ogr.FieldDefn('foo'))
    f = ogr.Feature(lyr.GetLayerDefn())
    f.SetFID(123456789012345)
    f.SetField(0, 'bar')
    if lyr.CreateFeature(f) != 0:
        gdaltest.post_reason('fail')
        return 'fail'
    if lyr.SetFeature(f) != 0:
        gdaltest.post_reason('fail')
        return 'fail'
    gdaltest.pg_ds = None
    # Test with binary protocol
    #gdaltest.pg_ds = ogr.Open( 'PGB:' + gdaltest.pg_connection_string, update = 1 )
    #lyr = gdaltest.pg_ds.GetLayerByName('ogr_pg_72')
    #if lyr.GetMetadataItem(ogr.OLMD_FID64) is None:
    #    gdaltest.post_reason('fail')
    #    return 'fail'
    #f = lyr.GetNextFeature()
    #if f.GetFID() != 123456789012345:
    #    gdaltest.post_reason('fail')
    #    f.DumpReadable()
    #    return 'fail'
    #gdaltest.pg_ds = None
    # Test with normal protocol
    gdaltest.pg_ds = ogr.Open('PG:' + gdaltest.pg_connection_string, update=1)
    lyr = gdaltest.pg_ds.GetLayerByName('ogr_pg_72')
    if lyr.GetMetadataItem(ogr.OLMD_FID64) is None:
        gdaltest.post_reason('fail')
        return 'fail'
    f = lyr.GetNextFeature()
    if f.GetFID() != 123456789012345:
        gdaltest.post_reason('fail')
        f.DumpReadable()
        return 'fail'

    lyr.ResetReading()  # to close implicit transaction

    return 'success'

###############################################################################
# Test not nullable fields


def ogr_pg_73():

    if gdaltest.pg_ds is None:
        return 'skip'

    if not gdaltest.pg_has_postgis:
        return 'skip'

    gdal.SetConfigOption('PG_USE_COPY', 'NO')

    lyr = gdaltest.pg_ds.CreateLayer('ogr_pg_73', geom_type=ogr.wkbNone)
    field_defn = ogr.FieldDefn('field_not_nullable', ogr.OFTString)
    field_defn.SetNullable(0)
    lyr.CreateField(field_defn)
    field_defn = ogr.FieldDefn('field_nullable', ogr.OFTString)
    lyr.CreateField(field_defn)
    field_defn = ogr.GeomFieldDefn('geomfield_not_nullable', ogr.wkbPoint)
    field_defn.SetNullable(0)
    lyr.CreateGeomField(field_defn)
    field_defn = ogr.GeomFieldDefn('geomfield_nullable', ogr.wkbPoint)
    lyr.CreateGeomField(field_defn)
    f = ogr.Feature(lyr.GetLayerDefn())
    f.SetField('field_not_nullable', 'not_null')
    f.SetGeomFieldDirectly('geomfield_not_nullable', ogr.CreateGeometryFromWkt('POINT(0 0)'))
    lyr.CreateFeature(f)
    f = None

    # Error case: missing geometry
    f = ogr.Feature(lyr.GetLayerDefn())
    f.SetField('field_not_nullable', 'not_null')
    gdal.PushErrorHandler()
    ret = lyr.CreateFeature(f)
    gdal.PopErrorHandler()
    if ret == 0:
        gdaltest.post_reason('fail')
        return 'fail'
    f = None

    # Error case: missing non-nullable field
    f = ogr.Feature(lyr.GetLayerDefn())
    f.SetGeometryDirectly(ogr.CreateGeometryFromWkt('POINT(0 0)'))
    gdal.PushErrorHandler()
    ret = lyr.CreateFeature(f)
    gdal.PopErrorHandler()
    if ret == 0:
        gdaltest.post_reason('fail')
        return 'fail'
    f = None

    gdal.SetConfigOption('PG_USE_COPY', gdaltest.pg_use_copy)

    lyr.ResetReading()  # force above feature to be committed

    ds = ogr.Open('PG:' + gdaltest.pg_connection_string, update=1)
    lyr = ds.GetLayerByName('ogr_pg_73')
    if lyr.GetLayerDefn().GetFieldDefn(lyr.GetLayerDefn().GetFieldIndex('field_not_nullable')).IsNullable() != 0:
        gdaltest.post_reason('fail')
        return 'fail'
    if lyr.GetLayerDefn().GetFieldDefn(lyr.GetLayerDefn().GetFieldIndex('field_nullable')).IsNullable() != 1:
        gdaltest.post_reason('fail')
        return 'fail'
    if lyr.GetLayerDefn().GetGeomFieldDefn(lyr.GetLayerDefn().GetGeomFieldIndex('geomfield_not_nullable')).IsNullable() != 0:
        gdaltest.post_reason('fail')
        return 'fail'
    if lyr.GetLayerDefn().GetGeomFieldDefn(lyr.GetLayerDefn().GetGeomFieldIndex('geomfield_nullable')).IsNullable() != 1:
        gdaltest.post_reason('fail')
        return 'fail'

    # Turn not null into nullable
    src_fd = lyr.GetLayerDefn().GetFieldDefn(lyr.GetLayerDefn().GetFieldIndex('field_not_nullable'))
    fd = ogr.FieldDefn('now_nullable', src_fd.GetType())
    fd.SetNullable(1)
    lyr.AlterFieldDefn(lyr.GetLayerDefn().GetFieldIndex('field_not_nullable'), fd, ogr.ALTER_ALL_FLAG)
    if lyr.GetLayerDefn().GetFieldDefn(lyr.GetLayerDefn().GetFieldIndex('now_nullable')).IsNullable() != 1:
        gdaltest.post_reason('fail')
        return 'fail'

    # Turn nullable into not null, but remove NULL values first
    ds.ExecuteSQL("UPDATE ogr_pg_73 SET field_nullable = '' WHERE field_nullable IS NULL")
    src_fd = lyr.GetLayerDefn().GetFieldDefn(lyr.GetLayerDefn().GetFieldIndex('field_nullable'))
    fd = ogr.FieldDefn('now_nullable', src_fd.GetType())
    fd.SetName('now_not_nullable')
    fd.SetNullable(0)
    lyr.AlterFieldDefn(lyr.GetLayerDefn().GetFieldIndex('field_nullable'), fd, ogr.ALTER_ALL_FLAG)
    if lyr.GetLayerDefn().GetFieldDefn(lyr.GetLayerDefn().GetFieldIndex('now_not_nullable')).IsNullable() != 0:
        gdaltest.post_reason('fail')
        return 'fail'

    sql_lyr = ds.ExecuteSQL('SELECT * FROM ogr_pg_73')
    if sql_lyr.GetLayerDefn().GetFieldDefn(sql_lyr.GetLayerDefn().GetFieldIndex('now_not_nullable')).IsNullable() != 0:
        gdaltest.post_reason('fail')
        return 'fail'
    if sql_lyr.GetLayerDefn().GetFieldDefn(sql_lyr.GetLayerDefn().GetFieldIndex('now_nullable')).IsNullable() != 1:
        gdaltest.post_reason('fail')
        return 'fail'
    if sql_lyr.GetLayerDefn().GetGeomFieldDefn(sql_lyr.GetLayerDefn().GetGeomFieldIndex('geomfield_not_nullable')).IsNullable() != 0:
        gdaltest.post_reason('fail')
        return 'fail'
    if sql_lyr.GetLayerDefn().GetGeomFieldDefn(sql_lyr.GetLayerDefn().GetGeomFieldIndex('geomfield_nullable')).IsNullable() != 1:
        gdaltest.post_reason('fail')
        return 'fail'
    ds.ReleaseResultSet(sql_lyr)

    return 'success'

###############################################################################
# Test default values


def ogr_pg_74():

    if gdaltest.pg_ds is None:
        return 'skip'

    if not gdaltest.pg_has_postgis:
        return 'skip'

    lyr = gdaltest.pg_ds.CreateLayer('ogr_pg_74', geom_type=ogr.wkbNone)

    field_defn = ogr.FieldDefn('field_string', ogr.OFTString)
    field_defn.SetDefault("'a''b'")
    lyr.CreateField(field_defn)

    field_defn = ogr.FieldDefn('field_int', ogr.OFTInteger)
    field_defn.SetDefault('123')
    lyr.CreateField(field_defn)

    field_defn = ogr.FieldDefn('field_real', ogr.OFTReal)
    field_defn.SetDefault('1.23')
    lyr.CreateField(field_defn)

    field_defn = ogr.FieldDefn('field_nodefault', ogr.OFTInteger)
    lyr.CreateField(field_defn)

    field_defn = ogr.FieldDefn('field_datetime', ogr.OFTDateTime)
    field_defn.SetDefault("CURRENT_TIMESTAMP")
    lyr.CreateField(field_defn)

    field_defn = ogr.FieldDefn('field_datetime2', ogr.OFTDateTime)
    field_defn.SetDefault("'2015/06/30 12:34:56'")
    lyr.CreateField(field_defn)

    field_defn = ogr.FieldDefn('field_datetime3', ogr.OFTDateTime)
    field_defn.SetDefault("'2015/06/30 12:34:56.123'")
    lyr.CreateField(field_defn)

    field_defn = ogr.FieldDefn('field_date', ogr.OFTDate)
    field_defn.SetDefault("CURRENT_DATE")
    lyr.CreateField(field_defn)

    field_defn = ogr.FieldDefn('field_time', ogr.OFTTime)
    field_defn.SetDefault("CURRENT_TIME")
    lyr.CreateField(field_defn)

    f = ogr.Feature(lyr.GetLayerDefn())
    f.SetFieldNull('field_string')
    f.SetField('field_int', 456)
    f.SetField('field_real', 4.56)
    f.SetField('field_datetime', '2015/06/30 12:34:56')
    f.SetField('field_datetime2', '2015/06/30 12:34:56')
    f.SetField('field_datetime3', '2015/06/30 12:34:56.123')
    f.SetField('field_date', '2015/06/30')
    f.SetField('field_time', '12:34:56')
    lyr.CreateFeature(f)
    f = None

    # Transition from COPY to INSERT
    f = ogr.Feature(lyr.GetLayerDefn())
    lyr.CreateFeature(f)
    f = None

    # Transition from INSERT to COPY
    f = ogr.Feature(lyr.GetLayerDefn())
    f.SetField('field_string', 'b')
    f.SetField('field_int', 456)
    f.SetField('field_real', 4.56)
    f.SetField('field_datetime', '2015/06/30 12:34:56')
    f.SetField('field_datetime2', '2015/06/30 12:34:56')
    f.SetField('field_datetime3', '2015/06/30 12:34:56.123')
    f.SetField('field_date', '2015/06/30')
    f.SetField('field_time', '12:34:56')
    lyr.CreateFeature(f)
    f = None

    lyr.ResetReading()  # force above feature to be committed

    ds = ogr.Open('PG:' + gdaltest.pg_connection_string, update=1)
    ds.ExecuteSQL('set timezone to "UTC"')
    lyr = ds.GetLayerByName('ogr_pg_74')
    if lyr.GetLayerDefn().GetFieldDefn(lyr.GetLayerDefn().GetFieldIndex('field_string')).GetDefault() != "'a''b'":
        gdaltest.post_reason('fail')
        return 'fail'
    if lyr.GetLayerDefn().GetFieldDefn(lyr.GetLayerDefn().GetFieldIndex('field_int')).GetDefault() != '123':
        gdaltest.post_reason('fail')
        return 'fail'
    if lyr.GetLayerDefn().GetFieldDefn(lyr.GetLayerDefn().GetFieldIndex('field_real')).GetDefault() != '1.23':
        gdaltest.post_reason('fail')
        return 'fail'
    if lyr.GetLayerDefn().GetFieldDefn(lyr.GetLayerDefn().GetFieldIndex('field_nodefault')).GetDefault() is not None:
        gdaltest.post_reason('fail')
        return 'fail'
    if lyr.GetLayerDefn().GetFieldDefn(lyr.GetLayerDefn().GetFieldIndex('field_datetime')).GetDefault() != 'CURRENT_TIMESTAMP':
        gdaltest.post_reason('fail')
        return 'fail'
    if lyr.GetLayerDefn().GetFieldDefn(lyr.GetLayerDefn().GetFieldIndex('field_datetime2')).GetDefault() != "'2015/06/30 12:34:56'":
        gdaltest.post_reason('fail')
        print(lyr.GetLayerDefn().GetFieldDefn(lyr.GetLayerDefn().GetFieldIndex('field_datetime2')).GetDefault())
        return 'fail'
    if lyr.GetLayerDefn().GetFieldDefn(lyr.GetLayerDefn().GetFieldIndex('field_datetime3')).GetDefault() != "'2015/06/30 12:34:56.123'":
        gdaltest.post_reason('fail')
        print(lyr.GetLayerDefn().GetFieldDefn(lyr.GetLayerDefn().GetFieldIndex('field_datetime3')).GetDefault())
        return 'fail'
    if lyr.GetLayerDefn().GetFieldDefn(lyr.GetLayerDefn().GetFieldIndex('field_date')).GetDefault() != "CURRENT_DATE":
        gdaltest.post_reason('fail')
        return 'fail'
    if lyr.GetLayerDefn().GetFieldDefn(lyr.GetLayerDefn().GetFieldIndex('field_time')).GetDefault() != "CURRENT_TIME":
        gdaltest.post_reason('fail')
        return 'fail'

    f = lyr.GetNextFeature()
    if not f.IsFieldNull('field_string'):
        gdaltest.post_reason('fail')
        f.DumpReadable()
        return 'fail'

    f = lyr.GetNextFeature()
    if f.GetField('field_string') != 'a\'b' or f.GetField('field_int') != 123 or \
       f.GetField('field_real') != 1.23 or \
       not f.IsFieldNull('field_nodefault') or not f.IsFieldSet('field_datetime') or \
       f.GetField('field_datetime2') != '2015/06/30 12:34:56+00' or \
       f.GetField('field_datetime3') != '2015/06/30 12:34:56.123+00' or \
       not f.IsFieldSet('field_date') or not f.IsFieldSet('field_time'):
        gdaltest.post_reason('fail')
        f.DumpReadable()
        return 'fail'

    f = lyr.GetNextFeature()
    if f.GetField('field_string') != 'b':
        gdaltest.post_reason('fail')
        f.DumpReadable()
        return 'fail'

    lyr.ResetReading()  # to close implicit transaction

    # Change DEFAULT value
    src_fd = lyr.GetLayerDefn().GetFieldDefn(lyr.GetLayerDefn().GetFieldIndex('field_string'))
    fd = ogr.FieldDefn('field_string', src_fd.GetType())
    fd.SetDefault("'c'")
    lyr.AlterFieldDefn(lyr.GetLayerDefn().GetFieldIndex('field_string'), fd, ogr.ALTER_DEFAULT_FLAG)
    if lyr.GetLayerDefn().GetFieldDefn(lyr.GetLayerDefn().GetFieldIndex('field_string')).GetDefault() != "'c'":
        gdaltest.post_reason('fail')
        print(lyr.GetLayerDefn().GetFieldDefn(lyr.GetLayerDefn().GetFieldIndex('field_string')).GetDefault())
        return 'fail'

    # Drop DEFAULT value
    src_fd = lyr.GetLayerDefn().GetFieldDefn(lyr.GetLayerDefn().GetFieldIndex('field_int'))
    fd = ogr.FieldDefn('field_int', src_fd.GetType())
    fd.SetDefault(None)
    lyr.AlterFieldDefn(lyr.GetLayerDefn().GetFieldIndex('field_int'), fd, ogr.ALTER_DEFAULT_FLAG)
    if lyr.GetLayerDefn().GetFieldDefn(lyr.GetLayerDefn().GetFieldIndex('field_int')).GetDefault() is not None:
        gdaltest.post_reason('fail')
        return 'fail'

    ds = None
    ds = ogr.Open('PG:' + gdaltest.pg_connection_string, update=1)
    ds.ExecuteSQL('set timezone to "UTC"')
    lyr = ds.GetLayerByName('ogr_pg_74')
    if lyr.GetLayerDefn().GetFieldDefn(lyr.GetLayerDefn().GetFieldIndex('field_string')).GetDefault() != "'c'":
        gdaltest.post_reason('fail')
        print(lyr.GetLayerDefn().GetFieldDefn(lyr.GetLayerDefn().GetFieldIndex('field_string')).GetDefault())
        return 'fail'
    if lyr.GetLayerDefn().GetFieldDefn(lyr.GetLayerDefn().GetFieldIndex('field_int')).GetDefault() is not None:
        gdaltest.post_reason('fail')
        return 'fail'

    return 'success'

###############################################################################
# Test creating a field with the fid name


def ogr_pg_75():

    if gdaltest.pg_ds is None:
        return 'skip'

    if not gdaltest.pg_has_postgis:
        return 'skip'

    lyr = gdaltest.pg_ds.CreateLayer('ogr_pg_75', geom_type=ogr.wkbNone, options=['FID=myfid'])

    lyr.CreateField(ogr.FieldDefn('str', ogr.OFTString))
    gdal.PushErrorHandler()
    ret = lyr.CreateField(ogr.FieldDefn('myfid', ogr.OFTString))
    gdal.PopErrorHandler()
    if ret == 0:
        gdaltest.post_reason('fail')
        return 'fail'

    ret = lyr.CreateField(ogr.FieldDefn('myfid', ogr.OFTInteger))
    if ret != 0:
        gdaltest.post_reason('fail')
        return 'fail'
    lyr.CreateField(ogr.FieldDefn('str2', ogr.OFTString))

    feat = ogr.Feature(lyr.GetLayerDefn())
    feat.SetField('str', 'first string')
    feat.SetField('myfid', 10)
    feat.SetField('str2', 'second string')
    ret = lyr.CreateFeature(feat)
    if ret != 0:
        gdaltest.post_reason('fail')
        return 'fail'
    if feat.GetFID() != 10:
        gdaltest.post_reason('fail')
        return 'fail'

    feat = ogr.Feature(lyr.GetLayerDefn())
    feat.SetField('str2', 'second string')
    ret = lyr.CreateFeature(feat)
    if ret != 0:
        gdaltest.post_reason('fail')
        return 'fail'
    if feat.GetFID() < 0:
        gdaltest.post_reason('fail')
        feat.DumpReadable()
        return 'fail'
    if feat.GetField('myfid') != feat.GetFID():
        gdaltest.post_reason('fail')
        feat.DumpReadable()
        return 'fail'

    feat.SetField('str', 'foo')
    ret = lyr.SetFeature(feat)
    if ret != 0:
        gdaltest.post_reason('fail')
        return 'fail'

    feat = ogr.Feature(lyr.GetLayerDefn())
    feat.SetFID(1)
    feat.SetField('myfid', 10)
    gdal.PushErrorHandler()
    ret = lyr.CreateFeature(feat)
    gdal.PopErrorHandler()
    if ret == 0:
        gdaltest.post_reason('fail')
        return 'fail'

    gdal.PushErrorHandler()
    ret = lyr.SetFeature(feat)
    gdal.PopErrorHandler()
    if ret == 0:
        gdaltest.post_reason('fail')
        return 'fail'

    feat.UnsetField('myfid')
    gdal.PushErrorHandler()
    ret = lyr.SetFeature(feat)
    gdal.PopErrorHandler()
    if ret == 0:
        gdaltest.post_reason('fail')
        return 'fail'

    feat = ogr.Feature(lyr.GetLayerDefn())
    feat.SetField('str', 'first string')
    feat.SetField('myfid', 12)
    feat.SetField('str2', 'second string')
    ret = lyr.CreateFeature(feat)
    if ret != 0:
        gdaltest.post_reason('fail')
        return 'fail'
    if feat.GetFID() != 12:
        gdaltest.post_reason('fail')
        return 'fail'

    lyr.ResetReading()
    f = lyr.GetNextFeature()
    if f.GetFID() != 10 or f.GetField('str') != 'first string' or f.GetField('str2') != 'second string' or f.GetField('myfid') != 10:
        gdaltest.post_reason('fail')
        f.DumpReadable()
        return 'fail'
    f = lyr.GetFeature(f.GetFID())
    if f.GetFID() != 10 or f.GetField('str') != 'first string' or f.GetField('str2') != 'second string' or f.GetField('myfid') != 10:
        gdaltest.post_reason('fail')
        f.DumpReadable()
        return 'fail'
    f = None
    lyr.ResetReading()  # to close implicit transaction

    return 'success'

###############################################################################
# Test transactions RFC 54


def ogr_pg_76_get_transaction_state(ds):
    return (ds.GetMetadataItem("osDebugLastTransactionCommand", "_DEBUG_"),
             int(ds.GetMetadataItem("nSoftTransactionLevel", "_DEBUG_")),
             int(ds.GetMetadataItem("bSavePointActive", "_DEBUG_")),
             int(ds.GetMetadataItem("bUserTransactionActive", "_DEBUG_")))


def ogr_pg_76():

    if gdaltest.pg_ds is None:
        return 'skip'

    if gdaltest.pg_ds.TestCapability(ogr.ODsCTransactions) != 1:
        gdaltest.post_reason('fail')
        return 'fail'

    level = int(gdaltest.pg_ds.GetMetadataItem("nSoftTransactionLevel", "_DEBUG_"))
    if level != 0:
        gdaltest.post_reason('fail')
        print(level)
        return 'fail'

    if gdaltest.pg_has_postgis_2:
        gdaltest.pg_ds.StartTransaction()
        lyr = gdaltest.pg_ds.CreateLayer('will_not_be_created', options=['OVERWRITE=YES'])
        lyr.CreateField(ogr.FieldDefn('foo', ogr.OFTString))

        sql_lyr = gdaltest.pg_ds.ExecuteSQL("SELECT COUNT(*) FROM geometry_columns WHERE f_table_name = 'will_not_be_created'")
        f = sql_lyr.GetNextFeature()
        res = f.GetField(0)
        gdaltest.pg_ds.ReleaseResultSet(sql_lyr)
        if res != 1:
            gdaltest.post_reason('fail')
            return 'fail'

        gdaltest.pg_ds.RollbackTransaction()

        # Rollback doesn't rollback the insertion in geometry_columns if done through the AddGeometryColumn()
        sql_lyr = gdaltest.pg_ds.ExecuteSQL("SELECT COUNT(*) FROM geometry_columns WHERE f_table_name = 'will_not_be_created'")
        f = sql_lyr.GetNextFeature()
        res = f.GetField(0)
        gdaltest.pg_ds.ReleaseResultSet(sql_lyr)
        if res != 0:
            gdaltest.post_reason('fail')
            print(res)
            return 'fail'

    gdal.SetConfigOption('OGR_PG_CURSOR_PAGE', '1')
    lyr1 = gdaltest.pg_ds.CreateLayer('ogr_pg_76_lyr1', geom_type=ogr.wkbNone, options=['OVERWRITE=YES'])
    lyr2 = gdaltest.pg_ds.CreateLayer('ogr_pg_76_lyr2', geom_type=ogr.wkbNone, options=['OVERWRITE=YES'])
    gdal.SetConfigOption('OGR_PG_CURSOR_PAGE', None)
    lyr1.CreateField(ogr.FieldDefn('foo', ogr.OFTString))
    #lyr2.CreateField(ogr.FieldDefn('foo', ogr.OFTString))
    lyr1.CreateFeature(ogr.Feature(lyr1.GetLayerDefn()))
    lyr2.CreateFeature(ogr.Feature(lyr2.GetLayerDefn()))
    lyr1.CreateFeature(ogr.Feature(lyr1.GetLayerDefn()))
    lyr1.CreateFeature(ogr.Feature(lyr1.GetLayerDefn()))
    lyr2.CreateFeature(ogr.Feature(lyr2.GetLayerDefn()))

    level = int(gdaltest.pg_ds.GetMetadataItem("nSoftTransactionLevel", "_DEBUG_"))
    if level != 0:
        gdaltest.post_reason('fail')
        print(level)
        return 'fail'

    ret = ogr_pg_76_scenario1(lyr1, lyr2)
    if ret != 'success':
        return ret
    ret = ogr_pg_76_scenario2(lyr1, lyr2)
    if ret != 'success':
        return ret
    ret = ogr_pg_76_scenario3(lyr1, lyr2)
    if ret != 'success':
        return ret
    ret = ogr_pg_76_scenario4(lyr1, lyr2)
    if ret != 'success':
        return ret

    return ret

# Scenario 1 : a CreateFeature done in the middle of GetNextFeature()


def ogr_pg_76_scenario1(lyr1, lyr2):

    (_, level, savepoint, usertransac) = ogr_pg_76_get_transaction_state(gdaltest.pg_ds)
    if (level, savepoint, usertransac) != (0, 0, 0):
        gdaltest.post_reason('fail')
        print(level, savepoint, usertransac)
        return 'fail'

    f = lyr1.GetNextFeature()
    if f is None or f.GetFID() != 1:
        gdaltest.post_reason('fail')
        return 'fail'
    (lastcmd, level, savepoint, usertransac) = ogr_pg_76_get_transaction_state(gdaltest.pg_ds)
    if (lastcmd, level, savepoint, usertransac) != ('BEGIN', 1, 0, 0):
        gdaltest.post_reason('fail')
        print(lastcmd, level, savepoint, usertransac)
        return 'fail'

    lyr1.SetAttributeFilter("foo is NULL")
    (lastcmd, level, savepoint, usertransac) = ogr_pg_76_get_transaction_state(gdaltest.pg_ds)
    if (lastcmd, level, savepoint, usertransac) != ('COMMIT', 0, 0, 0):
        gdaltest.post_reason('fail')
        print(lastcmd, level, savepoint, usertransac)
        return 'fail'

    f = lyr1.GetNextFeature()
    if f is None or f.GetFID() != 1:
        gdaltest.post_reason('fail')
        return 'fail'
    (lastcmd, level, savepoint, usertransac) = ogr_pg_76_get_transaction_state(gdaltest.pg_ds)
    if (lastcmd, level, savepoint, usertransac) != ('BEGIN', 1, 0, 0):
        gdaltest.post_reason('fail')
        print(lastcmd, level, savepoint, usertransac)
        return 'fail'

    f = lyr2.GetNextFeature()
    if f is None or f.GetFID() != 1:
        gdaltest.post_reason('fail')
        return 'fail'
    (lastcmd, level, savepoint, usertransac) = ogr_pg_76_get_transaction_state(gdaltest.pg_ds)
    if (lastcmd, level, savepoint, usertransac) != ('', 2, 0, 0):
        gdaltest.post_reason('fail')
        print(lastcmd, level, savepoint, usertransac)
        return 'fail'

    f = lyr1.GetNextFeature()
    if f is None or f.GetFID() != 2:
        gdaltest.post_reason('fail')
        return 'fail'

    # Check that GetFeature() doesn't reset the cursor
    f = lyr1.GetFeature(f.GetFID())
    if f is None or f.GetFID() != 2:
        gdaltest.post_reason('fail')
        return 'fail'

    f = lyr1.GetNextFeature()
    if f is None or f.GetFID() != 3:
        gdaltest.post_reason('fail')
        return 'fail'
    f = lyr2.GetNextFeature()
    if f is None or f.GetFID() != 2:
        gdaltest.post_reason('fail')
        return 'fail'
    (lastcmd, level, savepoint, usertransac) = ogr_pg_76_get_transaction_state(gdaltest.pg_ds)
    if (lastcmd, level, savepoint, usertransac) != ('', 2, 0, 0):
        gdaltest.post_reason('fail')
        print(lastcmd, level, savepoint, usertransac)
        return 'fail'

    lyr1.CreateFeature(ogr.Feature(lyr1.GetLayerDefn()))

    lyr1.ResetReading()
    (lastcmd, level, savepoint, usertransac) = ogr_pg_76_get_transaction_state(gdaltest.pg_ds)
    if (lastcmd, level, savepoint, usertransac) != ('', 1, 0, 0):
        gdaltest.post_reason('fail')
        print(lastcmd, level, savepoint, usertransac)
        return 'fail'
    lyr2.ResetReading()
    (lastcmd, level, savepoint, usertransac) = ogr_pg_76_get_transaction_state(gdaltest.pg_ds)
    if (lastcmd, level, savepoint, usertransac) != ('COMMIT', 0, 0, 0):
        gdaltest.post_reason('fail')
        print(lastcmd, level, savepoint, usertransac)
        return 'fail'
    if lyr1.GetFeatureCount() != 4:
        gdaltest.post_reason('fail')
        return 'fail'

    return 'success'


# Scenario 2 : a CreateFeature done in the middle of GetNextFeature(), themselves between a user transaction
def ogr_pg_76_scenario2(lyr1, lyr2):

    if gdaltest.pg_ds.StartTransaction() != 0:
        gdaltest.post_reason('fail')
        return 'fail'
    (lastcmd, level, savepoint, usertransac) = ogr_pg_76_get_transaction_state(gdaltest.pg_ds)
    if (lastcmd, level, savepoint, usertransac) != ('BEGIN', 1, 0, 1):
        gdaltest.post_reason('fail')
        print(lastcmd, level, savepoint, usertransac)
        return 'fail'

    # Try to re-enter a transaction
    gdal.ErrorReset()
    gdal.PushErrorHandler()
    ret = gdaltest.pg_ds.StartTransaction()
    gdal.PopErrorHandler()
    if gdal.GetLastErrorMsg() == '' or ret == 0:
        gdaltest.post_reason('fail')
        return 'fail'
    (lastcmd, level, savepoint, usertransac) = ogr_pg_76_get_transaction_state(gdaltest.pg_ds)
    if (lastcmd, level, savepoint, usertransac) != ('', 1, 0, 1):
        gdaltest.post_reason('fail')
        print(lastcmd, level, savepoint, usertransac)
        return 'fail'

    f = lyr1.GetNextFeature()
    if f is None or f.GetFID() != 1:
        gdaltest.post_reason('fail')
        return 'fail'
    (lastcmd, level, savepoint, usertransac) = ogr_pg_76_get_transaction_state(gdaltest.pg_ds)
    if (lastcmd, level, savepoint, usertransac) != ('', 2, 0, 1):
        gdaltest.post_reason('fail')
        print(lastcmd, level, savepoint, usertransac)
        return 'fail'

    f = lyr2.GetNextFeature()
    if f is None or f.GetFID() != 1:
        gdaltest.post_reason('fail')
        return 'fail'
    (lastcmd, level, savepoint, usertransac) = ogr_pg_76_get_transaction_state(gdaltest.pg_ds)
    if (lastcmd, level, savepoint, usertransac) != ('', 3, 0, 1):
        gdaltest.post_reason('fail')
        print(lastcmd, level, savepoint, usertransac)
        return 'fail'

    f = lyr1.GetNextFeature()
    if f is None or f.GetFID() != 2:
        gdaltest.post_reason('fail')
        return 'fail'
    f = lyr1.GetNextFeature()
    if f is None or f.GetFID() != 3:
        gdaltest.post_reason('fail')
        return 'fail'
    f = lyr2.GetNextFeature()
    if f is None or f.GetFID() != 2:
        gdaltest.post_reason('fail')
        return 'fail'
    (lastcmd, level, savepoint, usertransac) = ogr_pg_76_get_transaction_state(gdaltest.pg_ds)
    if (lastcmd, level, savepoint, usertransac) != ('', 3, 0, 1):
        gdaltest.post_reason('fail')
        print(lastcmd, level, savepoint, usertransac)
        return 'fail'

    lyr1.CreateFeature(ogr.Feature(lyr1.GetLayerDefn()))

    lyr1.ResetReading()
    (lastcmd, level, savepoint, usertransac) = ogr_pg_76_get_transaction_state(gdaltest.pg_ds)
    if (lastcmd, level, savepoint, usertransac) != ('', 2, 0, 1):
        gdaltest.post_reason('fail')
        print(lastcmd, level, savepoint, usertransac)
        return 'fail'

    lyr2.ResetReading()
    (lastcmd, level, savepoint, usertransac) = ogr_pg_76_get_transaction_state(gdaltest.pg_ds)
    if (lastcmd, level, savepoint, usertransac) != ('', 1, 0, 1):
        gdaltest.post_reason('fail')
        print(lastcmd, level, savepoint, usertransac)
        return 'fail'

    if gdaltest.pg_ds.CommitTransaction() != 0:
        gdaltest.post_reason('fail')
        return 'fail'
    (lastcmd, level, savepoint, usertransac) = ogr_pg_76_get_transaction_state(gdaltest.pg_ds)
    if (lastcmd, level, savepoint, usertransac) != ('COMMIT', 0, 0, 0):
        gdaltest.post_reason('fail')
        print(lastcmd, level, savepoint, usertransac)
        return 'fail'

    if gdaltest.pg_ds.StartTransaction() != 0:
        gdaltest.post_reason('fail')
        return 'fail'

    if gdaltest.pg_ds.RollbackTransaction() != 0:
        gdaltest.post_reason('fail')
        return 'fail'
    (lastcmd, level, savepoint, usertransac) = ogr_pg_76_get_transaction_state(gdaltest.pg_ds)
    if (lastcmd, level, savepoint, usertransac) != ('ROLLBACK', 0, 0, 0):
        gdaltest.post_reason('fail')
        print(lastcmd, level, savepoint, usertransac)
        return 'fail'

    # Try to re-commit a transaction
    gdal.ErrorReset()
    gdal.PushErrorHandler()
    ret = gdaltest.pg_ds.CommitTransaction()
    gdal.PopErrorHandler()
    if gdal.GetLastErrorMsg() == '' or ret == 0:
        gdaltest.post_reason('fail')
        return 'fail'
    (lastcmd, level, savepoint, usertransac) = ogr_pg_76_get_transaction_state(gdaltest.pg_ds)
    if (lastcmd, level, savepoint, usertransac) != ('', 0, 0, 0):
        gdaltest.post_reason('fail')
        print(lastcmd, level, savepoint, usertransac)
        return 'fail'

    # Try to rollback a non-transaction
    gdal.ErrorReset()
    gdal.PushErrorHandler()
    ret = gdaltest.pg_ds.RollbackTransaction()
    gdal.PopErrorHandler()
    if gdal.GetLastErrorMsg() == '' or ret == 0:
        gdaltest.post_reason('fail')
        return 'fail'
    (lastcmd, level, savepoint, usertransac) = ogr_pg_76_get_transaction_state(gdaltest.pg_ds)
    if (lastcmd, level, savepoint, usertransac) != ('', 0, 0, 0):
        gdaltest.post_reason('fail')
        print(lastcmd, level, savepoint, usertransac)
        return 'fail'

    return 'success'

# Scenario 3 : StartTransaction(), GetNextFeature(), CommitTransaction(), GetNextFeature()


def ogr_pg_76_scenario3(lyr1, lyr2):

    if gdaltest.pg_ds.StartTransaction() != 0:
        gdaltest.post_reason('fail')
        return 'fail'
    (lastcmd, level, savepoint, usertransac) = ogr_pg_76_get_transaction_state(gdaltest.pg_ds)
    if (lastcmd, level, savepoint, usertransac) != ('BEGIN', 1, 0, 1):
        gdaltest.post_reason('fail')
        print(lastcmd, level, savepoint, usertransac)
        return 'fail'

    f = lyr1.GetNextFeature()
    if f is None or f.GetFID() != 1:
        gdaltest.post_reason('fail')
        return 'fail'
    (lastcmd, level, savepoint, usertransac) = ogr_pg_76_get_transaction_state(gdaltest.pg_ds)
    if (lastcmd, level, savepoint, usertransac) != ('', 2, 0, 1):
        gdaltest.post_reason('fail')
        print(lastcmd, level, savepoint, usertransac)
        return 'fail'

    if gdaltest.pg_ds.CommitTransaction() != 0:
        gdaltest.post_reason('fail')
        return 'fail'
    (lastcmd, level, savepoint, usertransac) = ogr_pg_76_get_transaction_state(gdaltest.pg_ds)
    if (lastcmd, level, savepoint, usertransac) != ('COMMIT', 0, 0, 0):
        gdaltest.post_reason('fail')
        print(lastcmd, level, savepoint, usertransac)
        return 'fail'

    gdal.ErrorReset()
    gdal.PushErrorHandler()
    f = lyr1.GetNextFeature()
    gdal.PopErrorHandler()
    if gdal.GetLastErrorMsg() == '' or f is not None:
        gdaltest.post_reason('fail')
        return 'fail'

    # Must re-issue an explicit ResetReading()
    lyr1.ResetReading()

    f = lyr1.GetNextFeature()
    if f is None or f.GetFID() != 1:
        gdaltest.post_reason('fail')
        return 'fail'
    (lastcmd, level, savepoint, usertransac) = ogr_pg_76_get_transaction_state(gdaltest.pg_ds)
    if (lastcmd, level, savepoint, usertransac) != ('BEGIN', 1, 0, 0):
        gdaltest.post_reason('fail')
        print(lastcmd, level, savepoint, usertransac)
        return 'fail'

    lyr1.ResetReading()
    (lastcmd, level, savepoint, usertransac) = ogr_pg_76_get_transaction_state(gdaltest.pg_ds)
    if (lastcmd, level, savepoint, usertransac) != ('COMMIT', 0, 0, 0):
        gdaltest.post_reason('fail')
        print(lastcmd, level, savepoint, usertransac)
        return 'fail'

    lyr2.ResetReading()

    return 'success'

# Scenario 4 : GetNextFeature(), StartTransaction(), CreateFeature(), CommitTransaction(), GetNextFeature(), ResetReading()


def ogr_pg_76_scenario4(lyr1, lyr2):

    (lastcmd, level, savepoint, usertransac) = ogr_pg_76_get_transaction_state(gdaltest.pg_ds)
    if (lastcmd, level, savepoint, usertransac) != ('', 0, 0, 0):
        gdaltest.post_reason('fail')
        print(lastcmd, level, savepoint, usertransac)
        return 'fail'

    f = lyr1.GetNextFeature()
    if f is None or f.GetFID() != 1:
        gdaltest.post_reason('fail')
        return 'fail'
    (lastcmd, level, savepoint, usertransac) = ogr_pg_76_get_transaction_state(gdaltest.pg_ds)
    if (lastcmd, level, savepoint, usertransac) != ('BEGIN', 1, 0, 0):
        gdaltest.post_reason('fail')
        print(lastcmd, level, savepoint, usertransac)
        return 'fail'

    if gdaltest.pg_ds.StartTransaction() != 0:
        gdaltest.post_reason('fail')
        return 'fail'
    (lastcmd, level, savepoint, usertransac) = ogr_pg_76_get_transaction_state(gdaltest.pg_ds)
    if (lastcmd, level, savepoint, usertransac) != ('SAVEPOINT ogr_savepoint', 2, 1, 1):
        gdaltest.post_reason('fail')
        print(lastcmd, level, savepoint, usertransac)
        return 'fail'

    lyr1.CreateFeature(ogr.Feature(lyr1.GetLayerDefn()))

    f = lyr1.GetNextFeature()
    if f is None or f.GetFID() != 2:
        gdaltest.post_reason('fail')
        return 'fail'
    f = lyr2.GetNextFeature()
    if f is None or f.GetFID() != 1:
        gdaltest.post_reason('fail')
        return 'fail'
    (lastcmd, level, savepoint, usertransac) = ogr_pg_76_get_transaction_state(gdaltest.pg_ds)
    if (lastcmd, level, savepoint, usertransac) != ('', 3, 1, 1):
        gdaltest.post_reason('fail')
        print(lastcmd, level, savepoint, usertransac)
        return 'fail'

    # Check that it doesn't commit the transaction
    lyr1.SetAttributeFilter("foo is NULL")
    (lastcmd, level, savepoint, usertransac) = ogr_pg_76_get_transaction_state(gdaltest.pg_ds)
    if (lastcmd, level, savepoint, usertransac) != ('', 2, 1, 1):
        gdaltest.post_reason('fail')
        print(lastcmd, level, savepoint, usertransac)
        return 'fail'

    f = lyr1.GetNextFeature()
    if f is None or f.GetFID() != 1:
        gdaltest.post_reason('fail')
        return 'fail'
    (lastcmd, level, savepoint, usertransac) = ogr_pg_76_get_transaction_state(gdaltest.pg_ds)
    if (lastcmd, level, savepoint, usertransac) != ('', 3, 1, 1):
        gdaltest.post_reason('fail')
        print(lastcmd, level, savepoint, usertransac)
        return 'fail'

    f = lyr2.GetNextFeature()
    if f is None or f.GetFID() != 2:
        gdaltest.post_reason('fail')
        return 'fail'

    if gdaltest.pg_ds.CommitTransaction() != 0:
        gdaltest.post_reason('fail')
        return 'fail'
    (lastcmd, level, savepoint, usertransac) = ogr_pg_76_get_transaction_state(gdaltest.pg_ds)
    if (lastcmd, level, savepoint, usertransac) != ('RELEASE SAVEPOINT ogr_savepoint', 2, 0, 0):
        gdaltest.post_reason('fail')
        print(lastcmd, level, savepoint, usertransac)
        return 'fail'

    lyr2.ResetReading()

    if gdaltest.pg_ds.StartTransaction() != 0:
        gdaltest.post_reason('fail')
        return 'fail'

    if gdaltest.pg_ds.RollbackTransaction() != 0:
        gdaltest.post_reason('fail')
        return 'fail'
    (lastcmd, level, savepoint, usertransac) = ogr_pg_76_get_transaction_state(gdaltest.pg_ds)
    if (lastcmd, level, savepoint, usertransac) != ('ROLLBACK TO SAVEPOINT ogr_savepoint', 1, 0, 0):
        gdaltest.post_reason('fail')
        print(lastcmd, level, savepoint, usertransac)
        return 'fail'

    f = lyr1.GetNextFeature()
    if f is None or f.GetFID() != 2:
        gdaltest.post_reason('fail')
        return 'fail'

    lyr1.ResetReading()
    (lastcmd, level, savepoint, usertransac) = ogr_pg_76_get_transaction_state(gdaltest.pg_ds)
    if (lastcmd, level, savepoint, usertransac) != ('COMMIT', 0, 0, 0):
        gdaltest.post_reason('fail')
        print(lastcmd, level, savepoint, usertransac)
        return 'fail'

    return 'success'

###############################################################################
# Test ogr2ogr can insert multiple layers at once


def ogr_pg_77():
    import test_cli_utilities
    if test_cli_utilities.get_ogr2ogr_path() is None:
        return 'skip'

    gdaltest.pg_ds.ExecuteSQL('DELLAYER:ogr_pg_77_1')
    gdaltest.pg_ds.ExecuteSQL('DELLAYER:ogr_pg_77_2')

    try:
        shutil.rmtree('tmp/ogr_pg_77')
    except:
        pass
    os.mkdir('tmp/ogr_pg_77')

    f = open('tmp/ogr_pg_77/ogr_pg_77_1.csv', 'wt')
    f.write('id,WKT\n')
    f.write('1,POINT(1 2)\n')
    f.close()
    f = open('tmp/ogr_pg_77/ogr_pg_77_2.csv', 'wt')
    f.write('id,WKT\n')
    f.write('2,POINT(1 2)\n')
    f.close()
    gdaltest.runexternal(test_cli_utilities.get_ogr2ogr_path() + ' -f PostgreSQL "' + 'PG:' + gdaltest.pg_connection_string + '" tmp/ogr_pg_77')

    ds = ogr.Open('PG:' + gdaltest.pg_connection_string, update=1)
    lyr = ds.GetLayerByName('ogr_pg_77_1')
    feat = lyr.GetNextFeature()
    if feat.GetField(0) != '1':
        return 'fail'
    feat.SetField(0, 10)
    lyr.SetFeature(feat)
    lyr = ds.GetLayerByName('ogr_pg_77_2')
    feat = lyr.GetNextFeature()
    if feat.GetField(0) != '2':
        return 'fail'
    ds = None

    # Test fix for #6018
    gdaltest.runexternal(test_cli_utilities.get_ogr2ogr_path() + ' -f PostgreSQL "' + 'PG:' + gdaltest.pg_connection_string + '" tmp/ogr_pg_77 -overwrite')

    ds = ogr.Open('PG:' + gdaltest.pg_connection_string)
    lyr = ds.GetLayerByName('ogr_pg_77_1')
    feat = lyr.GetNextFeature()
    if feat.GetField(0) != '1':
        return 'fail'
    ds = None

    try:
        shutil.rmtree('tmp/ogr_pg_77')
    except:
        pass

    return 'success'

###############################################################################
# Test manually added geometry constraints


def ogr_pg_78():

    if gdaltest.pg_ds is None or not gdaltest.pg_has_postgis_2:
        return 'skip'

    gdaltest.pg_ds.ExecuteSQL("CREATE TABLE ogr_pg_78 (ID INTEGER PRIMARY KEY)")
    gdaltest.pg_ds.ExecuteSQL("ALTER TABLE ogr_pg_78 ADD COLUMN my_geom GEOMETRY")
    gdaltest.pg_ds.ExecuteSQL("ALTER TABLE ogr_pg_78 ADD CONSTRAINT ogr_pg_78_my_geom_type CHECK (geometrytype(my_geom)='POINT')")
    gdaltest.pg_ds.ExecuteSQL("ALTER TABLE ogr_pg_78 ADD CONSTRAINT ogr_pg_78_my_geom_dim CHECK (st_ndims(my_geom)=3)")
    gdaltest.pg_ds.ExecuteSQL("ALTER TABLE ogr_pg_78 ADD CONSTRAINT ogr_pg_78_my_geom_srid CHECK (st_srid(my_geom)=4326)")

    gdaltest.pg_ds.ExecuteSQL("CREATE TABLE ogr_pg_78_2 (ID INTEGER PRIMARY KEY)")
    gdaltest.pg_ds.ExecuteSQL("ALTER TABLE ogr_pg_78_2 ADD COLUMN my_geog GEOGRAPHY")
    gdaltest.pg_ds.ExecuteSQL("ALTER TABLE ogr_pg_78_2 ADD CONSTRAINT ogr_pg_78_2_my_geog_type CHECK (geometrytype(my_geog::geometry)='POINT')")
    gdaltest.pg_ds.ExecuteSQL("ALTER TABLE ogr_pg_78_2 ADD CONSTRAINT ogr_pg_78_2_my_geog_dim CHECK (st_ndims(my_geog::geometry)=3)")
    gdaltest.pg_ds.ExecuteSQL("ALTER TABLE ogr_pg_78_2 ADD CONSTRAINT ogr_pg_78_2_my_geog_srid CHECK (st_srid(my_geog::geometry)=4326)")

    gdaltest.pg_ds = None
    gdaltest.pg_ds = ogr.Open('PG:' + gdaltest.pg_connection_string, update=1)
    lc = gdaltest.pg_ds.GetLayerCount()  # force discovery of all tables
    ogr_pg_78_found = False
    ogr_pg_78_2_found = False
    for i in range(lc):
        lyr = gdaltest.pg_ds.GetLayer(i)
        if lyr.GetName() == 'ogr_pg_78':
            ogr_pg_78_found = True
            if lyr.GetGeomType() != ogr.wkbPoint25D:
                gdaltest.post_reason('fail')
                return 'fail'
            if lyr.GetSpatialRef().ExportToWkt().find('4326') < 0:
                gdaltest.post_reason('fail')
                return 'fail'
        if lyr.GetName() == 'ogr_pg_78_2':
            ogr_pg_78_2_found = True
            if lyr.GetGeomType() != ogr.wkbPoint25D:
                gdaltest.post_reason('fail')
                return 'fail'
            if lyr.GetSpatialRef().ExportToWkt().find('4326') < 0:
                gdaltest.post_reason('fail')
                return 'fail'
    if not ogr_pg_78_found:
        gdaltest.post_reason('fail')
        return 'fail'
    if not ogr_pg_78_2_found:
        gdaltest.post_reason('fail')
        return 'fail'

    gdaltest.pg_ds = None
    # Test with slow method
    gdal.SetConfigOption('PG_USE_POSTGIS2_OPTIM', 'NO')
    gdaltest.pg_ds = ogr.Open('PG:' + gdaltest.pg_connection_string, update=1)
    lc = gdaltest.pg_ds.GetLayerCount()  # force discovery of all tables
    ogr_pg_78_found = False
    ogr_pg_78_2_found = False
    for i in range(lc):
        lyr = gdaltest.pg_ds.GetLayer(i)
        if lyr.GetName() == 'ogr_pg_78':
            ogr_pg_78_found = True
            if lyr.GetGeomType() != ogr.wkbPoint25D:
                # FIXME: why does it fail suddenly on Travis ? Change of PostGIS version ?
                # But apparently not :
                # Last good: https://travis-ci.org/OSGeo/gdal/builds/60211881
                # First bad: https://travis-ci.org/OSGeo/gdal/builds/60290209
                val = gdal.GetConfigOption('TRAVIS', None)
                if val is not None:
                    print('Fails on Travis. geom_type = %d' % lyr.GetGeomType())
                else:
                    gdaltest.post_reason('fail')
                    return 'fail'
            if lyr.GetSpatialRef() is None or lyr.GetSpatialRef().ExportToWkt().find('4326') < 0:
                val = gdal.GetConfigOption('TRAVIS', None)
                if val is not None:
                    print('Fails on Travis. GetSpatialRef() = %s' % str(lyr.GetSpatialRef()))
                else:
                    gdaltest.post_reason('fail')
                    return 'fail'
        if lyr.GetName() == 'ogr_pg_78_2':
            ogr_pg_78_2_found = True
            # No logic in geography_columns to get type/coordim/srid from constraints
            #if lyr.GetGeomType() != ogr.wkbPoint25D:
            #    gdaltest.post_reason('fail')
            #    return 'fail'
            #if lyr.GetSpatialRef().ExportToWkt().find('4326') < 0:
            #    gdaltest.post_reason('fail')
            #    return 'fail'
    if not ogr_pg_78_found:
        gdaltest.post_reason('fail')
        return 'fail'
    if not ogr_pg_78_2_found:
        gdaltest.post_reason('fail')
        return 'fail'

    return 'success'

###############################################################################
# Test PRELUDE_STATEMENTS and CLOSING_STATEMENTS open options


def ogr_pg_79():

    if gdaltest.pg_ds is None:
        return 'skip'

    # PRELUDE_STATEMENTS starting with BEGIN (use case: pg_bouncer in transaction pooling)
    ds = gdal.OpenEx('PG:' + gdaltest.pg_connection_string, \
        gdal.OF_VECTOR | gdal.OF_UPDATE, \
        open_options=['PRELUDE_STATEMENTS=BEGIN; SET LOCAL statement_timeout TO "1h";',
                        'CLOSING_STATEMENTS=COMMIT;'])
    sql_lyr = ds.ExecuteSQL('SHOW statement_timeout')
    f = sql_lyr.GetNextFeature()
    if f.GetField(0) != '1h':
        gdaltest.post_reason('fail')
        f.DumpReadable()
        return 'fail'
    ds.ReleaseResultSet(sql_lyr)
    ret = ds.StartTransaction()
    if ret != 0:
        gdaltest.post_reason('fail')
        return 'fail'
    ret = ds.CommitTransaction()
    if ret != 0:
        gdaltest.post_reason('fail')
        return 'fail'
    gdal.ErrorReset()
    ds = None
    if gdal.GetLastErrorMsg() != '':
        gdaltest.post_reason('fail')
        return 'fail'

    # random PRELUDE_STATEMENTS
    ds = gdal.OpenEx('PG:' + gdaltest.pg_connection_string, \
        gdal.OF_VECTOR | gdal.OF_UPDATE, \
        open_options=['PRELUDE_STATEMENTS=SET statement_timeout TO "1h"'])
    sql_lyr = ds.ExecuteSQL('SHOW statement_timeout')
    f = sql_lyr.GetNextFeature()
    if f.GetField(0) != '1h':
        gdaltest.post_reason('fail')
        f.DumpReadable()
        return 'fail'
    ds.ReleaseResultSet(sql_lyr)
    ret = ds.StartTransaction()
    if ret != 0:
        gdaltest.post_reason('fail')
        return 'fail'
    ret = ds.CommitTransaction()
    if ret != 0:
        gdaltest.post_reason('fail')
        return 'fail'
    gdal.ErrorReset()
    ds = None
    if gdal.GetLastErrorMsg() != '':
        gdaltest.post_reason('fail')
        return 'fail'

    # Test wrong PRELUDE_STATEMENTS
    with gdaltest.error_handler():
        ds = gdal.OpenEx('PG:' + gdaltest.pg_connection_string, \
            gdal.OF_VECTOR | gdal.OF_UPDATE, \
            open_options=['PRELUDE_STATEMENTS=BEGIN;error SET LOCAL statement_timeout TO "1h";',
                            'CLOSING_STATEMENTS=COMMIT;'])
    if ds is not None:
        gdaltest.post_reason('fail')
        return 'fail'

    # Test wrong CLOSING_STATEMENTS
    ds = gdal.OpenEx('PG:' + gdaltest.pg_connection_string, \
        gdal.OF_VECTOR | gdal.OF_UPDATE, \
        open_options=['PRELUDE_STATEMENTS=BEGIN; SET LOCAL statement_timeout TO "1h";',
                        'CLOSING_STATEMENTS=COMMIT;error'])
    gdal.ErrorReset()
    with gdaltest.error_handler():
        ds = None
    if gdal.GetLastErrorMsg() == '':
        gdaltest.post_reason('fail')
        return 'fail'

    return 'success'

###############################################################################
# Test retrieving an error from ExecuteSQL() (#6194)


def ogr_pg_80():

    if gdaltest.pg_ds is None or gdaltest.ogr_pg_second_run:
        return 'skip'

    gdal.ErrorReset()
    with gdaltest.error_handler():
        sql_lyr = gdaltest.pg_ds.ExecuteSQL('SELECT FROM')
    if gdal.GetLastErrorMsg() == '':
        gdaltest.post_reason('fail')
        return 'fail'
    if sql_lyr is not None:
        gdaltest.post_reason('fail')
        return 'fail'

    return 'success'

###############################################################################
# Test that ogr2ogr -skip properly rollbacks transactions (#6328)


def ogr_pg_81():

    if gdaltest.pg_ds is None or gdaltest.ogr_pg_second_run:
        return 'skip'

    gdaltest.pg_ds.ReleaseResultSet(gdaltest.pg_ds.ExecuteSQL("create table ogr_pg_81_1(id varchar unique, foo varchar); SELECT AddGeometryColumn('ogr_pg_81_1','dummy',-1,'POINT',2);"))
    gdaltest.pg_ds.ReleaseResultSet(gdaltest.pg_ds.ExecuteSQL("create table ogr_pg_81_2(id varchar unique, foo varchar); SELECT AddGeometryColumn('ogr_pg_81_2','dummy',-1,'POINT',2);"))

    # 0755 = 493
    gdal.Mkdir('/vsimem/ogr_pg_81', 493)
    gdal.FileFromMemBuffer('/vsimem/ogr_pg_81/ogr_pg_81_1.csv',
"""id,foo
1,1""")

    gdal.FileFromMemBuffer('/vsimem/ogr_pg_81/ogr_pg_81_2.csv',
"""id,foo
1,1""")

    gdal.VectorTranslate('PG:' + gdaltest.pg_connection_string, '/vsimem/ogr_pg_81', accessMode='append')

    gdal.FileFromMemBuffer('/vsimem/ogr_pg_81/ogr_pg_81_2.csv',
"""id,foo
2,2""")

    with gdaltest.error_handler():
        gdal.VectorTranslate('PG:' + gdaltest.pg_connection_string, '/vsimem/ogr_pg_81', accessMode='append', skipFailures=True)

    gdal.Unlink('/vsimem/ogr_pg_81/ogr_pg_81_1.csv')
    gdal.Unlink('/vsimem/ogr_pg_81/ogr_pg_81_2.csv')
    gdal.Unlink('/vsimem/ogr_pg_81')

    lyr = gdaltest.pg_ds.GetLayer('ogr_pg_81_2')
    f = lyr.GetNextFeature()
    f = lyr.GetNextFeature()
    if f['id'] != '2':
        gdaltest.post_reason('fail')
        f.DumpReadable()
        return 'fail'
    lyr.ResetReading()  # flushes implicit transaction

    return 'success'

###############################################################################
# Test that GEOMETRY_NAME works even when the geometry column creation is
# done through CreateGeomField (#6366)
# This is important for the ogr2ogr use case when the source geometry column
# is not-nullable, and hence the CreateGeomField() interface is used.


def ogr_pg_82():

    if gdaltest.pg_ds is None or not gdaltest.pg_has_postgis or gdaltest.ogr_pg_second_run :
        return 'skip'

    lyr = gdaltest.pg_ds.CreateLayer('ogr_pg_82', geom_type=ogr.wkbNone, options=['GEOMETRY_NAME=another_name'])
    lyr.CreateGeomField(ogr.GeomFieldDefn('my_geom', ogr.wkbPoint))
    if lyr.GetLayerDefn().GetGeomFieldDefn(0).GetName() != 'another_name':
        gdaltest.post_reason('fail')
        print(lyr.GetLayerDefn().GetGeomFieldDefn(0).GetName())
        return 'fail'

    return 'success'

###############################################################################
# Test ZM support


def ogr_pg_83():

    if gdaltest.pg_ds is None or not gdaltest.pg_has_postgis or gdaltest.ogr_pg_second_run :
        return 'skip'

    tests = [[ogr.wkbUnknown, [], 'POINT ZM (1 2 3 4)', 'POINT (1 2)'],
              [ogr.wkbUnknown, ['DIM=XYZM'], 'POINT ZM (1 2 3 4)', 'POINT ZM (1 2 3 4)'],
              [ogr.wkbUnknown, ['DIM=XYZ'], 'POINT ZM (1 2 3 4)', 'POINT Z (1 2 3)'],
              [ogr.wkbUnknown, ['DIM=XYM'], 'POINT M (1 2 4)', 'POINT M (1 2 4)'],
              [ogr.wkbPointZM, [], 'POINT ZM (1 2 3 4)', 'POINT ZM (1 2 3 4)'],
              [ogr.wkbPoint25D, [], 'POINT ZM (1 2 3 4)', 'POINT Z (1 2 3)'],
              [ogr.wkbPointM, [], 'POINT ZM (1 2 3 4)', 'POINT M (1 2 4)'],
              [ogr.wkbUnknown, ['GEOM_TYPE=geography', 'DIM=XYM'], 'POINT ZM (1 2 3 4)', 'POINT M (1 2 4)'],
              ]

    for (geom_type, options, wkt, expected_wkt) in tests:
        lyr = gdaltest.pg_ds.CreateLayer('ogr_pg_83', geom_type=geom_type, options=options + ['OVERWRITE=YES'])
        f = ogr.Feature(lyr.GetLayerDefn())
        f.SetGeometryDirectly(ogr.CreateGeometryFromWkt(wkt))
        lyr.CreateFeature(f)
        f = None
        lyr.ResetReading()
        f = lyr.GetNextFeature()
        got_wkt = ''
        if f is not None:
            geom = f.GetGeometryRef()
            if geom is not None:
                got_wkt = geom.ExportToIsoWkt()
        if got_wkt != expected_wkt:
            gdaltest.post_reason('fail')
            print(geom_type, options, wkt, expected_wkt, got_wkt)
            return 'fail'
        lyr.ResetReading()  # flushes implicit transaction

        if 'GEOM_TYPE=geography' in options:
            continue
        # Cannot do AddGeometryColumn( 'GEOMETRYM', 3 ) with PostGIS 2, and doesn't accept inserting a XYM geometry
        if gdaltest.pg_has_postgis_2 and geom_type == ogr.wkbUnknown and options == ['DIM=XYM']:
            continue

        lyr = gdaltest.pg_ds.CreateLayer('ogr_pg_83', geom_type=ogr.wkbNone, options=options + ['OVERWRITE=YES'])
        # To force table creation to happen now so that following
        # CreateGeomField() is done through a AddGeometryColumn() call
        lyr.ResetReading()
        lyr.GetNextFeature()
        lyr.CreateGeomField(ogr.GeomFieldDefn("my_geom", geom_type))
        f = ogr.Feature(lyr.GetLayerDefn())
        f.SetGeometryDirectly(ogr.CreateGeometryFromWkt(wkt))
        lyr.CreateFeature(f)
        f = None
        lyr.ResetReading()
        f = lyr.GetNextFeature()
        got_wkt = ''
        if f is not None:
            geom = f.GetGeometryRef()
            if geom is not None:
                got_wkt = geom.ExportToIsoWkt()
        if got_wkt != expected_wkt:
            gdaltest.post_reason('fail')
            print(geom_type, options, wkt, expected_wkt, got_wkt)
            return 'fail'
        lyr.ResetReading()  # flushes implicit transaction

    return 'success'

###############################################################################
# Test description


def ogr_pg_84():

    if gdaltest.pg_ds is None or gdaltest.ogr_pg_second_run :
        return 'skip'

    ds = ogr.Open('PG:' + gdaltest.pg_connection_string, update=1)
    lyr = ds.CreateLayer('ogr_pg_84', geom_type=ogr.wkbPoint, options=['OVERWRITE=YES', 'DESCRIPTION=foo'])
    # Test that SetMetadata() and SetMetadataItem() are without effect
    lyr.SetMetadata({'DESCRIPTION': 'bar'})
    lyr.SetMetadataItem('DESCRIPTION', 'baz')
    if lyr.GetMetadataItem('DESCRIPTION') != 'foo':
        gdaltest.post_reason('fail')
        return 'fail'
    if lyr.GetMetadata_List() != ['DESCRIPTION=foo']:
        gdaltest.post_reason('fail')
        print(lyr.GetMetadata())
        return 'fail'
    ds = None

    ds = ogr.Open('PG:' + gdaltest.pg_connection_string, update=1)
    ds.GetLayerCount()  # load all layers
    lyr = ds.GetLayerByName('ogr_pg_84')
    if lyr.GetMetadataItem('DESCRIPTION') != 'foo':
        gdaltest.post_reason('fail')
        return 'fail'
    if lyr.GetMetadata_List() != ['DESCRIPTION=foo']:
        gdaltest.post_reason('fail')
        print(lyr.GetMetadata())
        return 'fail'
    # Set with SetMetadata()
    lyr.SetMetadata(['DESCRIPTION=bar'])
    ds = None

    ds = ogr.Open('PG:' + gdaltest.pg_connection_string, update=1)
    lyr = ds.GetLayerByName('ogr_pg_84')  # load just this layer
    if lyr.GetMetadataItem('DESCRIPTION') != 'bar':
        gdaltest.post_reason('fail')
        return 'fail'
    if lyr.GetMetadataDomainList() is None:
        gdaltest.post_reason('fail')
        return 'fail'
    # Set with SetMetadataItem()
    lyr.SetMetadataItem('DESCRIPTION', 'baz')
    ds = None

    ds = ogr.Open('PG:' + gdaltest.pg_connection_string, update=1)
    lyr = ds.GetLayerByName('ogr_pg_84')
    if lyr.GetMetadataDomainList() is None:
        gdaltest.post_reason('fail')
        return 'fail'
    if lyr.GetMetadataItem('DESCRIPTION') != 'baz':
        gdaltest.post_reason('fail')
        return 'fail'
    # Unset with SetMetadataItem()
    lyr.SetMetadataItem('DESCRIPTION', None)
    ds = None

    ds = ogr.Open('PG:' + gdaltest.pg_connection_string)
    lyr = ds.GetLayerByName('ogr_pg_84')  # load just this layer
    if lyr.GetMetadataDomainList() is not None:
        gdaltest.post_reason('fail')
        return 'fail'
    if lyr.GetMetadataItem('DESCRIPTION') is not None:
        gdaltest.post_reason('fail')
        return 'fail'
    ds = None

    ds = ogr.Open('PG:' + gdaltest.pg_connection_string)
    ds.GetLayerCount()  # load all layers
    lyr = ds.GetLayerByName('ogr_pg_84')  # load just this layer
    if lyr.GetMetadataItem('DESCRIPTION') is not None:
        gdaltest.post_reason('fail')
        return 'fail'
    ds = None

    return 'success'

###############################################################################
# Test append of several layers in PG_USE_COPY mode (#6411)


def ogr_pg_85():

    if gdaltest.pg_ds is None or gdaltest.ogr_pg_second_run :
        return 'skip'

    gdaltest.pg_ds.CreateLayer('ogr_pg_85_1')
    lyr = gdaltest.pg_ds.CreateLayer('ogr_pg_85_2')
    lyr.CreateField(ogr.FieldDefn('foo'))
    gdaltest.pg_ds.ReleaseResultSet(gdaltest.pg_ds.ExecuteSQL('SELECT 1'))  # make sure the layers are well created

    old_val = gdal.GetConfigOption('PG_USE_COPY')
    gdal.SetConfigOption('PG_USE_COPY', 'YES')
    ds = ogr.Open('PG:' + gdaltest.pg_connection_string, update=1)
    ds.GetLayerCount()
    ds.StartTransaction()
    lyr = ds.GetLayerByName('ogr_pg_85_1')
    f = ogr.Feature(lyr.GetLayerDefn())
    lyr.CreateFeature(f)
    lyr = ds.GetLayerByName('ogr_pg_85_2')
    feat_defn = lyr.GetLayerDefn()
    if feat_defn.GetFieldCount() != 1:
        gdaltest.post_reason('fail')
        return 'fail'
    f = ogr.Feature(feat_defn)
    if lyr.CreateFeature(f) != 0:
        gdaltest.post_reason('fail')
        return 'fail'
    ds.CommitTransaction()
    ds = None

    # Although test real ogr2ogr scenario
    # 0755 = 493
    gdal.Mkdir('/vsimem/ogr_pg_85', 493)
    gdal.FileFromMemBuffer('/vsimem/ogr_pg_85/ogr_pg_85_1.csv',
"""id,foo
1,1""")

    gdal.FileFromMemBuffer('/vsimem/ogr_pg_85/ogr_pg_85_2.csv',
"""id,foo
1,1""")

    gdal.VectorTranslate('PG:' + gdaltest.pg_connection_string, '/vsimem/ogr_pg_85', accessMode='append')

    gdal.Unlink('/vsimem/ogr_pg_85/ogr_pg_85_1.csv')
    gdal.Unlink('/vsimem/ogr_pg_85/ogr_pg_85_2.csv')
    gdal.Unlink('/vsimem/ogr_pg_85')

    gdal.SetConfigOption('PG_USE_COPY', old_val)

    lyr = gdaltest.pg_ds.GetLayerByName('ogr_pg_85_2')
    if lyr.GetFeatureCount() != 2:
        gdaltest.post_reason('fail')
        print(lyr.GetFeatureCount())
        return 'fail'

    return 'success'

###############################################################################
# Test OFTBinary


def ogr_pg_86():

    if gdaltest.pg_ds is None or gdaltest.ogr_pg_second_run :
        return 'skip'

    old_val = gdal.GetConfigOption('PG_USE_COPY')

    gdal.SetConfigOption('PG_USE_COPY', 'YES')

    lyr = gdaltest.pg_ds.CreateLayer('ogr_pg_86')
    lyr.CreateField(ogr.FieldDefn('test', ogr.OFTBinary))
    f = ogr.Feature(lyr.GetLayerDefn())
    f.SetFieldBinaryFromHexString('test', '3020')
    lyr.CreateFeature(f)
    lyr.ResetReading()
    f = lyr.GetNextFeature()
    if f.GetField(0) != '3020':
        gdaltest.post_reason('fail')
        gdal.SetConfigOption('PG_USE_COPY', old_val)
        return 'fail'

    gdal.SetConfigOption('PG_USE_COPY', 'NO')

    lyr = gdaltest.pg_ds.CreateLayer('ogr_pg_86', options=['OVERWRITE=YES'])
    lyr.CreateField(ogr.FieldDefn('test', ogr.OFTBinary))
    f = ogr.Feature(lyr.GetLayerDefn())
    f.SetFieldBinaryFromHexString('test', '3020')
    lyr.CreateFeature(f)
    lyr.ResetReading()
    f = lyr.GetNextFeature()
    if f.GetField(0) != '3020':
        gdaltest.post_reason('fail')
        gdal.SetConfigOption('PG_USE_COPY', old_val)
        return 'fail'

    gdal.SetConfigOption('PG_USE_COPY', old_val)

    return 'success'

###############################################################################
# Test sequence updating (#7032)


def ogr_pg_87():

    if gdaltest.pg_ds is None or gdaltest.ogr_pg_second_run :
        return 'skip'

    lyr = gdaltest.pg_ds.CreateLayer('ogr_pg_87')
    lyr.CreateField(ogr.FieldDefn('test', ogr.OFTString))
    f = ogr.Feature(lyr.GetLayerDefn())
    f.SetFID(10)
    lyr.CreateFeature(f)

    # Test updating of sequence after CreateFeatureViaCopy
    gdaltest.pg_ds = ogr.Open('PG:' + gdaltest.pg_connection_string, update=1)
    lyr = gdaltest.pg_ds.GetLayerByName('ogr_pg_87')
    f = ogr.Feature(lyr.GetLayerDefn())
    lyr.CreateFeature(f)
    if f.GetFID() != 11:
        gdaltest.post_reason('fail')
        return 'fail'

    # Test updating of sequence after CreateFeatureViaInsert
    gdaltest.pg_ds = ogr.Open('PG:' + gdaltest.pg_connection_string, update=1)
    lyr = gdaltest.pg_ds.GetLayerByName('ogr_pg_87')
    f = ogr.Feature(lyr.GetLayerDefn())
    lyr.CreateFeature(f)
    if f.GetFID() != 12:
        gdaltest.post_reason('fail')
        return 'fail'

    return 'success'

###############################################################################
#


def ogr_pg_table_cleanup():

    if gdaltest.pg_ds is None:
        return 'skip'

    gdal.PushErrorHandler('CPLQuietErrorHandler')
    gdaltest.pg_ds.ExecuteSQL('DELLAYER:tpoly')
    gdaltest.pg_ds.ExecuteSQL('DELLAYER:tpolycopy')
    gdaltest.pg_ds.ExecuteSQL('DELLAYER:test_for_tables_equal_param')
    gdaltest.pg_ds.ExecuteSQL('DELLAYER:datetest')
    gdaltest.pg_ds.ExecuteSQL('DELLAYER:testgeom')
    gdaltest.pg_ds.ExecuteSQL('DELLAYER:datatypetest')
    #gdaltest.pg_ds.ExecuteSQL( 'DELLAYER:datatypetest_withouttimestamptz' )
    gdaltest.pg_ds.ExecuteSQL('DELLAYER:datatypetest2')
    gdaltest.pg_ds.ExecuteSQL('DELLAYER:testsrtext')
    gdaltest.pg_ds.ExecuteSQL('DELLAYER:testsrtext2')
    gdaltest.pg_ds.ExecuteSQL('DELLAYER:testsrtext3')
    gdaltest.pg_ds.ExecuteSQL('DELLAYER:testsrtext4')
    gdaltest.pg_ds.ExecuteSQL('DELLAYER:testsrtext5')
    gdaltest.pg_ds.ExecuteSQL('DELLAYER:testoverflows')
    gdaltest.pg_ds.ExecuteSQL('DELLAYER:table36_inherited2')
    gdaltest.pg_ds.ExecuteSQL('DELLAYER:table36_inherited')
    gdaltest.pg_ds.ExecuteSQL('DELLAYER:table36_base')
    gdaltest.pg_ds.ExecuteSQL('DELLAYER:table37_inherited')
    gdaltest.pg_ds.ExecuteSQL('DROP TABLE table37_base CASCADE')
    gdaltest.pg_ds.ExecuteSQL('DROP VIEW testview')
    gdaltest.pg_ds.ExecuteSQL("DELETE FROM geometry_columns WHERE f_table_name='testview'")
    gdaltest.pg_ds.ExecuteSQL('DELLAYER:select')
    gdaltest.pg_ds.ExecuteSQL('DELLAYER:bigtable')
    gdaltest.pg_ds.ExecuteSQL('DELLAYER:test_geog')
    gdaltest.pg_ds.ExecuteSQL('DELLAYER:no_pk_table')
    gdaltest.pg_ds.ExecuteSQL('DELLAYER:no_geometry_table')
    gdaltest.pg_ds.ExecuteSQL('DELLAYER:ogr_pg_55')
    gdaltest.pg_ds.ExecuteSQL('DELLAYER:ogr_pg_56')
    gdaltest.pg_ds.ExecuteSQL('DELLAYER:ogr_pg_57')
    gdaltest.pg_ds.ExecuteSQL('DELLAYER:ogr_pg_58')
    gdaltest.pg_ds.ExecuteSQL('DELLAYER:ogr_pg_60')
    gdaltest.pg_ds.ExecuteSQL('DELLAYER:ogr_pg_61')
    gdaltest.pg_ds.ExecuteSQL('DELLAYER:ogr_pg_63')
    gdaltest.pg_ds.ExecuteSQL('DELLAYER:ogr_pg_65')
    gdaltest.pg_ds.ExecuteSQL('DELLAYER:ogr_pg_65_copied')
    gdaltest.pg_ds.ExecuteSQL('DELLAYER:ogr_pg_67')
    gdaltest.pg_ds.ExecuteSQL('DELLAYER:ogr_pg_68')
    gdaltest.pg_ds.ExecuteSQL('DELLAYER:ogr_pg_70')
    gdaltest.pg_ds.ExecuteSQL('DELLAYER:ogr_pg_72')
    gdaltest.pg_ds.ExecuteSQL('DELLAYER:ogr_pg_73')
    gdaltest.pg_ds.ExecuteSQL('DELLAYER:ogr_pg_74')
    gdaltest.pg_ds.ExecuteSQL('DELLAYER:ogr_pg_75')
    gdaltest.pg_ds.ExecuteSQL('DELLAYER:ogr_pg_76_lyr1')
    gdaltest.pg_ds.ExecuteSQL('DELLAYER:ogr_pg_76_lyr2')
    gdaltest.pg_ds.ExecuteSQL('DELLAYER:test_curve')
    gdaltest.pg_ds.ExecuteSQL('DELLAYER:test_curve_3d')
    gdaltest.pg_ds.ExecuteSQL('DELLAYER:ogr_pg_77_1')
    gdaltest.pg_ds.ExecuteSQL('DELLAYER:ogr_pg_77_2')
    gdaltest.pg_ds.ExecuteSQL('DELLAYER:ogr_pg_78')
    gdaltest.pg_ds.ExecuteSQL('DELLAYER:ogr_pg_78_2')
    gdaltest.pg_ds.ExecuteSQL('DELLAYER:ogr_pg_81_1')
    gdaltest.pg_ds.ExecuteSQL('DELLAYER:ogr_pg_81_2')
    gdaltest.pg_ds.ExecuteSQL('DELLAYER:ogr_pg_82')
    gdaltest.pg_ds.ExecuteSQL('DELLAYER:ogr_pg_83')
    gdaltest.pg_ds.ExecuteSQL('DELLAYER:ogr_pg_84')
    gdaltest.pg_ds.ExecuteSQL('DELLAYER:ogr_pg_85_1')
    gdaltest.pg_ds.ExecuteSQL('DELLAYER:ogr_pg_85_2')
    gdaltest.pg_ds.ExecuteSQL('DELLAYER:ogr_pg_86')
    gdaltest.pg_ds.ExecuteSQL('DELLAYER:ogr_pg_87')

    # Drop second 'tpoly' from schema 'AutoTest-schema' (do NOT quote names here)
    gdaltest.pg_ds.ExecuteSQL('DELLAYER:AutoTest-schema.tpoly')
    gdaltest.pg_ds.ExecuteSQL('DELLAYER:AutoTest-schema.test41')
    gdaltest.pg_ds.ExecuteSQL('DELLAYER:AutoTest-schema.table36_base')
    gdaltest.pg_ds.ExecuteSQL('DELLAYER:AutoTest-schema.table36_inherited')
    # Drop 'AutoTest-schema' (here, double quotes are required)
    gdaltest.pg_ds.ExecuteSQL('DROP SCHEMA \"AutoTest-schema\" CASCADE')
    gdal.PopErrorHandler()

    return 'success'


def ogr_pg_cleanup():

    if gdaltest.pg_ds is None:
        return 'skip'

    gdaltest.pg_ds = ogr.Open('PG:' + gdaltest.pg_connection_string, update=1)
    ogr_pg_table_cleanup()

    gdaltest.pg_ds.Destroy()
    gdaltest.pg_ds = None

    return 'success'

# NOTE: The ogr_pg_19 intentionally executed after ogr_pg_2


gdaltest_list_internal = [
    ogr_pg_table_cleanup,
    ogr_pg_2,
    ogr_pg_19,
    ogr_pg_19_2,
    ogr_pg_3,
    ogr_pg_4,
    ogr_pg_5,
    ogr_pg_6,
    ogr_pg_7,
    ogr_pg_8,
    ogr_pg_9,
    ogr_pg_10,
    ogr_pg_11,
    ogr_pg_12,
    ogr_pg_13,
    ogr_pg_14,
    ogr_pg_15,
    ogr_pg_16,
    ogr_pg_17,
    ogr_pg_18,
    ogr_pg_20,
    ogr_pg_21,
    ogr_pg_21_subgeoms,
    ogr_pg_21_3d_geometries,
    ogr_pg_22,
    ogr_pg_23,
    ogr_pg_24,
    ogr_pg_25,
    #ogr_pg_26,
    #ogr_pg_27,
    ogr_pg_28,
    ogr_pg_29,
    ogr_pg_30,
    ogr_pg_29,
    ogr_pg_31,
    ogr_pg_32,
    ogr_pg_33,
    ogr_pg_34,
    ogr_pg_35,
    ogr_pg_36,
    ogr_pg_36_bis,
    ogr_pg_37,
    ogr_pg_38,
    ogr_pg_39,
    ogr_pg_40,
    ogr_pg_41,
    ogr_pg_42,
    ogr_pg_43,
    ogr_pg_44,
    ogr_pg_45,
    ogr_pg_46,
    ogr_pg_47,
    ogr_pg_48,
    ogr_pg_49,
    ogr_pg_50,
    ogr_pg_51,
    ogr_pg_52,
    ogr_pg_53,
    ogr_pg_53_bis,
    ogr_pg_54,
    ogr_pg_55,
    ogr_pg_56,
    ogr_pg_57,
    ogr_pg_58,
    ogr_pg_59,
    ogr_pg_60,
    ogr_pg_61,
    ogr_pg_62,
    ogr_pg_63,
    ogr_pg_64,
    ogr_pg_65,
    ogr_pg_66,
    ogr_pg_67,
    ogr_pg_68,
    ogr_pg_69,
    ogr_pg_70,
    ogr_pg_71,
    ogr_pg_72,
    ogr_pg_73,
    ogr_pg_74,
    ogr_pg_75,
    ogr_pg_76,
    ogr_pg_77,
    ogr_pg_78,
    ogr_pg_79,
    ogr_pg_80,
    ogr_pg_81,
    ogr_pg_82,
    ogr_pg_83,
    ogr_pg_84,
    ogr_pg_85,
    ogr_pg_86,
    ogr_pg_87,
    ogr_pg_cleanup
]

disabled_gdaltest_list_internal = [
    ogr_pg_table_cleanup,
    ogr_pg_86,
    ogr_pg_cleanup]

###############################################################################
# Run gdaltest_list_internal with PostGIS enabled and then with PostGIS disabled


def ogr_pg_with_and_without_postgis():

    gdaltest.ogr_pg_second_run = False
    gdaltest.run_tests([ogr_pg_1])
    if gdaltest.pg_ds is None:
        return 'skip'
    #gdaltest.run_tests( [ ogr_pg_71 ] )
    #gdaltest.run_tests( [ ogr_pg_cleanup ] )
    if True:
        gdaltest.run_tests(gdaltest_list_internal)

        if gdaltest.pg_has_postgis:
            gdal.SetConfigOption("PG_USE_POSTGIS", "NO")
            gdaltest.ogr_pg_second_run = True
            gdaltest.run_tests([ogr_pg_1])
            gdaltest.run_tests(gdaltest_list_internal)
            gdal.SetConfigOption("PG_USE_POSTGIS", "YES")
            gdaltest.ogr_pg_second_run = False

    return 'success'


gdaltest_list = [
    ogr_pg_with_and_without_postgis
]

if __name__ == '__main__':

    gdaltest.setup_run('ogr_pg')

    gdaltest.run_tests(gdaltest_list)

    gdaltest.summarize()<|MERGE_RESOLUTION|>--- conflicted
+++ resolved
@@ -2852,42 +2852,24 @@
             got_val = feat.GetField('AREA')
             if value == 'NaN':
                 if not gdaltest.isnan(got_val):
-<<<<<<< HEAD
-                    print(feat.GetFieldAsString('AREA') + ' returned for AREA instead of ' + value)
-                    gdaltest.pg_lyr.ResetReading() # to close implicit transaction
-                    return 'fail'
-            elif got_val != float(value):
-                print(feat.GetFieldAsString('AREA') + ' returned for AREA instead of ' + value)
-                gdaltest.pg_lyr.ResetReading() # to close implicit transaction
-=======
                     print(feat.GetFieldAsString('AREA')+' returned for AREA instead of '+value)
                     gdaltest.pg_lyr.ResetReading()  # to close implicit transaction
                     return 'fail'
             elif got_val != float(value):
                 print(feat.GetFieldAsString('AREA')+' returned for AREA instead of '+value)
                 gdaltest.pg_lyr.ResetReading()  # to close implicit transaction
->>>>>>> 4f6defb4
                 return 'fail'
 
             if bHasSetFieldDoubleList:
                 got_val = feat.GetFieldAsDoubleList(feature_def.GetFieldIndex('REALLIST'))
                 if value == 'NaN':
                     if not gdaltest.isnan(got_val[0]) or not gdaltest.isnan(got_val[1]):
-<<<<<<< HEAD
-                        print(feat.GetFieldAsString('REALLIST') + ' returned for REALLIST instead of ' + value)
-                        gdaltest.pg_lyr.ResetReading() # to close implicit transaction
-                        return 'fail'
-                elif got_val[0] != float(value) or got_val[1] != float(value):
-                    print(feat.GetFieldAsString('REALLIST') + ' returned for REALLIST instead of ' + value)
-                    gdaltest.pg_lyr.ResetReading() # to close implicit transaction
-=======
                         print(feat.GetFieldAsString('REALLIST')+' returned for REALLIST instead of '+value)
                         gdaltest.pg_lyr.ResetReading()  # to close implicit transaction
                         return 'fail'
                 elif got_val[0] != float(value) or got_val[1] != float(value):
                     print(feat.GetFieldAsString('REALLIST')+' returned for REALLIST instead of '+value)
                     gdaltest.pg_lyr.ResetReading()  # to close implicit transaction
->>>>>>> 4f6defb4
                     return 'fail'
 
     gdaltest.pg_lyr.ResetReading()  # to close implicit transaction
