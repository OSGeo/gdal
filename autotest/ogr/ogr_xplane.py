--- conflicted
+++ resolved
@@ -46,27 +46,6 @@
     if xplane_apt_ds is None:
         return 'fail'
 
-<<<<<<< HEAD
-    layers = [('APT'                  , 8, [('apt_icao', 'E46')]),
-              ('RunwayPolygon'        , 19, [('apt_icao', 'E46')]),
-              ('RunwayThreshold'      , 44, [('apt_icao', 'E46')]),
-              ('WaterRunwayPolygon'   , 1, [('apt_icao', 'I38')]),
-              ('WaterRunwayThreshold' , 2, [('apt_icao', 'I38')]),
-              ('Helipad'              , 2, [('apt_icao', 'CYXX')]),
-              ('HelipadPolygon'       , 2, [('apt_icao', 'CYXX')]),
-              ('TaxiwayRectangle'     , 437, [('apt_icao', 'LFPG')]),
-              ('Pavement'             , 11, [('apt_icao', 'CYXX')]),
-              ('APTBoundary'          , 1, [('apt_icao', 'VTX2')]),
-              ('APTLinearFeature'     , 45, [('apt_icao', 'CYXX')]),
-              ('ATCFreq'              , 42, [('apt_icao', 'CYXX')]),
-              ('StartupLocation'      , 110, [('apt_icao', 'CYXX')]),
-              ('APTLightBeacon'       , 3, [('apt_icao', 'CYXX')]),
-              ('APTWindsock'          , 25, [('apt_icao', 'E46')]),
-              ('TaxiwaySign'          , 17, [('apt_icao', 'CYXX')]),
-              ('VASI_PAPI_WIGWAG'     , 30, [('apt_icao', 'CYXX')]),
-              ('Stopway'              , 6, [('apt_icao', 'LFPM')]),
-              ]
-=======
     layers = [('APT', 8, [('apt_icao', 'E46')]),
               ('RunwayPolygon', 19, [('apt_icao', 'E46')]),
               ('RunwayThreshold', 44, [('apt_icao', 'E46')]),
@@ -85,8 +64,7 @@
               ('TaxiwaySign', 17, [('apt_icao', 'CYXX')]),
               ('VASI_PAPI_WIGWAG', 30, [('apt_icao', 'CYXX')]),
               ('Stopway', 6, [('apt_icao', 'LFPM')]),
-               ]
->>>>>>> 6630c948
+              ]
 
     for layer in layers:
         lyr = xplane_apt_ds.GetLayerByName(layer[0])
@@ -114,27 +92,6 @@
     if xplane_apt_ds is None:
         return 'fail'
 
-<<<<<<< HEAD
-    layers = [('APT'                  , 6, [('apt_icao', 'UHP1')]),
-              ('RunwayPolygon'        , 6, [('apt_icao', 'UHP1')]),
-              ('RunwayThreshold'      , 13, [('apt_icao', 'UHP1')]),
-              ('WaterRunwayPolygon'   , 2, [('apt_icao', '6MA8')]),
-              ('WaterRunwayThreshold' , 4, [('apt_icao', '6MA8')]),
-              ('Helipad'              , 1, [('apt_icao', '9FD6')]),
-              ('HelipadPolygon'       , 1, [('apt_icao', '9FD6')]),
-              ('TaxiwayRectangle'     , 54, [('apt_icao', 'UHP1')]),
-              ('Pavement'             , 0, []),
-              ('APTBoundary'          , 0, []),
-              ('APTLinearFeature'     , 0, []),
-              ('ATCFreq'              , 10, [('apt_icao', 'EHVB')]),
-              ('StartupLocation'      , 0, []),
-              ('APTLightBeacon'       , 2, [('apt_icao', '7I6')]),
-              ('APTWindsock'          , 9, [('apt_icao', 'UHP1')]),
-              ('TaxiwaySign'          , 0, []),
-              ('VASI_PAPI_WIGWAG'     , 12, [('apt_icao', 'UHP1')]),
-              ('Stopway'              , 4, [('apt_icao', 'EKYT')]),
-              ]
-=======
     layers = [('APT', 6, [('apt_icao', 'UHP1')]),
               ('RunwayPolygon', 6, [('apt_icao', 'UHP1')]),
               ('RunwayThreshold', 13, [('apt_icao', 'UHP1')]),
@@ -153,8 +110,7 @@
               ('TaxiwaySign', 0, []),
               ('VASI_PAPI_WIGWAG', 12, [('apt_icao', 'UHP1')]),
               ('Stopway', 4, [('apt_icao', 'EKYT')]),
-               ]
->>>>>>> 6630c948
+              ]
 
     for layer in layers:
         lyr = xplane_apt_ds.GetLayerByName(layer[0])
@@ -182,16 +138,6 @@
     if xplane_nav_ds is None:
         return 'fail'
 
-<<<<<<< HEAD
-    layers = [('ILS'                  , 6, [('navaid_id', 'IMQS')]),
-              ('VOR'                  , 3, [('navaid_id', 'AAL')]),
-              ('NDB'                  , 4, [('navaid_id', 'APH')]),
-              ('GS'                   , 1, [('navaid_id', 'IMQS')]),
-              ('Marker'               , 3, [('apt_icao', '40N')]),
-              ('DME'                  , 6, [('navaid_id', 'AAL')]),
-              ('DMEILS'               , 1, [('navaid_id', 'IWG')])
-              ]
-=======
     layers = [('ILS', 6, [('navaid_id', 'IMQS')]),
               ('VOR', 3, [('navaid_id', 'AAL')]),
               ('NDB', 4, [('navaid_id', 'APH')]),
@@ -199,8 +145,7 @@
               ('Marker', 3, [('apt_icao', '40N')]),
               ('DME', 6, [('navaid_id', 'AAL')]),
               ('DMEILS', 1, [('navaid_id', 'IWG')])
-               ]
->>>>>>> 6630c948
+              ]
 
     for layer in layers:
         lyr = xplane_nav_ds.GetLayerByName(layer[0])
@@ -230,15 +175,9 @@
     if xplane_awy_ds is None:
         return 'fail'
 
-<<<<<<< HEAD
-    layers = [('AirwaySegment'        , 11, [('segment_name', 'R464')]),
-              ('AirwayIntersection'   , 14, [('name', '00MKK')])
-              ]
-=======
     layers = [('AirwaySegment', 11, [('segment_name', 'R464')]),
               ('AirwayIntersection', 14, [('name', '00MKK')])
-               ]
->>>>>>> 6630c948
+              ]
 
     for layer in layers:
         lyr = xplane_awy_ds.GetLayerByName(layer[0])
@@ -266,13 +205,8 @@
     if xplane_fix_ds is None:
         return 'fail'
 
-<<<<<<< HEAD
-    layers = [('FIX'                  , 1, [('fix_name', '00MKK')])
-              ]
-=======
     layers = [('FIX', 1, [('fix_name', '00MKK')])
-               ]
->>>>>>> 6630c948
+              ]
 
     for layer in layers:
         lyr = xplane_fix_ds.GetLayerByName(layer[0])
