#!/usr/bin/env python
# -*- coding: utf-8 -*-
###############################################################################
# $Id$
#
# Project:  GDAL/OGR Test Suite
# Purpose:  Shapefile driver testing.
# Author:   Frank Warmerdam <warmerdam@pobox.com>
#
###############################################################################
# Copyright (c) 2003, Frank Warmerdam <warmerdam@pobox.com>
# Copyright (c) 2008-2014, Even Rouault <even dot rouault at mines-paris dot org>
#
# This library is free software; you can redistribute it and/or
# modify it under the terms of the GNU Library General Public
# License as published by the Free Software Foundation; either
# version 2 of the License, or (at your option) any later version.
#
# This library is distributed in the hope that it will be useful,
# but WITHOUT ANY WARRANTY; without even the implied warranty of
# MERCHANTABILITY or FITNESS FOR A PARTICULAR PURPOSE.  See the GNU
# Library General Public License for more details.
#
# You should have received a copy of the GNU Library General Public
# License along with this library; if not, write to the
# Free Software Foundation, Inc., 59 Temple Place - Suite 330,
# Boston, MA 02111-1307, USA.
###############################################################################

import os
import shutil
import struct
import sys

sys.path.append('../pymod')

import gdaltest
import ogrtest
from osgeo import gdal
from osgeo import ogr
from osgeo import osr

###############################################################################
# Open Shapefile


def ogr_shape_1():

    shape_drv = ogr.GetDriverByName('ESRI Shapefile')
    shape_drv.DeleteDataSource('tmp')

    gdaltest.shape_ds = shape_drv.CreateDataSource('tmp')

    if gdaltest.shape_ds is not None:
        return 'success'
    else:
        return 'fail'

###############################################################################
# Create table from data/poly.shp


def ogr_shape_2():

    if gdaltest.shape_ds is None:
        return 'skip'

    #######################################################
    # Create memory Layer
    gdaltest.shape_lyr = gdaltest.shape_ds.CreateLayer('tpoly')

    #######################################################
    # Setup Schema
    ogrtest.quick_create_layer_def(gdaltest.shape_lyr,
                                    [('AREA', ogr.OFTReal),
                                      ('EAS_ID', ogr.OFTInteger),
                                      ('PRFEDEA', ogr.OFTString)])

    #######################################################
    # Copy in poly.shp

    dst_feat = ogr.Feature(feature_def=gdaltest.shape_lyr.GetLayerDefn())

    shp_ds = ogr.Open('data/poly.shp')
    gdaltest.shp_ds = shp_ds
    shp_lyr = shp_ds.GetLayer(0)

    feat = shp_lyr.GetNextFeature()
    gdaltest.poly_feat = []

    while feat is not None:

        gdaltest.poly_feat.append(feat)

        dst_feat.SetFrom(feat)
        gdaltest.shape_lyr.CreateFeature(dst_feat)

        feat = shp_lyr.GetNextFeature()

    # Destroy required.
    shp_ds.Destroy()

    return 'success'

###############################################################################
# Verify that stuff we just wrote is still OK.


def ogr_shape_3():
    if gdaltest.shape_ds is None:
        return 'skip'

    expect = [168, 169, 166, 158, 165]

    gdaltest.shape_lyr.SetAttributeFilter('eas_id < 170')
    tr = ogrtest.check_features_against_list(gdaltest.shape_lyr,
                                              'eas_id', expect)
    gdaltest.shape_lyr.SetAttributeFilter(None)

    for i in range(len(gdaltest.poly_feat)):
        orig_feat = gdaltest.poly_feat[i]
        read_feat = gdaltest.shape_lyr.GetNextFeature()

        if ogrtest.check_feature_geometry(read_feat, orig_feat.GetGeometryRef(),
                                          max_error=0.000000001) != 0:
            return 'fail'

        for fld in range(3):
            if orig_feat.GetField(fld) != read_feat.GetField(fld):
                gdaltest.post_reason('Attribute %d does not match' % fld)
                return 'fail'

    gdaltest.poly_feat = None

    if tr:
        return 'success'
    else:
        return 'fail'

###############################################################################
# Write a feature without a geometry, and verify that it works OK.


def ogr_shape_4():

    if gdaltest.shape_ds is None:
        return 'skip'

    ######################################################################
    # Create feature without geometry.

    dst_feat = ogr.Feature(feature_def=gdaltest.shape_lyr.GetLayerDefn())
    dst_feat.SetField('PRFEDEA', 'nulled')
    gdaltest.shape_lyr.CreateFeature(dst_feat)

    ######################################################################
    # Read back the feature and get the geometry.

    gdaltest.shape_lyr.SetAttributeFilter("PRFEDEA = 'nulled'")
    feat_read = gdaltest.shape_lyr.GetNextFeature()
    if feat_read is None:
        gdaltest.post_reason('Didnt get feature with null geometry back.')
        return 'fail'

    if feat_read.GetGeometryRef() is not None:
        print(feat_read.GetGeometryRef())
        print(feat_read.GetGeometryRef().ExportToWkt())
        gdaltest.post_reason('Didnt get null geometry as expected.')
        return 'fail'

    return 'success'

###############################################################################
# Test ExecuteSQL() results layers without geometry.


def ogr_shape_5():

    if gdaltest.shape_ds is None:
        return 'skip'

    expect = [179, 173, 172, 171, 170, 169, 168, 166, 165, 158, None]

    sql_lyr = gdaltest.shape_ds.ExecuteSQL('select distinct eas_id from tpoly order by eas_id desc')

    tr = ogrtest.check_features_against_list(sql_lyr, 'eas_id', expect)

    gdaltest.shape_ds.ReleaseResultSet(sql_lyr)

    if tr:
        return 'success'
    else:
        return 'fail'

###############################################################################
# Test ExecuteSQL() results layers with geometry.


def ogr_shape_6():

    if gdaltest.shape_ds is None:
        return 'skip'

    sql_lyr = gdaltest.shape_ds.ExecuteSQL(
        "select * from tpoly where prfedea = '35043413'")

    tr = ogrtest.check_features_against_list(sql_lyr, 'prfedea', ['35043413'])
    if tr:
        sql_lyr.ResetReading()
        feat_read = sql_lyr.GetNextFeature()
        if ogrtest.check_feature_geometry(feat_read, 'POLYGON ((479750.688 4764702.000,479658.594 4764670.000,479640.094 4764721.000,479735.906 4764752.000,479750.688 4764702.000))', max_error=0.001) != 0:
            tr = 0

    gdaltest.shape_ds.ReleaseResultSet(sql_lyr)

    if tr:
        return 'success'
    else:
        return 'fail'

###############################################################################
# Test spatial filtering.


def ogr_shape_7():

    if gdaltest.shape_ds is None:
        return 'skip'

    gdaltest.shape_lyr.SetAttributeFilter(None)

    geom = ogr.CreateGeometryFromWkt(
        'LINESTRING(479505 4763195,480526 4762819)')
    gdaltest.shape_lyr.SetSpatialFilter(geom)
    geom.Destroy()

    tr = ogrtest.check_features_against_list(gdaltest.shape_lyr, 'eas_id',
                                              [158])

    gdaltest.shape_lyr.SetSpatialFilter(None)

    if tr:
        return 'success'
    else:
        return 'fail'

###############################################################################
# Create spatial index, and verify we get the same results.


def ogr_shape_8():

    if gdaltest.shape_ds is None:
        return 'skip'

    gdaltest.shape_lyr.SetAttributeFilter(None)
    gdaltest.shape_ds.ExecuteSQL('CREATE SPATIAL INDEX ON tpoly')

    if not os.access('tmp/tpoly.qix', os.F_OK):
        gdaltest.post_reason('tpoly.qix not created')
        return 'fail'

    geom = ogr.CreateGeometryFromWkt(
        'LINESTRING(479505 4763195,480526 4762819)')
    gdaltest.shape_lyr.SetSpatialFilter(geom)
    geom.Destroy()

    tr = ogrtest.check_features_against_list(gdaltest.shape_lyr, 'eas_id',
                                              [158])

    gdaltest.shape_lyr.SetSpatialFilter(None)

    if not tr:
        return 'fail'

    # Test recreating while already existing
    gdaltest.shape_ds.ExecuteSQL('CREATE SPATIAL INDEX ON tpoly')

    gdaltest.shape_ds.ExecuteSQL('DROP SPATIAL INDEX ON tpoly')

    if os.access('tmp/tpoly.qix', os.F_OK):
        gdaltest.post_reason('tpoly.qix not deleted')
        return 'fail'

    return 'success'

###############################################################################
# Test that we don't return a polygon if we are "inside" but non-overlapping.


def ogr_shape_9():

    if gdaltest.shape_ds is None:
        return 'skip'

    gdaltest.shape_ds = None
    gdaltest.shape_ds = ogr.Open('data/testpoly.shp')
    gdaltest.shape_lyr = gdaltest.shape_ds.GetLayer(0)

    gdaltest.shape_lyr.SetSpatialFilterRect(-10, -130, 10, -110)

    if ogrtest.have_geos() and gdaltest.shape_lyr.GetFeatureCount() == 0:
        return 'success'
    elif not ogrtest.have_geos() and gdaltest.shape_lyr.GetFeatureCount() == 1:
        return 'success'
    else:
        return 'fail'

###############################################################################
# Do a fair size query that should pull in a few shapes.


def ogr_shape_10():

    if gdaltest.shape_ds is None:
        return 'skip'

    gdaltest.shape_lyr.SetSpatialFilterRect(-400, 22, -120, 400)

    tr = ogrtest.check_features_against_list(gdaltest.shape_lyr, 'FID',
                                              [0, 4, 8])

    if tr:
        return 'success'
    else:
        return 'fail'

###############################################################################
# Do a mixed indexed attribute and spatial query.


def ogr_shape_11():

    if gdaltest.shape_ds is None:
        return 'skip'

    gdaltest.shape_lyr.SetAttributeFilter('FID = 5')
    gdaltest.shape_lyr.SetSpatialFilterRect(-400, 22, -120, 400)

    tr = ogrtest.check_features_against_list(gdaltest.shape_lyr, 'FID',
                                              [])

    if not tr:
        return 'fail'

    gdaltest.shape_lyr.SetAttributeFilter('FID = 4')
    gdaltest.shape_lyr.SetSpatialFilterRect(-400, 22, -120, 400)

    tr = ogrtest.check_features_against_list(gdaltest.shape_lyr, 'FID',
                                              [4])

    gdaltest.shape_lyr.SetAttributeFilter(None)
    gdaltest.shape_lyr.SetSpatialFilter(None)

    if tr:
        return 'success'
    else:
        return 'fail'

###############################################################################
# Check that multipolygon of asm.shp is properly returned.


def ogr_shape_12():

    if gdaltest.shape_ds is None:
        return 'skip'

    asm_ds = ogr.Open('data/asm.shp')
    asm_lyr = asm_ds.GetLayer(0)

    feat = asm_lyr.GetNextFeature()
    geom = feat.GetGeometryRef()

    if geom.GetCoordinateDimension() != 2:
        gdaltest.post_reason('dimension wrong.')
        return 'fail'

    if geom.GetGeometryName() != 'MULTIPOLYGON':
        gdaltest.post_reason('Geometry of wrong type.')
        return 'fail'

    if geom.GetGeometryCount() != 5:
        gdaltest.post_reason('Did not get the expected number of polygons.')
        return 'fail'

    counts = [15, 11, 17, 20, 9]
    for i in range(5):
        poly = geom.GetGeometryRef(i)
        if poly.GetGeometryName() != 'POLYGON':
            gdaltest.post_reason('Did not get right type for polygons')
            return 'fail'

        if poly.GetGeometryCount() != 1:
            gdaltest.post_reason('polygon with more than one ring.')
            return 'fail'

        pnt_count = poly.GetGeometryRef(0).GetPointCount()
        if pnt_count != counts[i]:
            gdaltest.post_reason(('Polygon %d has %d points instead of %d.' %
                                   (i, pnt_count, counts[i])))
            return 'fail'

    return 'success'

###############################################################################
# Perform a SetFeature() on a couple features, resetting the size.


def ogr_shape_13():

    if gdaltest.shape_ds is None:
        return 'skip'

    gdaltest.shape_ds = None
    gdaltest.shape_ds = ogr.Open('tmp/tpoly.shp', update=1)
    gdaltest.shape_lyr = gdaltest.shape_ds.GetLayer(0)

    ######################################################################
    # Update FID 9 (EAS_ID=170), making the polygon larger.

    feat = gdaltest.shape_lyr.GetFeature(9)
    feat.SetField('AREA', '6000.00')

    geom = ogr.CreateGeometryFromWkt(
        'POLYGON ((0 0, 0 60, 100 60, 100 0, 200 30, 0 0))')
    feat.SetGeometry(geom)

    if gdaltest.shape_lyr.SetFeature(feat) != 0:
        gdaltest.post_reason('SetFeature() failed.')
        return 'fail'

    ######################################################################
    # Update FID 8 (EAS_ID=165), making the polygon smaller.

    feat = gdaltest.shape_lyr.GetFeature(8)
    feat.SetField('AREA', '7000.00')

    geom = ogr.CreateGeometryFromWkt(
        'POLYGON ((0 0, 0 60, 100 60, 100 0, 0 0))')
    feat.SetGeometry(geom)

    if gdaltest.shape_lyr.SetFeature(feat) != 0:
        gdaltest.post_reason('SetFeature() failed.')
        return 'fail'

    return 'success'

###############################################################################
# Verify last changes.


def ogr_shape_14():

    if gdaltest.shape_ds is None:
        return 'skip'

    gdaltest.shape_ds = None
    gdaltest.shape_ds = ogr.Open('tmp/tpoly.shp', update=1)
    gdaltest.shape_lyr = gdaltest.shape_ds.GetLayer(0)

    ######################################################################
    # Check FID 9.

    feat = gdaltest.shape_lyr.GetFeature(9)

    if feat.GetField('AREA') != 6000.0:
        gdaltest.post_reason('AREA update failed, FID 9.')
        return 'fail'

    if ogrtest.check_feature_geometry(feat, 'POLYGON ((0 0, 0 60, 100 60, 100 0, 200 30, 0 0))') != 0:
        gdaltest.post_reason('Geometry update failed, FID 9.')
        return 'fail'

    ######################################################################
    # Update FID 8 (EAS_ID=165), making the polygon smaller.

    feat = gdaltest.shape_lyr.GetFeature(8)

    if feat.GetField('AREA') != 7000.0:
        gdaltest.post_reason('AREA update failed, FID 8.')
        return 'fail'

    if ogrtest.check_feature_geometry(feat, 'POLYGON ((0 0, 0 60, 100 60, 100 0, 0 0))') != 0:
        gdaltest.post_reason('Geometry update failed, FID 8.')
        return 'fail'

    return 'success'

###############################################################################
# Delete a feature, and verify reduced count.


def ogr_shape_15():

    if gdaltest.shape_ds is None:
        return 'skip'

    ######################################################################
    # Delete FID 9.

    if gdaltest.shape_lyr.DeleteFeature(9) != 0:
        gdaltest.post_reason('DeleteFeature failed.')
        return 'fail'

    ######################################################################
    # Count features, verifying that none are FID 9.

    count = 0
    feat = gdaltest.shape_lyr.GetNextFeature()
    while feat is not None:
        if feat.GetFID() == 9:
            gdaltest.post_reason('Still an FID 9 in dataset.')
            return 'fail'

        count = count + 1
        feat = gdaltest.shape_lyr.GetNextFeature()

    if count is not 10:
        gdaltest.post_reason('Did not get expected FID count.')
        return 'fail'

    return 'success'

###############################################################################
# Repack and verify a few things.


def ogr_shape_16():

    if gdaltest.shape_ds is None:
        return 'skip'

    gdaltest.shape_ds.ExecuteSQL('REPACK tpoly')

    ######################################################################
    # Count features.

    got_9 = 0
    count = 0
    gdaltest.shape_lyr.ResetReading()
    feat = gdaltest.shape_lyr.GetNextFeature()
    while feat is not None:
        if feat.GetFID() == 9:
            got_9 = 1

        count = count + 1
        feat = gdaltest.shape_lyr.GetNextFeature()

    if count is not 10:
        gdaltest.post_reason('Did not get expected FID count.')
        return 'fail'

    if got_9 == 0:
        gdaltest.post_reason('Did not get FID 9 as expected.')
        return 'fail'

    feat = gdaltest.shape_lyr.GetFeature(9)

    return 'success'

###############################################################################
# Test adding a field to the schema of a populated layer.


def ogr_shape_16_1():

    if gdaltest.shape_ds is None:
        return 'skip'

    ######################################################################
    # Add a new field.
    field_defn = ogr.FieldDefn('NEWFLD', ogr.OFTString)
    field_defn.SetWidth(12)

    result = gdaltest.shape_lyr.CreateField(field_defn)

    if result != 0:
        gdaltest.post_reason('failed to create new field.')
        return 'fail'

    ######################################################################
    # Check at least one feature.

    feat = gdaltest.shape_lyr.GetFeature(8)
    if feat.EAS_ID != 165:
        gdaltest.post_reason('Got wrong EAS_ID')
        return 'fail'

    if not feat.IsFieldNull('NEWFLD'):
        gdaltest.post_reason('Expected NULL NEWFLD value!')
        return 'fail'

    return 'success'

###############################################################################
# Simple test with point shapefile with no associated .dbf


def ogr_shape_17():

    if gdaltest.shape_ds is None:
        return 'skip'

    shutil.copy('data/can_caps.shp', 'tmp/can_caps.shp')
    shutil.copy('data/can_caps.shx', 'tmp/can_caps.shx')

    shp_ds = ogr.Open('tmp/can_caps.shp', update=1)
    shp_lyr = shp_ds.GetLayer(0)

    if shp_lyr.GetLayerDefn().GetFieldCount() != 0:
        gdaltest.post_reason('Unexpectedly got attribute fields.')
        return 'fail'

    count = 0
    while 1:
        feat = shp_lyr.GetNextFeature()
        if feat is None:
            break

        # Re-write feature to test that we can use SetFeature() without
        # a DBF
        shp_lyr.SetFeature(feat)

        count += 1

    if count != 13:
        gdaltest.post_reason('Got wrong number of features.')
        return 'fail'

    # Create new feature without a DBF
    feat = ogr.Feature(shp_lyr.GetLayerDefn())
    shp_lyr.CreateFeature(feat)
    if feat.GetFID() != 13:
        print(feat.GetFID())
        gdaltest.post_reason('Got wrong FID.')
        return 'fail'

    shp_lyr = None
    shp_ds = None

    os.remove('tmp/can_caps.shp')
    os.remove('tmp/can_caps.shx')

    return 'success'

###############################################################################
# Test reading data/poly.PRJ file with mixed-case file name


def ogr_shape_18():

    shp_ds = ogr.Open('data/poly.shp')
    shp_lyr = shp_ds.GetLayer(0)

    srs_lyr = shp_lyr.GetSpatialRef()

    if srs_lyr is None:
        gdaltest.post_reason('Missing projection definition.')
        return 'fail'

    # data/poly.shp has arbitrarily assigned EPSG:27700
    srs = osr.SpatialReference()
    srs.ImportFromEPSG(27700)
    #srs.StripCTParms()

    if not srs_lyr.IsSame(srs):
        print('')
        print('expected = %s' % srs.ExportToPrettyWkt())
        print('existing = %s' % srs_lyr.ExportToPrettyWkt())
        gdaltest.post_reason('Projections differ')
        return 'fail'

    return 'success'

###############################################################################
# Test polygon formation logic - recognising what rings are inner/outer
# and deciding on polygon vs. multipolygon (#1217)


def ogr_shape_19():

    ds = ogr.Open('data/Stacks.shp')
    lyr = ds.GetLayer(0)
    lyr.ResetReading()
    feat = lyr.GetNextFeature()

    wkt = 'MULTIPOLYGON (((3115478.809630727861077 13939288.008583962917328,3134266.47213465673849 13971973.394036004319787,3176989.101938112173229 13957303.575368551537395,3198607.7820796193555 13921787.172278933227062,3169010.779504936654121 13891675.439224690198898,3120368.749186545144767 13897852.204979406669736,3115478.809630727861077 13939288.008583962917328),(3130405.993537959177047 13935427.529987264424562,3135038.567853996530175 13902742.144535223022103,3167209.22282647760585 13902227.414055664092302,3184452.693891727831215 13922559.267998272553086,3172871.258101634215564 13947781.061496697366238,3144561.081725850701332 13957818.305848112329841,3130405.993537959177047 13935427.529987264424562)),((3143016.890287171583623 13932596.512349685654044,3152282.038919246289879 13947266.331017138436437,3166179.761867358349264 13940060.104303302243352,3172099.162382294889539 13928221.303273428231478,3169268.144744716584682 13916897.23272311501205,3158201.439434182830155 13911235.197447959333658,3144818.446965630631894 13911749.927927518263459,3139928.507409813348204 13916382.502243556082249,3143016.890287171583623 13932596.512349685654044),(3149193.65604188805446 13926677.11183474957943,3150737.84748056717217 13918698.789401574060321,3158458.804673962760717 13919728.250360693782568,3164892.935668459162116 13923331.36371761187911,3163863.474709339439869 13928736.033752989023924,3157171.978475063573569 13935427.529987264424562,3149193.65604188805446 13926677.11183474957943)))'

    if ogrtest.check_feature_geometry(feat, wkt,
                                      max_error=0.00000001) != 0:
        return 'fail'

    return 'success'

###############################################################################
# Test empty multipoint, multiline, multipolygon.
# From GDAL 1.6.0, the expected behaviour is to return a feature with a NULL geometry


def ogr_shape_20():

    if gdaltest.shape_ds is None:
        return 'skip'

    ds = ogr.Open('data/emptymultipoint.shp')
    lyr = ds.GetLayer(0)
    lyr.ResetReading()
    feat = lyr.GetNextFeature()

    if feat is None:
        return 'fail'
    if feat.GetGeometryRef() is not None:
        return 'fail'

    ds = ogr.Open('data/emptymultiline.shp')
    lyr = ds.GetLayer(0)
    lyr.ResetReading()
    feat = lyr.GetNextFeature()

    if feat is None:
        return 'fail'
    if feat.GetGeometryRef() is not None:
        return 'fail'

    ds = ogr.Open('data/emptymultipoly.shp')
    lyr = ds.GetLayer(0)
    lyr.ResetReading()
    feat = lyr.GetNextFeature()

    if feat is None:
        return 'fail'
    if feat.GetGeometryRef() is not None:
        return 'fail'

    return 'success'

###############################################################################
# Test robutness towards broken/unfriendly shapefiles


def ogr_shape_21():

    if gdaltest.shape_ds is None:
        return 'skip'

    files = ['data/buggypoint.shp',
              'data/buggymultipoint.shp',
              'data/buggymultiline.shp',
              'data/buggymultipoly.shp',
              'data/buggymultipoly2.shp']
    for file in files:

        ds = ogr.Open(file)
        lyr = ds.GetLayer(0)
        lyr.ResetReading()
        gdal.PushErrorHandler('CPLQuietErrorHandler')
        feat = lyr.GetNextFeature()
        gdal.PopErrorHandler()

        if feat.GetGeometryRef() is not None:
            return 'fail'

        # Test fix for #3665
        lyr.ResetReading()
        (minx, maxx, miny, maxy) = lyr.GetExtent()
        lyr.SetSpatialFilterRect(minx + 1e-9, miny + 1e-9, maxx - 1e-9, maxy - 1e-9)
        gdal.PushErrorHandler('CPLQuietErrorHandler')
        feat = lyr.GetNextFeature()
        gdal.PopErrorHandler()

        if feat is not None and feat.GetGeometryRef() is not None:
            return 'fail'

    return 'success'


###############################################################################
# Test writing and reading all handled data types

def ogr_shape_22():

    if gdaltest.shape_ds is None:
        return 'skip'

    #######################################################
    # Create memory Layer
    gdaltest.shape_ds = None
    gdaltest.shape_ds = ogr.GetDriverByName('ESRI Shapefile').Open('tmp', update=1)
    gdaltest.shape_lyr = gdaltest.shape_ds.CreateLayer('datatypes')

    #######################################################
    # Setup Schema
    ogrtest.quick_create_layer_def(gdaltest.shape_lyr,
                                    [('REAL', ogr.OFTReal),
                                      ('INTEGER', ogr.OFTInteger),
                                      ('STRING', ogr.OFTString),
                                      ('DATE', ogr.OFTDate)])

    #######################################################
    # Create a feature
    dst_feat = ogr.Feature(feature_def=gdaltest.shape_lyr.GetLayerDefn())
    dst_feat.SetField('REAL', 1.2)
    dst_feat.SetField('INTEGER', 3)
    dst_feat.SetField('STRING', 'aString')
    dst_feat.SetField('DATE', '2005/10/12')
    gdaltest.shape_lyr.CreateFeature(dst_feat)

    gdaltest.shape_ds = None

    #######################################################
    # Read back the feature
    gdaltest.shape_ds = ogr.GetDriverByName('ESRI Shapefile').Open('tmp', update=1)
    gdaltest.shape_lyr = gdaltest.shape_ds.GetLayerByName('datatypes')
    feat_read = gdaltest.shape_lyr.GetNextFeature()
    if feat_read.GetField('REAL') != 1.2 or \
       feat_read.GetField('INTEGER') != 3 or \
       feat_read.GetField('STRING') != 'aString' or \
       feat_read.GetFieldAsString('DATE') != '2005/10/12':
        return 'fail'

    return 'success'


###############################################################################
# Function used internally by ogr_shape_23.

def ogr_shape_23_write_valid_and_invalid(layer_name, wkt, invalid_wkt, wkbType, isEmpty):

    #######################################################
    # Create a layer
    if wkbType == ogr.wkbUnknown:
        gdaltest.shape_lyr = gdaltest.shape_ds.CreateLayer(layer_name)
    else:
        gdaltest.shape_lyr = gdaltest.shape_ds.CreateLayer(layer_name, geom_type=wkbType)

    #######################################################
    # Write a geometry
    dst_feat = ogr.Feature(feature_def=gdaltest.shape_lyr.GetLayerDefn())
    dst_feat.SetGeometryDirectly(ogr.CreateGeometryFromWkt(wkt))
    gdaltest.shape_lyr.CreateFeature(dst_feat)

    #######################################################
    # Write an invalid geometry for this layer type
    dst_feat = ogr.Feature(feature_def=gdaltest.shape_lyr.GetLayerDefn())
    dst_feat.SetGeometryDirectly(ogr.CreateGeometryFromWkt(invalid_wkt))
    gdal.PushErrorHandler('CPLQuietErrorHandler')
    gdaltest.shape_lyr.CreateFeature(dst_feat)
    gdal.PopErrorHandler()

    #######################################################
    # Check feature

    gdaltest.shape_ds = None
    gdaltest.shape_ds = ogr.GetDriverByName('ESRI Shapefile').Open('tmp', update=1)

    read_lyr = gdaltest.shape_ds.GetLayerByName(layer_name)
    if read_lyr.GetFeatureCount() != 1:
        return 'fail'
    feat_read = read_lyr.GetNextFeature()

    if isEmpty and feat_read.GetGeometryRef() is None:
        return 'success'

    if ogrtest.check_feature_geometry(feat_read, ogr.CreateGeometryFromWkt(wkt),
                                max_error=0.000000001) != 0:
        print(feat_read.GetGeometryRef().ExportToWkt())
        return 'fail'

    return 'success'


def ogr_shape_23_write_geom(layer_name, geom, expected_geom, wkbType):

    #######################################################
    # Create a layer
    if wkbType == ogr.wkbUnknown:
        gdaltest.shape_lyr = gdaltest.shape_ds.CreateLayer(layer_name)
    else:
        gdaltest.shape_lyr = gdaltest.shape_ds.CreateLayer(layer_name, geom_type=wkbType)

    #######################################################
    # Write a geometry
    dst_feat = ogr.Feature(feature_def=gdaltest.shape_lyr.GetLayerDefn())
    dst_feat.SetGeometry(geom)
    gdaltest.shape_lyr.CreateFeature(dst_feat)

    #######################################################
    # Check feature

    gdaltest.shape_lyr = None
    gdaltest.shape_ds = None
    gdaltest.shape_ds = ogr.GetDriverByName('ESRI Shapefile').Open('tmp', update=1)

    read_lyr = gdaltest.shape_ds.GetLayerByName(layer_name)
    if read_lyr.GetFeatureCount() != 1:
        return 'fail'
    feat_read = read_lyr.GetNextFeature()

    if expected_geom is None:
        if feat_read.GetGeometryRef() is not None:
            print(feat_read.GetGeometryRef().ExportToWkt())
            return 'fail'
        else:
            return 'success'

    if ogrtest.check_feature_geometry(feat_read, expected_geom,
                                max_error=0.000000001) != 0:
        print(feat_read.GetGeometryRef().ExportToWkt())
        return 'fail'

    return 'success'


###############################################################################
# Test writing and reading all handled geometry types

def ogr_shape_23():

    if gdaltest.shape_ds is None:
        return 'skip'

    test_geom_array = [
        ('points', 'POINT(0 1)', 'LINESTRING(0 1)', ogr.wkbPoint),
        ('points25D', 'POINT(0 1 2)', 'LINESTRING(0 1)', ogr.wkbPoint25D),
        ('multipoints', 'MULTIPOINT(0 1,2 3)', 'POINT (0 1)', ogr.wkbMultiPoint),
        ('multipoints25D', 'MULTIPOINT(0 1 2,3 4 5)', 'POINT (0 1)', ogr.wkbMultiPoint25D),
        ('linestrings', 'LINESTRING(0 1,2 3,4 5,0 1)', 'POINT (0 1)', ogr.wkbLineString),
        ('linestrings25D', 'LINESTRING(0 1 2,3 4 5,6 7 8,0 1 2)', 'POINT (0 1)', ogr.wkbLineString25D),
        ('multilinestrings', 'MULTILINESTRING((0 1,2 3,4 5,0 1), (0 1,2 3,4 5,0 1))', 'POINT (0 1)', ogr.wkbMultiLineString),
        ('multilinestrings25D', 'MULTILINESTRING((0 1 2,3 4 5,6 7 8,0 1 2),(0 1 2,3 4 5,6 7 8,0 1 2))', 'POINT (0 1)', ogr.wkbMultiLineString25D),
        ('polygons', 'POLYGON((0 0,0 10,10 10,0 0),(0.25 0.5,1 1,0.5 1,0.25 0.5))', 'POINT (0 1)', ogr.wkbPolygon),
        ('polygons25D', 'POLYGON((0 0 2,0 10 5,10 10 8,0 1 2))', 'POINT (0 1)', ogr.wkbPolygon25D),
        ('multipolygons', 'MULTIPOLYGON(((0 0,0 10,10 10,0 0),(0.25 0.5,1 1,0.5 1,0.25 0.5)),((100 0,100 10,110 10,100 0),(100.25 0.5,100.5 1,100 1,100.25 0.5)))', 'POINT (0 1)', ogr.wkbMultiPolygon),
        ('multipolygons25D', 'MULTIPOLYGON(((0 0 0,0 10,10 10,0 0),(0.25 0.5,1 1,0.5 1,0.25 0.5)),((100 0,100 10,110 10,100 0),(100.25 0.5,100.5 1,100 1,100.25 0.5)))', 'POINT (0 1)', ogr.wkbMultiPolygon25D),
    ]

    test_empty_geom_array = [
        ('emptypoints', 'POINT EMPTY', 'LINESTRING(0 1)', ogr.wkbPoint),
        ('emptymultipoints', 'MULTIPOINT EMPTY', 'POINT(0 1)', ogr.wkbMultiPoint),
        ('emptylinestrings', 'LINESTRING EMPTY', 'POINT(0 1)', ogr.wkbLineString),
        ('emptymultilinestrings', 'MULTILINESTRING EMPTY', 'POINT(0 1)', ogr.wkbMultiLineString),
        ('emptypolygons', 'POLYGON EMPTY', 'POINT(0 1)', ogr.wkbPolygon),
        ('emptymultipolygons', 'MULTIPOLYGON EMPTY', 'POINT(0 1)', ogr.wkbMultiPolygon),
    ]

    #######################################################
    # Write a feature in a new layer (geometry type unset at layer creation)

    for item in test_geom_array:
        if ogr_shape_23_write_valid_and_invalid(item[0], item[1], item[2], ogr.wkbUnknown, 0) != 'success':
            gdaltest.post_reason('Test for layer %s failed' % item[0])
            return 'fail'
    for item in test_empty_geom_array:
        if ogr_shape_23_write_valid_and_invalid(item[0], item[1], item[2], ogr.wkbUnknown, 1) != 'success':
            gdaltest.post_reason('Test for layer %s failed' % item[0])
            return 'fail'

    #######################################################
    # Same test but use the wkb type when creating the layer

    gdaltest.shape_ds = None
    shape_drv = ogr.GetDriverByName('ESRI Shapefile')
    shape_drv.DeleteDataSource('tmp')
    gdaltest.shape_ds = shape_drv.CreateDataSource('tmp')

    for item in test_geom_array:
        if ogr_shape_23_write_valid_and_invalid(item[0], item[1], item[2], item[3], 0) != 'success':
            gdaltest.post_reason('(2) Test for layer %s failed' % item[0])
            return 'fail'
    for item in test_empty_geom_array:
        if ogr_shape_23_write_valid_and_invalid(item[0], item[1], item[2], item[3], 1) != 'success':
            gdaltest.post_reason('(2) Test for layer %s failed' % item[0])
            return 'fail'

    #######################################################
    # Test writing of a geometrycollection
    layer_name = 'geometrycollections'
    gdaltest.shape_lyr = gdaltest.shape_ds.CreateLayer(layer_name, geom_type=ogr.wkbMultiPolygon)

    # This geometry collection is not compatible with a multipolygon layer
    geom = ogr.CreateGeometryFromWkt('GEOMETRYCOLLECTION(POINT (0 0))')
    dst_feat = ogr.Feature(feature_def=gdaltest.shape_lyr.GetLayerDefn())
    dst_feat.SetGeometry(geom)
    gdal.PushErrorHandler('CPLQuietErrorHandler')
    gdaltest.shape_lyr.CreateFeature(dst_feat)
    gdal.PopErrorHandler()

    # This geometry will be dealt as a multipolygon
    wkt = 'GEOMETRYCOLLECTION(POLYGON((0 0,0 10,10 10,0 0),(0.25 0.5,1 1,0.5 1,0.25 0.5)),POLYGON((100 0,100 10,110 10,100 0),(100.25 0.5,100.5 1,100 1,100.25 0.5)))'
    geom = ogr.CreateGeometryFromWkt(wkt)
    dst_feat = ogr.Feature(feature_def=gdaltest.shape_lyr.GetLayerDefn())
    dst_feat.SetGeometry(geom)
    gdaltest.shape_lyr.CreateFeature(dst_feat)

    gdaltest.shape_ds = None
    gdaltest.shape_ds = ogr.GetDriverByName('ESRI Shapefile').Open('tmp', update=1)

    read_lyr = gdaltest.shape_ds.GetLayerByName(layer_name)
    feat_read = read_lyr.GetNextFeature()

    if ogrtest.check_feature_geometry(feat_read, ogr.CreateGeometryFromWkt('MULTIPOLYGON(((0 0 0,0 10,10 10,0 0),(0.25 0.5,1 1,0.5 1,0.25 0.5)),((100 0,100 10,110 10,100 0),(100.25 0.5,100.5 1,100 1,100.25 0.5)))'),
                                max_error=0.000000001) != 0:
        print(feat_read.GetGeometryRef().ExportToWkt())
        return 'fail'

    #######################################################
    # Test writing of a multipoint with an empty point inside
    layer_name = 'strangemultipoints'
    wkt = 'MULTIPOINT(0 1)'
    geom = ogr.CreateGeometryFromWkt(wkt)
    geom.AddGeometry(ogr.Geometry(type=ogr.wkbPoint))

    if ogr_shape_23_write_geom(layer_name, geom, ogr.CreateGeometryFromWkt(geom.ExportToWkt()), ogr.wkbUnknown) != 'success':
        gdaltest.post_reason('Test for layer %s failed' % layer_name)
        return 'fail'

    #######################################################
    # Test writing of a multilinestring with an empty linestring inside
    layer_name = 'strangemultilinestrings'
    wkt = 'MULTILINESTRING((0 1,2 3,4 5,0 1), (0 1,2 3,4 5,0 1))'
    geom = ogr.CreateGeometryFromWkt(wkt)
    geom.AddGeometry(ogr.Geometry(type=ogr.wkbLineString))

    if ogr_shape_23_write_geom(layer_name, geom, ogr.CreateGeometryFromWkt(geom.ExportToWkt()), ogr.wkbUnknown) != 'success':
        gdaltest.post_reason('Test for layer %s failed' % layer_name)
        return 'fail'

    #######################################################
    # Test writing of a polygon with an empty external ring
    layer_name = 'polygonwithemptyexternalring'
    geom = ogr.CreateGeometryFromWkt('POLYGON EMPTY')
    geom.AddGeometry(ogr.Geometry(type=ogr.wkbLinearRing))
    ring = ogr.Geometry(type=ogr.wkbLinearRing)
    ring.AddPoint_2D(0, 0)
    ring.AddPoint_2D(10, 0)
    ring.AddPoint_2D(10, 10)
    ring.AddPoint_2D(0, 10)
    ring.AddPoint_2D(0, 0)
    geom.AddGeometry(ring)

    if ogr_shape_23_write_geom(layer_name, geom, None, ogr.wkbUnknown) != 'success':
        gdaltest.post_reason('Test for layer %s failed' % layer_name)
        return 'fail'

    #######################################################
    # Test writing of a polygon with an empty external ring
    layer_name = 'polygonwithemptyinternalring'
    wkt = 'POLYGON((100 0,100 10,110 10,100 0))'
    geom = ogr.CreateGeometryFromWkt(wkt)
    geom.AddGeometry(ogr.Geometry(type=ogr.wkbLinearRing))

    if ogr_shape_23_write_geom(layer_name, geom, ogr.CreateGeometryFromWkt(geom.ExportToWkt()), ogr.wkbUnknown) != 'success':
        gdaltest.post_reason('Test for layer %s failed' % layer_name)
        return 'fail'

    #######################################################
    # Test writing of a multipolygon with an empty polygon and a polygon with an empty external ring
    layer_name = 'strangemultipolygons'
    wkt = 'MULTIPOLYGON(((0 0,0 10,10 10,0 0)), ((100 0,100 10,110 10,100 0)))'
    geom = ogr.CreateGeometryFromWkt(wkt)
    geom.AddGeometry(ogr.Geometry(type=ogr.wkbPolygon))
    poly = ogr.CreateGeometryFromWkt('POLYGON((100 0,100 10,110 10,100 0))')
    poly.AddGeometry(ogr.Geometry(type=ogr.wkbLinearRing))
    geom.AddGeometry(poly)

    if ogr_shape_23_write_geom(layer_name, geom, ogr.CreateGeometryFromWkt(geom.ExportToWkt()), ogr.wkbUnknown) != 'success':
        gdaltest.post_reason('Test for layer %s failed' % layer_name)
        return 'fail'

    return 'success'


###############################################################################
# Test reading a polygon whose outer and the inner ring touches at one point (#2589)

def ogr_shape_24():

    if gdaltest.shape_ds is None:
        return 'skip'

    layer_name = 'touchingrings'
    wkt = 'MULTIPOLYGON(((0 0,0 10,10 10,0 0), (0 0,1 1,0 1,0 0)), ((100 100,100 200,200 200,200 100,100 100)))'
    geom = ogr.CreateGeometryFromWkt(wkt)

    if ogr_shape_23_write_geom(layer_name, geom, ogr.CreateGeometryFromWkt(geom.ExportToWkt()), ogr.wkbUnknown) != 'success':
        gdaltest.post_reason('Test for layer %s failed' % layer_name)
        return 'fail'

    return 'success'

###############################################################################
# Test reading a multipolygon with one part inside the bounding box of the other
# part, but not inside it, and sharing the same first point... (#2589)


def ogr_shape_25():
    layer_name = 'touchingrings2'
    wkt = 'MULTIPOLYGON(((10 5, 5 5,5 0,0 0,0 10,10 10,10 5)),((10 5,10 0,5 0,5 4.9,10 5)), ((100 100,100 200,200 200,200 100,100 100)))'
    geom = ogr.CreateGeometryFromWkt(wkt)

    if ogr_shape_23_write_geom(layer_name, geom, ogr.CreateGeometryFromWkt(geom.ExportToWkt()), ogr.wkbUnknown) != 'success':
        gdaltest.post_reason('Test for layer %s failed' % layer_name)
        return 'fail'

    # Same test, but use OGR_ORGANIZE_POLYGONS=DEFAULT to avoid relying only on the winding order
    layer_name = 'touchingrings3'
    wkt = 'MULTIPOLYGON(((10 5, 5 5,5 0,0 0,0 10,10 10,10 5)),((10 5,10 0,5 0,5 4.9,10 5)), ((100 100,100 200,200 200,200 100,100 100)))'
    geom = ogr.CreateGeometryFromWkt(wkt)

    gdal.SetConfigOption('OGR_ORGANIZE_POLYGONS', 'DEFAULT')
    ret = ogr_shape_23_write_geom(layer_name, geom, ogr.CreateGeometryFromWkt(geom.ExportToWkt()), ogr.wkbUnknown)
    gdal.SetConfigOption('OGR_ORGANIZE_POLYGONS', '')
    if ret != 'success':
        gdaltest.post_reason('Test for layer %s failed' % layer_name)
        return 'fail'

    return 'success'


###############################################################################
# Test a polygon made of one outer ring and two inner rings (special case
# in organizePolygons()

def ogr_shape_26():
    layer_name = 'oneouterring'
    wkt = 'POLYGON ((100 100,100 200,200 200,200 100,100 100),(110 110,120 110,120 120,110 120,110 110),(130 110,140 110,140 120,130 120,130 110))'
    geom = ogr.CreateGeometryFromWkt(wkt)

    ret = ogr_shape_23_write_geom(layer_name, geom, ogr.CreateGeometryFromWkt(geom.ExportToWkt()), ogr.wkbUnknown)
    if ret != 'success':
        gdaltest.post_reason('Test for layer %s failed' % layer_name)
        return 'fail'

    return 'success'

###############################################################################
# Test alternate date formatting (#2746)


def ogr_shape_27():

    result = 'success'

    ds = ogr.Open('data/water_main_dist.dbf')
    lyr = ds.GetLayer(0)
    feat = lyr.GetNextFeature()

    if feat.installe_1 != '1989/04/25':
        print(feat.installe_1)
        gdaltest.post_reason('got wrong date result!')
        result = 'fail'

    feat = None
    lyr = None
    ds = None

    return result

###############################################################################
# Test reading a 3 GB .DBF (#3011)


def ogr_shape_28():

    # Determine if the filesystem supports sparse files (we don't want to create a real 3 GB
    # file !
    if not gdaltest.filesystem_supports_sparse_files('tmp'):
        return 'skip'

    for filename in ('tmp/hugedbf.dbf', 'tmp/hugedbf.shp', 'tmp/hugedbf.shx'):
        try:
            os.remove(filename)
        except:
            pass

    ds = ogr.GetDriverByName('ESRI Shapefile').CreateDataSource('tmp/hugedbf.shp')
    lyr = ds.CreateLayer('test')
    field_defn = ogr.FieldDefn()
    field_defn.SetName('test')
    field_defn.SetWidth(99)
    lyr.CreateField(field_defn)
    ds = None

    os.remove('tmp/hugedbf.shp')
    os.remove('tmp/hugedbf.shx')

    file = open("tmp/hugedbf.dbf", "rb+")

    # Set record count to 24,000,000
    file.seek(4, 0)
    file.write("\x00".encode('latin1'))
    file.write("\x36".encode('latin1'))
    file.write("\x6e".encode('latin1'))
    file.write("\x01".encode('latin1'))

    # Set value for record 23,900,000 at
    # offset 2,390,000,066 = (23,900,000 * (99 + 1) + 65) + 1
    file.seek(2390000066, 0)
    file.write("value_over_2GB".encode('latin1'))

    # Extend to 3 GB file
    file.seek(3000000000, 0)
    file.write("0".encode('latin1'))

    file.close()

    ds = ogr.Open('tmp/hugedbf.dbf', update=1)
    if ds is None:
        gdaltest.post_reason('Cannot open tmp/hugedbf.dbf')
        return 'fail'

    # Check that the hand-written value can be read back
    lyr = ds.GetLayer(0)
    feat = lyr.GetFeature(23900000)
    if feat.GetFieldAsString(0) != 'value_over_2GB':
        print(feat.GetFieldAsString(0))
        return 'fail'

    # Update with a new value
    feat.SetField(0, 'updated_value')
    lyr.SetFeature(feat)
    feat = None

    # Test creating a feature over 2 GB file limit -> should work
    gdal.ErrorReset()
    feat = ogr.Feature(lyr.GetLayerDefn())
    gdal.PushErrorHandler('CPLQuietErrorHandler')
    ret = lyr.CreateFeature(feat)
    gdal.PopErrorHandler()
    if ret != 0:
        gdaltest.post_reason('failure')
        return 'fail'
    feat = None
    if gdal.GetLastErrorMsg().find('2GB file size limit reached') < 0:
        gdaltest.post_reason('did not find expected warning')
        return 'fail'

    ds = None

    # Re-open and check the new value
    gdal.SetConfigOption('SHAPE_2GB_LIMIT', 'TRUE')
    ds = ogr.Open('tmp/hugedbf.dbf', 1)
    gdal.SetConfigOption('SHAPE_2GB_LIMIT', None)
    lyr = ds.GetLayer(0)
    feat = lyr.GetFeature(23900000)
    if feat.GetFieldAsString(0) != 'updated_value':
        print(feat.GetFieldAsString(0))
        return 'fail'
    feat = None

    # Test creating a feature over 2 GB file limit -> should fail
    gdal.ErrorReset()
    feat = ogr.Feature(lyr.GetLayerDefn())
    gdal.PushErrorHandler('CPLQuietErrorHandler')
    ret = lyr.CreateFeature(feat)
    gdal.PopErrorHandler()
    if ret == 0:
        gdaltest.post_reason('failure')
        return 'fail'
    feat = None
    if gdal.GetLastErrorMsg().find('2GB file size limit reached') < 0:
        gdaltest.post_reason('did not find expected warning')
        return 'fail'

    ds = None

    return 'success'

###############################################################################
# Test that REPACK doesn't change extension case (#3293)


def ogr_shape_29():

    os.mkdir('tmp/UPPERCASE')
    shutil.copy('data/poly.shp', 'tmp/UPPERCASE/UPPERCASE.SHP')
    shutil.copy('data/poly.shx', 'tmp/UPPERCASE/UPPERCASE.SHX')
    shutil.copy('data/poly.dbf', 'tmp/UPPERCASE/UPPERCASE.DBF')
    f = open('tmp/UPPERCASE/UPPERCASE.CPG', 'wb')
    f.write('UTF-8'.encode('ascii'))
    f.close()

    ds = ogr.Open('tmp/UPPERCASE', update=1)
    lyr = ds.GetLayer(0)
    lyr.DeleteFeature(0)
    ds.ExecuteSQL('REPACK UPPERCASE')
    ds = None

    list = gdal.ReadDir('tmp/UPPERCASE')

    if len(list) != 6:
        print(list)
        return 'fail'

    for filename in list:
        if filename not in ['.', '..', 'UPPERCASE.SHP', 'UPPERCASE.SHX', 'UPPERCASE.DBF', 'UPPERCASE.CPG']:
            gdaltest.post_reason('fail')
            print(list)
            print(filename)
            return 'fail'
        if filename.find('packed') >= 0:
            gdaltest.post_reason('fail')
            print(list)
            print(filename)
            return 'fail'

    return 'success'

###############################################################################
# Test that REPACK doesn't change extension case (#3293)


def ogr_shape_30():

    os.mkdir('tmp/lowercase')
    shutil.copy('data/poly.shp', 'tmp/lowercase/lowercase.shp')
    shutil.copy('data/poly.shx', 'tmp/lowercase/lowercase.shx')
    shutil.copy('data/poly.dbf', 'tmp/lowercase/lowercase.dbf')

    ds = ogr.Open('tmp/lowercase', update=1)
    lyr = ds.GetLayer(0)
    lyr.DeleteFeature(0)
    ds.ExecuteSQL('REPACK lowercase')
    ds = None

    list = gdal.ReadDir('tmp/lowercase')

    if len(list) != 5:
        print(list)
        return 'fail'

    for filename in list:
        if filename not in ['.', '..', 'lowercase.shp', 'lowercase.shx', 'lowercase.dbf']:
            print(list)
            return 'fail'

    return 'success'

###############################################################################
# Test truncation of long and duplicate field names.
# FIXME: Empty field names are allowed now!


def ogr_shape_31():

    if gdaltest.shape_ds is None:
        return 'skip'

    fields = [('a', ogr.OFTReal),
               ('A', ogr.OFTInteger),
               ('A_1', ogr.OFTInteger),
               ('A_1', ogr.OFTInteger),
               ('a_1_2', ogr.OFTInteger),
               ('aaaaaAAAAAb', ogr.OFTInteger),
               ('aAaaaAAAAAc', ogr.OFTInteger),
               ('aaaaaAAAABa', ogr.OFTInteger),
               ('aaaaaAAAABb', ogr.OFTInteger),
               ('aaaaaAAA_1', ogr.OFTInteger),
               ('aaaaaAAAABc', ogr.OFTInteger),
               ('aaaaaAAAABd', ogr.OFTInteger),
               ('aaaaaAAAABe', ogr.OFTInteger),
               ('aaaaaAAAABf', ogr.OFTInteger),
               ('aaaaaAAAABg', ogr.OFTInteger),
               ('aaaaaAAAABh', ogr.OFTInteger),
               ('aaaaaAAAABi', ogr.OFTInteger),
               ('aaaaaAAA10', ogr.OFTString),
               ('', ogr.OFTInteger),
               ('', ogr.OFTInteger)]

    expected_fields = ['a',
                        'A_1',
                        'A_1_1',
                        'A_1_2',
                        'a_1_2_1',
                        'aaaaaAAAAA',
                        'aAaaaAAA_1',
                        'aaaaaAAAAB',
                        'aaaaaAAA_2',
                        'aaaaaAAA_3',
                        'aaaaaAAA_4',
                        'aaaaaAAA_5',
                        'aaaaaAAA_6',
                        'aaaaaAAA_7',
                        'aaaaaAAA_8',
                        'aaaaaAAA_9',
                        'aaaaaAAA10',
                        'aaaaaAAA11',
                        '',
                        '_1']

    #######################################################
    # Create Layer
    gdaltest.shape_lyr = gdaltest.shape_ds.CreateLayer('Fields')

    #######################################################
    # Setup Schema with weird field names
    gdal.PushErrorHandler('CPLQuietErrorHandler')
    ogrtest.quick_create_layer_def(gdaltest.shape_lyr, fields)
    gdal.PopErrorHandler()

    layer_defn = gdaltest.shape_lyr.GetLayerDefn()
    error_occurred = False
    for i in range(layer_defn.GetFieldCount()):
        if layer_defn.GetFieldDefn(i).GetNameRef() != expected_fields[i]:
            print('Expected ', expected_fields[i], ',but got', layer_defn.GetFieldDefn(i).GetNameRef())
            error_occurred = True

    if error_occurred:
        return 'fail'
    return 'success'

###############################################################################
# Test creating a nearly 4GB (2^32 Bytes) .shp (#3236)
# Check for proper error report.
# Assuming 2^32 is the max value for unsigned int.


def ogr_shape_32():
# This test takes a few minutes and disk space. Hence, skipped by default.
# To run this test, make sure that the directory BigFilePath points to has
# 4.5 GB space available or give a new directory that does and delete the
# directory afterwards.

    return 'skip'

    from decimal import Decimal

    BigFilePath = '/tmp'

    #######################################################
    # Create a layer
    shape_drv = ogr.GetDriverByName('ESRI Shapefile')
    gdaltest.shape_ds_big = shape_drv.CreateDataSource(BigFilePath)
    gdaltest.shape_lyr = gdaltest.shape_ds_big.CreateLayer("bigLayer", geom_type=ogr.wkbPolygon)

    #######################################################
    # Write a geometry repeatedly.
    # File size is pre-calculated according to the geometry's size.
    wkt = 'POLYGON((0 0,0 10,10 10,0 0),(0.25 0.5,1 1.1,0.5 1,0.25 0.5))'
    geom = ogr.CreateGeometryFromWkt(wkt)
    geom.AddGeometry(ogr.Geometry(type=ogr.wkbPolygon))

    ret = 0
    n = 0
    print('')
    for n in range(0, 22845571):
        dst_feat = ogr.Feature(feature_def=gdaltest.shape_lyr.GetLayerDefn())
        dst_feat.SetGeometry(geom)
        ret = gdaltest.shape_lyr.CreateFeature(dst_feat)
        if ret != 0 and n < 22845570:
            print('File limit reached before 4GB!')
            return 'fail'

        if (n % 22846) == 0:
            sys.stdout.write('\r%.1f%%   ' % (n / Decimal('228460.0')))
            sys.stdout.flush()

    #######################################################
    # Check some features

    gdaltest.shape_ds_big = None
    gdaltest.shape_ds_big = ogr.GetDriverByName('ESRI Shapefile').Open(BigFilePath, update=0)

    read_lyr = gdaltest.shape_ds_big.GetLayerByName('bigLayer')

    for i in [0, 1, read_lyr.GetFeatureCount() - 1]:
      feat_read = read_lyr.GetFeature(i)
      if feat_read is None:
        print('Could not retrieve geometry at FID', i)
        return 'fail'
      if ogrtest.check_feature_geometry(feat_read, ogr.CreateGeometryFromWkt('POLYGON((0 0,0 10,10 10,0 0),(0.25 0.5,1 1.1,0.5 1,0.25 0.5))'),
                                max_error=0.000000001) != 0:
        print('Wrong geometry encountered at FID', i, ':', (feat_read.GetGeometryRef().ExportToWkt()))
        return 'fail'

    return 'success'

###############################################################################
# Check that we can detect correct winding order even with polygons with big
# coordinate offset (#3356)


def ogr_shape_33():

    ds = ogr.Open('data/bigoffset.shp')
    lyr = ds.GetLayer(0)
    feat_read = lyr.GetNextFeature()

    if ogrtest.check_feature_geometry(feat_read, ogr.CreateGeometryFromWkt('MULTIPOLYGON( ((0 0,0 1,1 1,1 0,0 0)),((100000000000 100000000000,100000000000 100000000001,100000000001 100000000001,100000000001 100000000000,100000000000 100000000000)) )'),
                                max_error=0.000000001) != 0:
        print('Wrong geometry : %s' % feat_read.GetGeometryRef().ExportToWkt())
        return 'fail'

    return 'success'


###############################################################################
# Check that we can write correct winding order even with polygons with big
# coordinate offset (#33XX)

def ogr_shape_34():

    ds = ogr.GetDriverByName('ESRI Shapefile').CreateDataSource('tmp/bigoffset.shp')
    lyr = ds.CreateLayer('bigoffset')
    feat = ogr.Feature(feature_def=lyr.GetLayerDefn())
    geom_wkt = 'MULTIPOLYGON( ((0 0,0 1,1 1,1 0,0 0)),((100000000000 100000000000,100000000000 100000000001,100000000001 100000000001,100000000001 100000000000,100000000000 100000000000)) )'
    geom = ogr.CreateGeometryFromWkt(geom_wkt)
    feat.SetGeometry(geom)
    lyr.CreateFeature(feat)
    ds = None

    ds = ogr.Open('tmp/bigoffset.shp')
    lyr = ds.GetLayer(0)
    feat_read = lyr.GetNextFeature()

    if ogrtest.check_feature_geometry(feat_read, ogr.CreateGeometryFromWkt('MULTIPOLYGON( ((0 0,0 1,1 1,1 0,0 0)),((100000000000 100000000000,100000000000 100000000001,100000000001 100000000001,100000000001 100000000000,100000000000 100000000000)) )'),
                                max_error=0.000000001) != 0:
        print('Wrong geometry : %s' % feat_read.GetGeometryRef().ExportToWkt())
        return 'fail'

    return 'success'

###############################################################################
# Check that we can read & write a VSI*L dataset


def ogr_shape_35():

    ds = ogr.GetDriverByName('ESRI Shapefile').CreateDataSource('/vsimem/test35.shp')
    srs = osr.SpatialReference()
    srs.ImportFromEPSG(4326)
    lyr = ds.CreateLayer('test35', srs=srs)
    feat = ogr.Feature(feature_def=lyr.GetLayerDefn())
    geom_wkt = 'POINT(0 1)'
    geom = ogr.CreateGeometryFromWkt(geom_wkt)
    feat.SetGeometry(geom)
    lyr.CreateFeature(feat)
    ds = None

    ds = ogr.Open('/vsimem/test35.shp')
    lyr = ds.GetLayer(0)
    srs_read = lyr.GetSpatialRef()
    if srs_read.ExportToWkt() != srs.ExportToWkt():
        gdaltest.post_reason('did not get expected SRS')
        print(srs_read)
        return 'fail'
    feat_read = lyr.GetNextFeature()

    if ogrtest.check_feature_geometry(feat_read, ogr.CreateGeometryFromWkt('POINT(0 1)'),
                                max_error=0.000000001) != 0:
        print('Wrong geometry : %s' % feat_read.GetGeometryRef().ExportToWkt())
        return 'fail'

    return 'success'

###############################################################################
# Check that we can read from the root of a .ZIP file


def ogr_shape_36():

    ds = ogr.Open('/vsizip/data/poly.zip')
    if ds is None:
        return 'fail'

    lyr = ds.GetLayer(0)

    srs = lyr.GetSpatialRef()
    wkt = srs.ExportToWkt()
    if wkt.find('OSGB') == -1:
        gdaltest.post_reason('did not get expected SRS')
        return 'fail'

    feat_read = lyr.GetFeature(9)
    if ogrtest.check_feature_geometry(feat_read, ogr.CreateGeometryFromWkt('POLYGON ((479750.6875 4764702.0,479658.59375 4764670.0,479640.09375 4764721.0,479735.90625 4764752.0,479750.6875 4764702.0))'),
                                max_error=0.000000001) != 0:
        print('Wrong geometry : %s' % feat_read.GetGeometryRef().ExportToWkt())
        return 'fail'

    return 'success'

###############################################################################
# Check that we can read from the root of a .tar.gz file


def ogr_shape_37():

    ds = ogr.Open('/vsitar/data/poly.tar.gz')
    if ds is None:
        return 'fail'

    lyr = ds.GetLayer(0)

    srs = lyr.GetSpatialRef()
    wkt = srs.ExportToWkt()
    if wkt.find('OSGB') == -1:
        gdaltest.post_reason('did not get expected SRS')
        return 'fail'

    for i in range(10):
        feat_read = lyr.GetNextFeature()
        if i == 9:
            if ogrtest.check_feature_geometry(feat_read, ogr.CreateGeometryFromWkt('POLYGON ((479750.6875 4764702.0,479658.59375 4764670.0,479640.09375 4764721.0,479735.90625 4764752.0,479750.6875 4764702.0))'),
                                        max_error=0.000000001) != 0:
                print('Wrong geometry : %s' % feat_read.GetGeometryRef().ExportToWkt())
                return 'fail'

    lyr.ResetReading()
    feat_read = lyr.GetFeature(9)
    if ogrtest.check_feature_geometry(feat_read, ogr.CreateGeometryFromWkt('POLYGON ((479750.6875 4764702.0,479658.59375 4764670.0,479640.09375 4764721.0,479735.90625 4764752.0,479750.6875 4764702.0))'),
                                max_error=0.000000001) != 0:
        print('Wrong geometry : %s' % feat_read.GetGeometryRef().ExportToWkt())
        return 'fail'

    ds = None
    gdal.Unlink('data/poly.tar.gz.properties')

    return 'success'

###############################################################################
# Check that we can read from a .tar file


def ogr_shape_37_bis():

    ds = ogr.Open('/vsitar/data/poly.tar')
    if ds is None:
        return 'fail'

    lyr = ds.GetLayer(0)

    srs = lyr.GetSpatialRef()
    wkt = srs.ExportToWkt()
    if wkt.find('OSGB') == -1:
        gdaltest.post_reason('did not get expected SRS')
        return 'fail'

    for i in range(10):
        feat_read = lyr.GetNextFeature()
        if i == 9:
            if ogrtest.check_feature_geometry(feat_read, ogr.CreateGeometryFromWkt('POLYGON ((479750.6875 4764702.0,479658.59375 4764670.0,479640.09375 4764721.0,479735.90625 4764752.0,479750.6875 4764702.0))'),
                                        max_error=0.000000001) != 0:
                print('Wrong geometry : %s' % feat_read.GetGeometryRef().ExportToWkt())
                return 'fail'

    lyr.ResetReading()
    feat_read = lyr.GetFeature(9)
    if ogrtest.check_feature_geometry(feat_read, ogr.CreateGeometryFromWkt('POLYGON ((479750.6875 4764702.0,479658.59375 4764670.0,479640.09375 4764721.0,479735.90625 4764752.0,479750.6875 4764702.0))'),
                                max_error=0.000000001) != 0:
        print('Wrong geometry : %s' % feat_read.GetGeometryRef().ExportToWkt())
        return 'fail'

    return 'success'

###############################################################################
# Check that we cannot create duplicated layers


def ogr_shape_38():

    ds = ogr.Open('/vsimem/', update=1)
    gdal.PushErrorHandler('CPLQuietErrorHandler')
    lyr = ds.CreateLayer('test35')
    gdal.PopErrorHandler()
    ds = None

    if lyr is not None:
        gdaltest.post_reason('should not have created a new layer')
        return 'fail'

    return 'success'

###############################################################################
# Check that we can detect correct winding order even with polygons with big
# coordinate offset (#3356)


def ogr_shape_39():

    ds = ogr.Open('data/multipatch.shp')
    lyr = ds.GetLayer(0)
    feat_read = lyr.GetNextFeature()

    if ogrtest.check_feature_geometry(feat_read, ogr.CreateGeometryFromWkt('GEOMETRYCOLLECTION (TIN (((5 4 10,0 0 5,10 0 5,5 4 10)),((5 4 10,10 0 5,10 8 5,5 4 10)),((5 4 10,10 8 5,0 8 5,5 4 10)),((5 4 10,0 8 5,0 0 5,5 4 10))),TIN (((10 0 5,10 0 0,10 8 5,10 0 5)),((10 0 0,10 8 5,10 8 0,10 0 0)),((10 8 5,10 8 0,0 8 5,10 8 5)),((10 8 0,0 8 5,0 8 0,10 8 0)),((0 8 5,0 8 0,0 0 5,0 8 5)),((0 8 0,0 0 5,0 0 0,0 8 0))),MULTIPOLYGON (((0 0 0,0 0 5,10 0 5,10 0 0,6 0 0,6 0 3,4 0 3,4 0 0,0 0 0),(1 0 2,3 0 2,3 0 4,1 0 4,1 0 2),(7 0 2,9 0 2,9 0 4,7 0 4,7 0 2))))'),
                                max_error=0.000000001) != 0:
        print('Wrong geometry : %s' % feat_read.GetGeometryRef().ExportToWkt())
        return 'fail'

    return 'success'


###############################################################################
# Make some changes to a shapefile and check the index files. qix, sbn & sbx

def ogr_shape_40():

    if gdaltest.shape_ds is None:
        return 'skip'

    datafiles = ('gjpoint.dbf', 'gjpoint.shp', 'gjpoint.shx')
    indexfiles = ('gjpoint.sbn', 'gjpoint.sbx', 'gjpoint.qix')
    for f in datafiles:
        shutil.copy(os.path.join('data', f), os.path.join('tmp', f))
    for i in range(2):
        shutil.copy(os.path.join('data', indexfiles[i]), os.path.join('tmp', indexfiles[i]))

    gdaltest.shape_ds = ogr.Open('tmp/gjpoint.shp', update=1)
    gdaltest.shape_lyr = gdaltest.shape_ds.GetLayer(0)
    gdaltest.shape_lyr.SetAttributeFilter(None)
    gdaltest.shape_ds.ExecuteSQL('CREATE SPATIAL INDEX ON gjpoint')

    # Check if updating a feature removes the indices
    feat = gdaltest.shape_lyr.GetFeature(0)
    geom = ogr.CreateGeometryFromWkt('POINT (99 1)')
    feat.SetGeometry(geom)
    for f in indexfiles:
        if not os.path.exists(os.path.join('tmp', f)):
            print('SetFeature(): ' + f)
            return 'fail'
    gdaltest.shape_lyr.SetFeature(feat)
    for f in indexfiles:
        if os.path.exists(os.path.join('tmp', f)):
            print('SetFeature(): ' + f)
            return 'fail'

    # Check if adding a feature removes the indices
    for i in range(2):
        shutil.copy(os.path.join('data', indexfiles[i]), os.path.join('tmp', indexfiles[i]))

    gdaltest.shape_ds = ogr.Open('tmp/gjpoint.shp', update=1)
    gdaltest.shape_lyr = gdaltest.shape_ds.GetLayer(0)
    gdaltest.shape_lyr.SetAttributeFilter(None)
    gdaltest.shape_ds.ExecuteSQL('CREATE SPATIAL INDEX ON gjpoint')
    feat = ogr.Feature(gdaltest.shape_lyr.GetLayerDefn())
    geom = ogr.CreateGeometryFromWkt('POINT (98 2)')
    feat.SetGeometry(geom)
    feat.SetField('NAME', 'Point 2')
    feat.SetField('FID', '2')
    feat.SetFID(1)

    for f in indexfiles:
        if not os.path.exists(os.path.join('tmp', f)):
            print('CreateFeature(): ' + f)
            return 'fail'
    gdaltest.shape_lyr.CreateFeature(feat)
    for f in indexfiles:
        if os.path.exists(os.path.join('tmp', f)):
            print('CreateFeature(): ' + f)
            return 'fail'

    # Check if deleting a feature removes the indices
    for i in range(2):
        shutil.copy(os.path.join('data', indexfiles[i]), os.path.join('tmp', indexfiles[i]))
    gdaltest.shape_ds = ogr.Open('tmp/gjpoint.shp', update=1)
    gdaltest.shape_lyr = gdaltest.shape_ds.GetLayer(0)
    gdaltest.shape_lyr.SetAttributeFilter(None)
    gdaltest.shape_ds.ExecuteSQL('CREATE SPATIAL INDEX ON gjpoint')

    for f in indexfiles:
        if not os.path.exists(os.path.join('tmp', f)):
            print('DeleteFeature(): ' + f)
            return 'fail'
    if gdaltest.shape_lyr.DeleteFeature(0) != 0:
        gdaltest.post_reason('DeleteFeature failed.')
        return 'fail'
    for f in indexfiles:
        if os.path.exists(os.path.join('tmp', f)):
            print('DeleteFeature(): ' + f)
            return 'fail'

    return 'success'

###############################################################################
# Run test_ogrsf


def ogr_shape_41():

    import test_cli_utilities
    if test_cli_utilities.get_test_ogrsf_path() is None:
        return 'skip'

    shutil.copy('data/poly.shp', 'tmp/poly.shp')
    shutil.copy('data/poly.shx', 'tmp/poly.shx')
    shutil.copy('data/poly.dbf', 'tmp/poly.dbf')

    ret = gdaltest.runexternal(test_cli_utilities.get_test_ogrsf_path() + ' -fsf tmp/poly.shp')

    os.remove('tmp/poly.shp')
    os.remove('tmp/poly.shx')
    os.remove('tmp/poly.dbf')

    if ret.find('INFO') == -1 or ret.find('ERROR') != -1:
        print(ret)
        return 'fail'

    return 'success'

###############################################################################
# Run test_ogrsf with -sql


def ogr_shape_42():

    import test_cli_utilities
    if test_cli_utilities.get_test_ogrsf_path() is None:
        return 'skip'

    shutil.copy('data/poly.shp', 'tmp/poly.shp')
    shutil.copy('data/poly.shx', 'tmp/poly.shx')
    shutil.copy('data/poly.dbf', 'tmp/poly.dbf')

    ret = gdaltest.runexternal(test_cli_utilities.get_test_ogrsf_path() + ' tmp/poly.shp -sql "SELECT * FROM poly"')

    os.remove('tmp/poly.shp')
    os.remove('tmp/poly.shx')
    os.remove('tmp/poly.dbf')

    if ret.find('INFO') == -1 or ret.find('ERROR') != -1:
        print(ret)
        return 'fail'

    return 'success'

###############################################################################
# Test /vsizip//vsicurl/


def ogr_shape_43():

    try:
        drv = gdal.GetDriverByName('HTTP')
    except:
        drv = None

    if drv is None:
        return 'skip'

    conn = gdaltest.gdalurlopen('https://raw.githubusercontent.com/OSGeo/gdal/master/autotest/ogr/data/poly.zip')
    if conn is None:
        print('cannot open URL')
        return 'skip'
    conn.close()

    ds = ogr.Open('/vsizip//vsicurl/https://raw.githubusercontent.com/OSGeo/gdal/master/autotest/ogr/data/poly.zip')
    if ds is None:
        return 'fail'

    lyr = ds.GetLayer(0)

    srs = lyr.GetSpatialRef()
    wkt = srs.ExportToWkt()
    if wkt.find('OSGB') == -1:
        gdaltest.post_reason('did not get expected SRS')
        return 'fail'

    f = lyr.GetNextFeature()
    if f is None:
        gdaltest.post_reason('did not get expected feature')
        return 'fail'

    return 'success'

###############################################################################
# Test /vsicurl/ on a directory


def ogr_shape_44_DISABLED():

    try:
        drv = gdal.GetDriverByName('HTTP')
    except:
        drv = None

    if drv is None:
        return 'skip'

    conn = gdaltest.gdalurlopen('https://raw.githubusercontent.com/OSGeo/gdal/master/autotest/ogr/data/poly.zip')
    if conn is None:
        print('cannot open URL')
        return 'skip'
    conn.close()

    ds = ogr.Open('/vsicurl/https://raw.githubusercontent.com/OSGeo/gdal/master/autotest/ogr/data/testshp')
    if ds is None:
        return 'fail'

    lyr = ds.GetLayer(0)

    srs = lyr.GetSpatialRef()
    wkt = srs.ExportToWkt()
    if wkt.find('OSGB') == -1:
        gdaltest.post_reason('did not get expected SRS')
        return 'fail'

    f = lyr.GetNextFeature()
    if f is None:
        gdaltest.post_reason('did not get expected feature')
        return 'fail'

    return 'success'

###############################################################################
# Test ignored fields works ok on a shapefile.


def ogr_shape_45():

    shp_ds = ogr.Open('data/poly.shp')
    shp_layer = shp_ds.GetLayer(0)
    shp_layer.SetIgnoredFields(['AREA'])

    feat = shp_layer.GetNextFeature()

    if feat.IsFieldSet('AREA'):
        gdaltest.post_reason('got area despite request to ignore it.')
        return 'fail'

    if feat.GetFieldAsInteger('EAS_ID') != 168:
        gdaltest.post_reason('missing or wrong eas_id')
        return 'fail'

    wkt = 'POLYGON ((479819.84375 4765180.5,479690.1875 4765259.5,479647.0 4765369.5,479730.375 4765400.5,480039.03125 4765539.5,480035.34375 4765558.5,480159.78125 4765610.5,480202.28125 4765482.0,480365.0 4765015.5,480389.6875 4764950.0,480133.96875 4764856.5,480080.28125 4764979.5,480082.96875 4765049.5,480088.8125 4765139.5,480059.90625 4765239.5,480019.71875 4765319.5,479980.21875 4765409.5,479909.875 4765370.0,479859.875 4765270.0,479819.84375 4765180.5))'
    if ogrtest.check_feature_geometry(feat, wkt,
                                      max_error=0.00000001) != 0:
        return 'fail'

    fd = shp_layer.GetLayerDefn()
    fld = fd.GetFieldDefn(0)  # area
    if not fld.IsIgnored():
        gdaltest.post_reason('AREA unexpectedly not marked as ignored.')
        return 'fail'

    fld = fd.GetFieldDefn(1)  # eas_id
    if fld.IsIgnored():
        gdaltest.post_reason('EASI unexpectedly marked as ignored.')
        return 'fail'

    if fd.IsGeometryIgnored():
        gdaltest.post_reason('geometry unexpectedly ignored.')
        return 'fail'

    if fd.IsStyleIgnored():
        gdaltest.post_reason('style unexpectedly ignored.')
        return 'fail'

    fd.SetGeometryIgnored(1)

    if not fd.IsGeometryIgnored():
        gdaltest.post_reason('geometry unexpectedly not ignored.')
        return 'fail'

    feat = shp_layer.GetNextFeature()

    if feat.GetGeometryRef() is not None:
        gdaltest.post_reason('Unexpectedly got a geometry on feature 2.')
        return 'fail'

    if feat.IsFieldSet('AREA'):
        gdaltest.post_reason('got area despite request to ignore it.')
        return 'fail'

    if feat.GetFieldAsInteger('EAS_ID') != 179:
        gdaltest.post_reason('missing or wrong eas_id')
        return 'fail'

    feat = None
    shp_layer = None
    shp_ds = None

    return 'success'

###############################################################################
# This is a very weird use case : the user creates/open a datasource
# made of a single shapefile 'foo.shp' and wants to add a new layer
# to it, 'bar'. So we create a new shapefile 'bar.shp' in the same
# directory as 'foo.shp'


def ogr_shape_46():

    ds = ogr.GetDriverByName('ESRI Shapefile').CreateDataSource('/vsimem/ogr_shape_46.shp')
    ds.CreateLayer('you_can_put_here_what_you_want_i_dont_care')
    ds.CreateLayer('this_one_i_care_46')
    ds = None

    ds = ogr.Open('/vsimem/ogr_shape_46.shp')
    if ds.GetLayerCount() != 1:
        return 'fail'
    ds = None

    ds = ogr.Open('/vsimem/this_one_i_care_46.shp')
    if ds.GetLayerCount() != 1:
        return 'fail'
    ds = None

    return 'success'

###############################################################################
# Test that we can open a symlink whose pointed filename isn't a real
# file, but a filename that OGR recognizes


def ogr_shape_47():

    if not gdaltest.support_symlink():
        return 'skip'

    try:
        os.unlink('tmp/poly.zip')
    except:
        pass
    os.symlink('/vsizip/data/poly.zip', 'tmp/poly.zip')

    ds = ogr.Open('tmp/poly.zip')
    if ds is None:
        gdaltest.post_reason('tmp/polyzip symlink does not open.')
        return 'fail'
    ds = None

    os.remove('tmp/poly.zip')

    return 'success'

###############################################################################
# Test RECOMPUTE EXTENT ON (#4027)


def ogr_shape_48():

    ds = ogr.GetDriverByName('ESRI Shapefile').CreateDataSource('/vsimem/ogr_shape_48.shp')
    lyr = ds.CreateLayer('ogr_shape_48')
    feat = ogr.Feature(lyr.GetLayerDefn())
    feat.SetGeometry(ogr.CreateGeometryFromWkt('POINT(1 2)'))
    lyr.CreateFeature(feat)

    feat.SetGeometry(ogr.CreateGeometryFromWkt('POINT(3 4)'))
    lyr.SetFeature(feat)
    extent = lyr.GetExtent()
    if extent != (1, 3, 2, 4):
        gdaltest.post_reason('did not get expected extent (1)')
        print(lyr.GetExtent())
        return 'fail'
    ds.ExecuteSQL('RECOMPUTE EXTENT ON ogr_shape_48')
    extent = lyr.GetExtent()
    if extent != (3, 3, 4, 4):
        gdaltest.post_reason('did not get expected extent (2)')
        print(lyr.GetExtent())
        return 'fail'
    ds = None

    ds = ogr.Open('/vsimem/ogr_shape_48.shp')
    lyr = ds.GetLayer(0)
    extent = lyr.GetExtent()
    if extent != (3, 3, 4, 4):
        gdaltest.post_reason('did not get expected extent (3)')
        print(lyr.GetExtent())
        return 'fail'
    ds = None

    ogr.GetDriverByName('ESRI Shapefile').DeleteDataSource('/vsimem/ogr_shape_48.shp')

    # Test with Polygon
    ds = ogr.GetDriverByName('ESRI Shapefile').CreateDataSource('/vsimem/ogr_shape_48.shp')
    lyr = ds.CreateLayer('ogr_shape_48')
    feat = ogr.Feature(lyr.GetLayerDefn())
    feat.SetGeometry(ogr.CreateGeometryFromWkt('POLYGON((0 0,0 -1,-1 -1,-1 0,0 0))'))
    lyr.CreateFeature(feat)
    feat.SetGeometry(ogr.CreateGeometryFromWkt('POLYGON((0 0,0 1,1 1,1 0,0 0))'))
    lyr.SetFeature(feat)
    ds.ExecuteSQL('RECOMPUTE EXTENT ON ogr_shape_48')
    extent = lyr.GetExtent()
    if extent != (0, 1, 0, 1):
        gdaltest.post_reason('did not get expected extent (4)')
        print(lyr.GetExtent())
        return 'fail'
    ds = None
    ogr.GetDriverByName('ESRI Shapefile').DeleteDataSource('/vsimem/ogr_shape_48.shp')

    # Test with PolygonZ
    ds = ogr.GetDriverByName('ESRI Shapefile').CreateDataSource('/vsimem/ogr_shape_48.shp')
    lyr = ds.CreateLayer('ogr_shape_48')
    feat = ogr.Feature(lyr.GetLayerDefn())
    feat.SetGeometry(ogr.CreateGeometryFromWkt('POLYGON((0 0 -2,0 -1 -2,-1 -1 -2,-1 0 -2,0 0 -2))'))
    lyr.CreateFeature(feat)
    feat.SetGeometry(ogr.CreateGeometryFromWkt('POLYGON((0 0 2,0 1 2,1 1 2,1 0 2,0 0 2))'))
    lyr.SetFeature(feat)
    ds.ExecuteSQL('RECOMPUTE EXTENT ON ogr_shape_48')
    # FIXME: when we have a GetExtent3D
    extent = lyr.GetExtent()
    if extent != (0, 1, 0, 1):
        gdaltest.post_reason('did not get expected extent (4)')
        print(lyr.GetExtent())
        return 'fail'
    ds = None
    ogr.GetDriverByName('ESRI Shapefile').DeleteDataSource('/vsimem/ogr_shape_48.shp')

    return 'success'

###############################################################################
# Test that we can read at an LDID/87 file and recode to UTF-8.


def ogr_shape_49():

    ds = ogr.Open('data/facility_surface_dd.dbf')
    lyr = ds.GetLayer(0)

    feat = lyr.GetFeature(91)

    name = feat.GetField('NAME')

    # Setup the utf-8 string.
    if sys.version_info >= (3, 0, 0):
        gdaltest.exp_name = 'OSEBERG S\u00D8R'
    else:
        exec("gdaltest.exp_name =  u'OSEBERG S\u00D8R'")
        gdaltest.exp_name = gdaltest.exp_name.encode('utf-8')

    if name != gdaltest.exp_name:
        gdaltest.post_reason('Did not get expected name, encoding problems?')
        return 'fail'

    return 'success'

###############################################################################
# Test that we can read encoded field names


def ogr_shape_50():

    ds = ogr.Open('data/chinese.dbf')
    if ds is None:
        return 'skip'
    lyr = ds.GetLayer(0)

    reconv_possible = lyr.TestCapability(ogr.OLCStringsAsUTF8) == 1

    if gdal.GetLastErrorMsg().find('Recode from CP936 to UTF-8 not supported, treated as ISO8859-1 to UTF-8.') != -1:
        if reconv_possible:
            gdaltest.post_reason('Recode failed, but TestCapability(OLCStringsAsUTF8) returns TRUE')
            return 'fail'

        gdaltest.post_reason('skipping test: iconv support needed')
        return 'skip'

    # Setup the utf-8 string.
    if sys.version_info >= (3, 0, 0):
        gdaltest.fieldname = '\u4e2d\u56fd'
    else:
        exec("gdaltest.fieldname =  u'\u4e2d\u56fd'")
        gdaltest.fieldname = gdaltest.fieldname.encode('utf-8')

    if lyr.GetLayerDefn().GetFieldIndex(gdaltest.fieldname) != 0:
        print(lyr.GetLayerDefn().GetFieldDefn(0).GetNameRef())
        return 'fail'

    if not reconv_possible:
        gdaltest.post_reason('TestCapability(OLCStringsAsUTF8) should return TRUE')
        return 'fail'

    return 'success'

###############################################################################
# Test that we can add a field when there's no dbf file initialy


def ogr_shape_51():

    if int(gdal.VersionInfo('VERSION_NUM')) < 1900:
        gdaltest.post_reason('would crash')
        return 'skip'

    ds = ogr.GetDriverByName('ESRI Shapefile').CreateDataSource('/vsimem/ogr_shape_51.shp')
    lyr = ds.CreateLayer('ogr_shape_51')
    feat = ogr.Feature(lyr.GetLayerDefn())
    lyr.CreateFeature(feat)
    ds = None

    gdal.Unlink('/vsimem/ogr_shape_51.dbf')

    ds = ogr.Open('/vsimem/ogr_shape_51.shp', update=1)
    lyr = ds.GetLayer(0)
    lyr.CreateField(ogr.FieldDefn('foo', ogr.OFTString))
    feat = lyr.GetNextFeature()
    feat.SetField(0, 'bar')
    lyr.SetFeature(feat)
    ds = None

    ds = ogr.Open('/vsimem/ogr_shape_51.shp')
    lyr = ds.GetLayer(0)
    feat = lyr.GetNextFeature()
    value = feat.GetFieldAsString(0)
    field_count = lyr.GetLayerDefn().GetFieldCount()
    ds = None

    ogr.GetDriverByName('ESRI Shapefile').DeleteDataSource('/vsimem/ogr_shape_51.shp')

    if field_count != 1:
        gdaltest.post_reason('did not get expected field count')
        print(field_count)
        return 'fail'

    if value != 'bar':
        gdaltest.post_reason('did not get expected value')
        print(value)
        return 'fail'

    return 'success'

###############################################################################
# Test fix for #3356


def ogr_shape_52():

    expected_geom = ogr.CreateGeometryFromWkt('MULTIPOLYGON (((175.524709766699999 -40.17203475,175.524757883299998 -40.172050566700001,175.52480505 -40.1720663,175.524858766699992 -40.172091433299997,175.524913916700001 -40.172112966699999,175.524966049999989 -40.172136933300003,175.525030633299991 -40.17216185,175.5250873 -40.17218215,175.52515168330001 -40.1722011,175.525217666700001 -40.172221216700002,175.525269416700013 -40.172234466699997,175.5253165 -40.1722478,175.52535415 -40.1722577667,175.52538385 -40.17226365,175.525436816699994 -40.1722814333,175.525507016700004 -40.17229905,175.525594783299994 -40.172322033299999,175.525669933300009 -40.172339533299997,175.52574 -40.17235335,175.525807566699996 -40.1723672,175.52585005 -40.17237395,175.52588115 -40.172378683300003,175.525969816700012 -40.172388633300002,175.526057266700008 -40.1724020833,175.52723455 -40.17253515,175.527275583299996 -40.1725388,175.527324533300003 -40.17254675,175.527394866700007 -40.172552766700001,175.527473066699997 -40.172561616700001,175.527576666700014 -40.172572916699998,175.527678333300003 -40.172584266699999,175.527787883299993 -40.17259845,175.52789345 -40.172609716700002,175.527953933300012 -40.17261295,175.528028083300001 -40.1726174,175.52809835 -40.1726219333,175.528151650000012 -40.172625833300003,175.528190349999988 -40.17262725,175.528230900000011 -40.172631183299998,175.5282776 -40.1726338,175.528322800000012 -40.172637633299999,175.5283648 -40.17263915,175.5284115 -40.172641766700004,175.528452133299993 -40.17264435,175.528492133300006 -40.172646033299998,175.52856465 -40.17264805,175.528621733300014 -40.1726492,175.52868035 -40.172650333299998,175.528751333299994 -40.172652383299997,175.528814566699992 -40.1726534,175.528883933299994 -40.172653116699998,175.528939383300013 -40.17265195,175.529002566700001 -40.1726518,175.529070350000012 -40.172650366699997,175.529136633299998 -40.17265015,175.529193616700013 -40.17264895,175.529250616700011 -40.172647733300003,175.529313800000011 -40.172647583299998,175.529376783299995 -40.172647016699997,175.52895773329999 -40.172694633299997,175.528450866700013 -40.172752216699998,175.52835635 -40.172753466700001,175.52741181670001 -40.1727757333,175.52685245 -40.172532333299998,175.52627245 -40.172501266700003,175.5262405167 -40.172502816700003,175.5258356 -40.172522816700003,175.5256125 -40.172533833300001,175.525424433300003 -40.172543116699998,175.524834133300004 -40.1725533,175.524739033299994 -40.172414983300001,175.5247128 -40.17207405,175.524709766699999 -40.17203475)),((175.531267916699989 -40.17286525,175.5312654 -40.172863283300003,175.531252849999987 -40.172853516700002,175.531054566699993 -40.172822366699997,175.530193283300008 -40.172687333299997,175.529890266699994 -40.1726398,175.529916116700008 -40.172639383300002,175.529972483300014 -40.172639216699999,175.53002885 -40.1726398,175.530085183300002 -40.17264115,175.530141500000013 -40.17264325,175.530197733300014 -40.172646133299999,175.530253916699991 -40.172649766699998,175.530309983299986 -40.172654166699999,175.53036595 -40.172659333299997,175.5304218 -40.17266525,175.53047748329999 -40.172671916699997,175.530533016699991 -40.17267935,175.5305883833 -40.1726875333,175.530643533300008 -40.172696466700003,175.530722333299991 -40.172710633299999,175.530800633300004 -40.1727263167,175.5308541 -40.17273795,175.5309073 -40.1727503,175.530960216700009 -40.172763366700003,175.531012816700013 -40.172777133300002,175.5310651 -40.1727916,175.53111705 -40.172806766699999,175.531168650000012 -40.172822633300001,175.531219883299997 -40.172839183299999,175.531270733300005 -40.1728564,175.531267916699989 -40.17286525)))')

    ds = ogr.Open('data/test3356.shp')
    lyr = ds.GetLayer(0)
    feat = lyr.GetNextFeature()

    if ogrtest.check_feature_geometry(feat, expected_geom,
                                      max_error=0.000000001) != 0:
        gdaltest.post_reason('failed reading geom')
        return 'fail'

    ds = None

    ds = ogr.GetDriverByName('ESRI Shapefile').CreateDataSource('/vsimem/ogr_shape_52.shp')
    lyr = ds.CreateLayer('ogr_shape_52')
    feat = ogr.Feature(lyr.GetLayerDefn())
    feat.SetGeometry(expected_geom)
    lyr.CreateFeature(feat)
    ds = None

    ds = ogr.Open('/vsimem/ogr_shape_52.shp')
    lyr = ds.GetLayer(0)
    feat = lyr.GetNextFeature()

    if ogrtest.check_feature_geometry(feat, expected_geom,
                                      max_error=0.000000001) != 0:
        gdaltest.post_reason('failed writing and reading back geom')
        return 'fail'

    ds = None

    return 'success'

###############################################################################
# Test various expected error cases


def ogr_shape_53():

    ds = ogr.GetDriverByName('ESRI Shapefile').CreateDataSource('/vsimem/ogr_shape_53.shp')
    lyr = ds.CreateLayer('ogr_shape_53')

    # Test ReorderFields() when there are no fields
    ret = lyr.ReorderFields([])
    if ret != 0:
        gdaltest.post_reason('failed')
        return 'fail'

    # Test REPACK when there are no features
    gdal.ErrorReset()
    gdal.PushErrorHandler('CPLQuietErrorHandler')
    ret = ds.ExecuteSQL("REPACK ogr_shape_53")
    gdal.PopErrorHandler()
    # Should work without any error
    if gdal.GetLastErrorMsg() != '':
        gdaltest.post_reason('failed')
        return 'fail'

    # Create a field
    fd = ogr.FieldDefn("foo", ogr.OFTString)
    lyr.CreateField(fd)

    # GetFeature() on a invalid FID
    gdal.ErrorReset()
    gdal.PushErrorHandler('CPLQuietErrorHandler')
    feat = lyr.GetFeature(-1)
    gdal.PopErrorHandler()
    if feat is not None or gdal.GetLastErrorMsg() == '':
        gdaltest.post_reason('failed')
        return 'fail'

    # SetFeature() on a invalid FID
    gdal.ErrorReset()
    gdal.PushErrorHandler('CPLQuietErrorHandler')
    feat = ogr.Feature(lyr.GetLayerDefn())
    ret = lyr.SetFeature(feat)
    feat = None
    gdal.PopErrorHandler()
    if ret == 0:
        gdaltest.post_reason('failed')
        return 'fail'

    # SetFeature() on a invalid FID
    gdal.ErrorReset()
    gdal.PushErrorHandler('CPLQuietErrorHandler')
    feat = ogr.Feature(lyr.GetLayerDefn())
    feat.SetFID(1000)
    ret = lyr.SetFeature(feat)
    feat = None
    gdal.PopErrorHandler()
    if ret == 0:
        gdaltest.post_reason('failed')
        return 'fail'

    # DeleteFeature() on a invalid FID
    gdal.ErrorReset()
    gdal.PushErrorHandler('CPLQuietErrorHandler')
    ret = lyr.DeleteFeature(-1)
    gdal.PopErrorHandler()
    if ret == 0:
        gdaltest.post_reason('failed')
        return 'fail'

    feat = ogr.Feature(lyr.GetLayerDefn())
    lyr.CreateFeature(feat)
    feat = None

    ret = lyr.DeleteFeature(0)
    if ret != 0:
        gdaltest.post_reason('failed')
        return 'fail'

    # Try deleting an already deleted feature
    gdal.ErrorReset()
    gdal.PushErrorHandler('CPLQuietErrorHandler')
    ret = lyr.DeleteFeature(0)
    gdal.PopErrorHandler()
    if ret == 0:
        gdaltest.post_reason('failed')
        return 'fail'

    # Test DeleteField() on a invalid index
    gdal.ErrorReset()
    gdal.PushErrorHandler('CPLQuietErrorHandler')
    ret = lyr.DeleteField(-1)
    gdal.PopErrorHandler()
    if ret == 0 or gdal.GetLastErrorMsg() == '':
        gdaltest.post_reason('failed')
        return 'fail'

    # Test ReorderFields() with invalid permutation
    gdal.ErrorReset()
    gdal.PushErrorHandler('CPLQuietErrorHandler')
    ret = lyr.ReorderFields([1])
    gdal.PopErrorHandler()
    if ret == 0 or gdal.GetLastErrorMsg() == '':
        gdaltest.post_reason('failed')
        return 'fail'

    # Test AlterFieldDefn() on a invalid index
    gdal.ErrorReset()
    gdal.PushErrorHandler('CPLQuietErrorHandler')
    fd = ogr.FieldDefn("foo2", ogr.OFTString)
    ret = lyr.AlterFieldDefn(-1, fd, 0)
    gdal.PopErrorHandler()
    if ret == 0 or gdal.GetLastErrorMsg() == '':
        gdaltest.post_reason('failed')
        return 'fail'

    # Test AlterFieldDefn() when attempting to convert from OFTString to something else
    gdal.ErrorReset()
    gdal.PushErrorHandler('CPLQuietErrorHandler')
    fd = ogr.FieldDefn("foo", ogr.OFTInteger)
    ret = lyr.AlterFieldDefn(0, fd, ogr.ALTER_TYPE_FLAG)
    gdal.PopErrorHandler()
    if ret == 0 or gdal.GetLastErrorMsg() == '':
        gdaltest.post_reason('failed')
        return 'fail'

    # Test DROP SPATIAL INDEX ON layer without index
    gdal.ErrorReset()
    gdal.PushErrorHandler('CPLQuietErrorHandler')
    ret = ds.ExecuteSQL("DROP SPATIAL INDEX ON ogr_shape_53")
    gdal.PopErrorHandler()
    if gdal.GetLastErrorMsg() == '':
        gdaltest.post_reason('failed')
        return 'fail'

    # Re-create a feature
    feat = ogr.Feature(lyr.GetLayerDefn())
    lyr.CreateFeature(feat)
    feat = None

    lyr = None
    ds = None

    # Test that some operations are not possible in read-only mode
    ds = ogr.Open('/vsimem/ogr_shape_53.shp')
    lyr = ds.GetLayer(0)

    if lyr.TestCapability(ogr.OLCSequentialWrite) != 0:
        gdaltest.post_reason('failed')
        return 'fail'
    if lyr.TestCapability(ogr.OLCDeleteFeature) != 0:
        gdaltest.post_reason('failed')
        return 'fail'
    if lyr.TestCapability(ogr.OLCCreateField) != 0:
        gdaltest.post_reason('failed')
        return 'fail'
    if lyr.TestCapability(ogr.OLCDeleteField) != 0:
        gdaltest.post_reason('failed')
        return 'fail'
    if lyr.TestCapability(ogr.OLCReorderFields) != 0:
        gdaltest.post_reason('failed')
        return 'fail'
    if lyr.TestCapability(ogr.OLCAlterFieldDefn) != 0:
        gdaltest.post_reason('failed')
        return 'fail'

    # Test CreateField()
    fd = ogr.FieldDefn("bar", ogr.OFTString)

    gdal.ErrorReset()
    gdal.PushErrorHandler('CPLQuietErrorHandler')
    ret = lyr.CreateField(fd)
    gdal.PopErrorHandler()
    if ret == 0 or gdal.GetLastErrorMsg() == '':
        gdaltest.post_reason('failed')
        return 'fail'

    # Test ReorderFields()
    gdal.ErrorReset()
    gdal.PushErrorHandler('CPLQuietErrorHandler')
    ret = lyr.ReorderFields([0])
    gdal.PopErrorHandler()
    if ret == 0 or gdal.GetLastErrorMsg() == '':
        gdaltest.post_reason('failed')
        return 'fail'

    # Test DeleteField()
    gdal.ErrorReset()
    gdal.PushErrorHandler('CPLQuietErrorHandler')
    ret = lyr.DeleteField(0)
    gdal.PopErrorHandler()
    if ret == 0 or gdal.GetLastErrorMsg() == '':
        gdaltest.post_reason('failed')
        return 'fail'

    # Test AlterFieldDefn()
    gdal.ErrorReset()
    gdal.PushErrorHandler('CPLQuietErrorHandler')
    fd = ogr.FieldDefn("foo2", ogr.OFTString)
    ret = lyr.AlterFieldDefn(0, fd, 0)
    gdal.PopErrorHandler()
    if ret == 0 or gdal.GetLastErrorMsg() == '':
        gdaltest.post_reason('failed')
        return 'fail'

    # Test CreateFeature()
    feat = ogr.Feature(lyr.GetLayerDefn())

    gdal.ErrorReset()
    gdal.PushErrorHandler('CPLQuietErrorHandler')
    ret = lyr.CreateFeature(feat)
    gdal.PopErrorHandler()
    if ret == 0 or gdal.GetLastErrorMsg() == '':
        gdaltest.post_reason('failed')
        return 'fail'

    # Test DeleteFeature()
    gdal.ErrorReset()
    gdal.PushErrorHandler('CPLQuietErrorHandler')
    ret = lyr.DeleteFeature(0)
    gdal.PopErrorHandler()
    if ret == 0 or gdal.GetLastErrorMsg() == '':
        gdaltest.post_reason('failed')
        return 'fail'

    # Test SetFeature()
    feat = lyr.GetNextFeature()

    gdal.ErrorReset()
    gdal.PushErrorHandler('CPLQuietErrorHandler')
    ret = lyr.SetFeature(feat)
    gdal.PopErrorHandler()
    if ret == 0 or gdal.GetLastErrorMsg() == '':
        gdaltest.post_reason('failed')
        return 'fail'

    # Test REPACK
    gdal.ErrorReset()
    gdal.PushErrorHandler('CPLQuietErrorHandler')
    ret = ds.ExecuteSQL("REPACK ogr_shape_53")
    gdal.PopErrorHandler()
    if gdal.GetLastErrorMsg() == '':
        gdaltest.post_reason('failed')
        return 'fail'

    # Test RECOMPUTE EXTENT ON
    gdal.ErrorReset()
    gdal.PushErrorHandler('CPLQuietErrorHandler')
    ret = ds.ExecuteSQL("RECOMPUTE EXTENT ON ogr_shape_53")
    gdal.PopErrorHandler()
    if gdal.GetLastErrorMsg() == '':
        gdaltest.post_reason('failed')
        return 'fail'

    feat = None
    lyr = None
    ds = None

    # Attempt to delete shape in shapefile with no .dbf file
    gdal.Unlink('/vsimem/ogr_shape_53.dbf')
    ds = ogr.Open('/vsimem/ogr_shape_53.shp', update=1)
    lyr = ds.GetLayer(0)

    gdal.ErrorReset()
    gdal.PushErrorHandler('CPLQuietErrorHandler')
    ret = lyr.DeleteFeature(0)
    gdal.PopErrorHandler()
    if ret == 0 or gdal.GetLastErrorMsg() == '':
        gdaltest.post_reason('failed')
        return 'fail'

    # Test REPACK
    ds.ExecuteSQL("REPACK ogr_shape_53")

    lyr = None
    ds = None

    # Tests on a DBF only
    ds = ogr.Open('data/idlink.dbf')
    lyr = ds.GetLayer(0)

    # Test GetExtent()
    # FIXME : GetExtent() should fail. Currently we'll get garbage here
    lyr.GetExtent()

    # Test RECOMPUTE EXTENT ON
    gdal.ErrorReset()
    gdal.PushErrorHandler('CPLQuietErrorHandler')
    ret = ds.ExecuteSQL("RECOMPUTE EXTENT ON ogr_shape_53")
    gdal.PopErrorHandler()
    if gdal.GetLastErrorMsg() == '':
        gdaltest.post_reason('failed')
        return 'fail'

    lyr = None
    ds = None

    return 'success'

###############################################################################
# Test accessing a shape datasource with hundreds of layers (#4306)


def ogr_shape_54_create_layer(ds, layer_index):
    lyr = ds.CreateLayer('layer%03d' % layer_index)
    lyr.CreateField(ogr.FieldDefn('strfield', ogr.OFTString))
    feat = ogr.Feature(lyr.GetLayerDefn())
    feat.SetField(0, 'val%d' % layer_index)
    if (layer_index % 2) == 0:
        feat.SetGeometry(ogr.CreateGeometryFromWkt('POINT (%d %d)' % (layer_index, layer_index + 1)))
    lyr.CreateFeature(feat)
    feat = None
    return


def ogr_shape_54_test_layer(ds, layer_index):
    lyr = ds.GetLayerByName('layer%03d' % layer_index)
    if lyr is None:
        gdaltest.post_reason('failed for layer %d' % layer_index)
        return 'fail'
    lyr.ResetReading()
    feat = lyr.GetNextFeature()
    if feat is None:
        gdaltest.post_reason('failed for layer %d' % layer_index)
        return 'fail'
    if feat.GetField(0) != 'val%d' % layer_index:
        gdaltest.post_reason('failed for layer %d' % layer_index)
        return 'fail'
    if (layer_index % 2) == 0:
        if feat.GetGeometryRef() is None or \
           feat.GetGeometryRef().ExportToWkt() != 'POINT (%d %d)' % (layer_index, layer_index + 1):
            gdaltest.post_reason('failed for layer %d' % layer_index)
            return 'fail'

    return 'success'


def ogr_shape_54():

    shape_drv = ogr.GetDriverByName('ESRI Shapefile')
    ds_name = '/vsimem/ogr_shape_54'
    #ds_name = 'tmp/ogr_shape_54'
    N = 500
    LRUListSize = 100

    # Test creating N layers
    ds = shape_drv.CreateDataSource(ds_name)
    for i in range(N):
        ogr_shape_54_create_layer(ds, i)

    ds = None

    # Test access to the N layers in sequence
    ds = ogr.Open(ds_name)
    for i in range(N):
        ret = ogr_shape_54_test_layer(ds, i)
        if ret != 'success':
            return ret

    # Now some 'random' access
    ret = ogr_shape_54_test_layer(ds, N - 1 - LRUListSize)
    if ret != 'success':
        return ret
    ret = ogr_shape_54_test_layer(ds, N - LRUListSize / 2)
    if ret != 'success':
        return ret
    ret = ogr_shape_54_test_layer(ds, N - LRUListSize / 4)
    if ret != 'success':
        return ret
    ret = ogr_shape_54_test_layer(ds, 0)
    if ret != 'success':
        return ret
    ret = ogr_shape_54_test_layer(ds, 0)
    if ret != 'success':
        return ret
    ret = ogr_shape_54_test_layer(ds, 2)
    if ret != 'success':
        return ret
    ret = ogr_shape_54_test_layer(ds, 1)
    if ret != 'success':
        return ret
    ds = None

    # Test adding a new layer
    ds = ogr.Open(ds_name, update=1)
    ogr_shape_54_create_layer(ds, N)
    ds = None

    # Test accessing the new layer
    ds = ogr.Open(ds_name)
    ret = ogr_shape_54_test_layer(ds, N)
    if ret != 'success':
        return ret
    ds = None

    # Test deleting layers
    ds = ogr.Open(ds_name, update=1)
    for i in range(N):
        ret = ogr_shape_54_test_layer(ds, i)
        if ret != 'success':
            return ret
    for i in range(N - LRUListSize + 1, N):
        ds.ExecuteSQL('DROP TABLE layer%03d' % i)
    ret = ogr_shape_54_test_layer(ds, N - LRUListSize)
    if ret != 'success':
        return ret
    ogr_shape_54_create_layer(ds, N + 2)
    for i in range(0, N - LRUListSize + 1):
        ds.ExecuteSQL('DROP TABLE layer%03d' % i)
    ret = ogr_shape_54_test_layer(ds, N)
    if ret != 'success':
        return ret
    ret = ogr_shape_54_test_layer(ds, N + 2)
    if ret != 'success':
        return ret
    ds = None

    # Destroy and recreate datasource
    shape_drv.DeleteDataSource(ds_name)
    ds = shape_drv.CreateDataSource(ds_name)
    for i in range(N):
        ogr_shape_54_create_layer(ds, i)
    ds = None

    # Reopen in read-only so as to be able to delete files */
    # if testing on a real filesystem.
    ds = ogr.Open(ds_name)

    # Test corner case where we cannot reopen a closed layer
    ideletedlayer = 0
    gdal.Unlink(ds_name + '/' + 'layer%03d.shp' % ideletedlayer)
    gdal.PushErrorHandler('CPLQuietErrorHandler')
    lyr = ds.GetLayerByName('layer%03d' % ideletedlayer)
    gdal.PopErrorHandler()
    if lyr is not None:
        gdal.ErrorReset()
        gdal.PushErrorHandler('CPLQuietErrorHandler')
        lyr.ResetReading()
        lyr.GetNextFeature()
        gdal.PopErrorHandler()
        if gdal.GetLastErrorMsg() == '':
            gdaltest.post_reason('failed')
            return 'fail'
    gdal.ErrorReset()

    ideletedlayer = 1
    gdal.Unlink(ds_name + '/' + 'layer%03d.dbf' % ideletedlayer)
    lyr = ds.GetLayerByName('layer%03d' % ideletedlayer)
    gdal.ErrorReset()
    gdal.PushErrorHandler('CPLQuietErrorHandler')
    lyr.ResetReading()
    lyr.GetNextFeature()
    gdal.PopErrorHandler()
    #if gdal.GetLastErrorMsg() == '':
    #    gdaltest.post_reason('failed')
    #    return 'fail'
    gdal.ErrorReset()

    ds = None

    return 'success'

###############################################################################
# Test that we cannot add more fields that the maximum allowed


def ogr_shape_55():
    shape_drv = ogr.GetDriverByName('ESRI Shapefile')
    ds_name = '/vsimem/ogr_shape_55'
    ds = shape_drv.CreateDataSource(ds_name)
    lyr = ds.CreateLayer('ogr_shape_55')

    max_field_count = int((65535 - 33) / 32)  # 2046

    for i in range(max_field_count):
        if i == 255:
            gdal.ErrorReset()
            gdal.PushErrorHandler('CPLQuietErrorHandler')
        ret = lyr.CreateField(ogr.FieldDefn('foo%d' % i, ogr.OFTInteger))
        if i == 255:
            gdal.PopErrorHandler()
            if gdal.GetLastErrorMsg() == '':
                gdaltest.post_reason('expecting a warning for 256th field added')
                return 'fail'
        if ret != 0:
            gdaltest.post_reason('failed creating field foo%d' % i)
            return 'fail'

    i = max_field_count
    gdal.PushErrorHandler('CPLQuietErrorHandler')
    ret = lyr.CreateField(ogr.FieldDefn('foo%d' % i, ogr.OFTInteger))
    gdal.PopErrorHandler()
    if ret == 0:
        gdaltest.post_reason('should have failed creating field foo%d' % i)
        return 'fail'

    feat = ogr.Feature(lyr.GetLayerDefn())
    for i in range(max_field_count):
        feat.SetField(i, i)
    lyr.CreateFeature(feat)

    feat = ogr.Feature(lyr.GetLayerDefn())
    for i in range(max_field_count):
        feat.SetField(i, i)
    lyr.CreateFeature(feat)

    ds = None

    return 'success'

###############################################################################
# Test that we cannot add more fields that the maximum allowed record length


def ogr_shape_56():
    shape_drv = ogr.GetDriverByName('ESRI Shapefile')
    ds_name = '/vsimem/ogr_shape_56'
    ds = shape_drv.CreateDataSource(ds_name)
    lyr = ds.CreateLayer('ogr_shape_56')

    max_field_count = int(65535 / 80)  # 819

    for i in range(max_field_count):
        if i == 255:
            gdal.ErrorReset()
            gdal.PushErrorHandler('CPLQuietErrorHandler')
        ret = lyr.CreateField(ogr.FieldDefn('foo%d' % i, ogr.OFTString))
        if i == 255:
            gdal.PopErrorHandler()
            if gdal.GetLastErrorMsg() == '':
                gdaltest.post_reason('expecting a warning for 256th field added')
                return 'fail'
        if ret != 0:
            gdaltest.post_reason('failed creating field foo%d' % i)
            return 'fail'

    i = max_field_count
    gdal.PushErrorHandler('CPLQuietErrorHandler')
    ret = lyr.CreateField(ogr.FieldDefn('foo%d' % i, ogr.OFTString))
    gdal.PopErrorHandler()
    if ret == 0:
        gdaltest.post_reason('should have failed creating field foo%d' % i)
        return 'fail'

    feat = ogr.Feature(lyr.GetLayerDefn())
    for i in range(max_field_count):
        feat.SetField(i, 'foo%d' % i)
    lyr.CreateFeature(feat)

    feat = ogr.Feature(lyr.GetLayerDefn())
    for i in range(max_field_count):
        feat.SetField(i, 'foo%d' % i)
    lyr.CreateFeature(feat)

    ds = None

    return 'success'

###############################################################################
# Test that we emit a warning if the truncation of a field value occurs


def ogr_shape_57():
    shape_drv = ogr.GetDriverByName('ESRI Shapefile')
    ds_name = '/vsimem/ogr_shape_57'
    ds = shape_drv.CreateDataSource(ds_name)
    lyr = ds.CreateLayer('ogr_shape_57')

    field_defn = ogr.FieldDefn('foo', ogr.OFTString)
    field_defn.SetWidth(1024)

    gdal.ErrorReset()
    gdal.PushErrorHandler('CPLQuietErrorHandler')
    lyr.CreateField(field_defn)
    gdal.PopErrorHandler()
    #print(gdal.GetLastErrorMsg())
    if gdal.GetLastErrorMsg() == '':
        gdaltest.post_reason('expecting a warning')
        return 'fail'

    feat = ogr.Feature(lyr.GetLayerDefn())
    feat.SetField(0, '0123456789'.join(['' for i in range(27)]))

    gdal.ErrorReset()
    gdal.PushErrorHandler('CPLQuietErrorHandler')
    lyr.CreateFeature(feat)
    gdal.PopErrorHandler()
    #print(gdal.GetLastErrorMsg())
    if gdal.GetLastErrorMsg() == '':
        gdaltest.post_reason('expecting a warning')
        return 'fail'

    ds = None

    return 'success'

###############################################################################
# Test creating and reading back all geometry types


def ogr_shape_58():
    shape_drv = ogr.GetDriverByName('ESRI Shapefile')
    ds_name = '/vsimem/ogr_shape_58'
    ds = shape_drv.CreateDataSource(ds_name)

    wkt_list = ['POINT (0 1)',
                 'POINT (0 1 2)',
                 'MULTIPOINT (0 1,2 3)',
                 'MULTIPOINT (0 1 2,3 4 5)',
                 'LINESTRING (0 1,2 3)',
                 'LINESTRING (0 1 2,3 4 5)',
                 'MULTILINESTRING ((0 1,2 3),(0 1,2 3))',
                 'MULTILINESTRING ((0 1 2,3 4 5),(0 1 2,3 4 5))',
                 'POLYGON ((0 0,0 1,1 1,1 0,0 0))',
                 'POLYGON ((0 0 2,0 1 2,1 1 2,1 0 2,0 0 2))',
                 'MULTIPOLYGON (((0 0,0 1,1 1,1 0,0 0)),((0 0,0 1,1 1,1 0,0 0)))',
                 'MULTIPOLYGON (((0 0 2,0 1 2,1 1 2,1 0 2,0 0 2)),((0 0 2,0 1 2,1 1 2,1 0 2,0 0 2)))']

    for wkt in wkt_list:
        geom = ogr.CreateGeometryFromWkt(wkt)
        layer_name = geom.GetGeometryName()
        if geom.GetGeometryType() & ogr.wkb25Bit:
            layer_name = layer_name + "3D"
        lyr = ds.CreateLayer(layer_name)
        feat = ogr.Feature(lyr.GetLayerDefn())
        feat.SetGeometry(geom)
        lyr.CreateFeature(feat)

    ds = None

    ds = ogr.Open('/vsimem/ogr_shape_58')

    for wkt in wkt_list:
        geom = ogr.CreateGeometryFromWkt(wkt)
        layer_name = geom.GetGeometryName()
        if geom.GetGeometryType() & ogr.wkb25Bit:
            layer_name = layer_name + "3D"
        lyr = ds.GetLayerByName(layer_name)
        lyr.ResetReading()
        feat = lyr.GetNextFeature()
        geom_read = feat.GetGeometryRef()
        if geom_read.ExportToWkt() != wkt:
            gdaltest.post_reason(
                'did not get expected geom for field %s' % layer_name)
            print(geom_read.ExportToWkt())
            return 'fail'

    ds = None

    return 'success'

###############################################################################
# Test reading a shape with XYM geometries


def ogr_shape_59():

    if gdaltest.shape_ds is None:
        return 'skip'

    shp_ds = ogr.Open('data/testpointm.shp')
    if shp_ds is None:
        return 'skip'
    shp_lyr = shp_ds.GetLayer(0)

    feat = shp_lyr.GetNextFeature()
    geom = feat.GetGeometryRef()

    if geom.GetGeometryName() != 'POINT':
        print(geom.GetGeometryName())
        gdaltest.post_reason('Geometry of wrong type.')
        return 'fail'

    if geom.GetCoordinateDimension() != 2:
        gdaltest.post_reason('dimension wrong.')
        return 'fail'

    if geom.GetPointZM(0) != (1.0, 2.0, 0.0, 3.0):
        print(geom.GetPoint(0))
        gdaltest.post_reason('Did not get right point result.')
        return 'fail'

    shp_ds = ogr.Open('data/arcm_with_m.shp')
    shp_lyr = shp_ds.GetLayer(0)
    feat = shp_lyr.GetNextFeature()
    geom = feat.GetGeometryRef()
    if geom.ExportToIsoWkt() != 'LINESTRING M (0 0 10,1 1 20)':
        print(geom.ExportToIsoWkt())
        gdaltest.post_reason('fail')
        return 'fail'
    feat = shp_lyr.GetNextFeature()
    geom = feat.GetGeometryRef()
    if geom.ExportToIsoWkt() != 'MULTILINESTRING M ((0 0 10,1 1 20),(2 2 30,3 3 40))':
        gdaltest.post_reason('fail')
        return 'fail'
    geom = None
    feat = None

    shp_ds = ogr.Open('data/polygonm_with_m.shp')
    shp_lyr = shp_ds.GetLayer(0)
    feat = shp_lyr.GetNextFeature()
    geom = feat.GetGeometryRef()
    if geom.ExportToIsoWkt() != 'POLYGON M ((0 0 10,0 1 20,1 1 30,0 0 40))':
        print(geom.ExportToIsoWkt())
        gdaltest.post_reason('fail')
        return 'fail'
    feat = shp_lyr.GetNextFeature()
    geom = feat.GetGeometryRef()
    if geom.ExportToIsoWkt() != 'POLYGON M ((0 0 10,0 1 20,1 1 30,0 0 40),(0.25 0.25 50,0.75 0.75 60,0.25 0.75 70,0.25 0.25 80))':
        print(geom.ExportToIsoWkt())
        gdaltest.post_reason('fail')
        return 'fail'
    geom = None
    feat = None

    return 'success'

###############################################################################
# Test reading a shape with XYZM geometries


def ogr_shape_60():

    if gdaltest.shape_ds is None:
        return 'skip'

    shp_ds = ogr.Open('data/testpointzm.shp')
    if shp_ds is None:
        return 'skip'
    shp_lyr = shp_ds.GetLayer(0)

    feat = shp_lyr.GetNextFeature()
    geom = feat.GetGeometryRef()

    if geom.GetGeometryName() != 'POINT':
        gdaltest.post_reason('Geometry of wrong type.')
        return 'fail'

    if geom.GetCoordinateDimension() != 3:
        gdaltest.post_reason('dimension wrong.')
        return 'fail'

    if geom.GetPoint(0) != (1.0, 2.0, 3.0):
        print(geom.GetPoint(0))
        gdaltest.post_reason('Did not get right point result.')
        return 'fail'

    geom = None
    feat = None

    return 'success'

###############################################################################
# Test field auto-growing


def ogr_shape_61():
    shape_drv = ogr.GetDriverByName('ESRI Shapefile')
    ds_name = '/vsimem/ogr_shape_61'
    ds = shape_drv.CreateDataSource(ds_name)
    lyr = ds.CreateLayer('ogr_shape_61')

    lyr.CreateField(ogr.FieldDefn('foo', ogr.OFTString))

    field_defn = ogr.FieldDefn('intfield', ogr.OFTInteger)
    field_defn.SetWidth(1)
    lyr.CreateField(field_defn)

    feat = ogr.Feature(lyr.GetLayerDefn())
    feat.SetField(0, ''.join(['0123456789' for i in range(8)]))
    feat.SetField(1, 2)
    lyr.CreateFeature(feat)
    feat = None

    field_defn = lyr.GetLayerDefn().GetFieldDefn(0)
    if field_defn.GetWidth() != 80:
        gdaltest.post_reason('did not get initial field size')
        print(field_defn.GetWidth())
        return 'fail'

    feat = ogr.Feature(lyr.GetLayerDefn())
    feat.SetField(0, ''.join(['0123456789' for i in range(9)]))
    feat.SetField(1, 34)
    lyr.CreateFeature(feat)
    feat = None

    field_defn = lyr.GetLayerDefn().GetFieldDefn(0)
    if field_defn.GetWidth() != 90:
        gdaltest.post_reason('did not extend field')
        print(field_defn.GetWidth())
        return 'fail'

    field_defn = lyr.GetLayerDefn().GetFieldDefn(1)
    if field_defn.GetWidth() != 2:
        gdaltest.post_reason('did not extend field')
        print(field_defn.GetWidth())
        return 'fail'

    ds = None

    ds = ogr.Open(ds_name)
    lyr = ds.GetLayer(0)
    field_defn = lyr.GetLayerDefn().GetFieldDefn(0)
    if field_defn.GetWidth() != 90:
        gdaltest.post_reason('did not get expected field size')
        print(field_defn.GetWidth())
        return 'fail'

    feat = lyr.GetFeature(1)
    val = feat.GetFieldAsString(0)
    if val != ''.join(['0123456789' for i in range(9)]):
        gdaltest.post_reason('did not get expected field value')
        print(val)
        return 'fail'
    val = feat.GetFieldAsInteger(1)
    if val != 34:
        gdaltest.post_reason('did not get expected field value')
        print(val)
        return 'fail'

    return 'success'

###############################################################################
# Test field resizing


def ogr_shape_62():
    shape_drv = ogr.GetDriverByName('ESRI Shapefile')
    ds_name = '/vsimem/ogr_shape_62'
    ds = shape_drv.CreateDataSource(ds_name)
    lyr = ds.CreateLayer('ogr_shape_62', options=['RESIZE=YES'])

    lyr.CreateField(ogr.FieldDefn('foo', ogr.OFTString))
    lyr.CreateField(ogr.FieldDefn('bar', ogr.OFTInteger))
    lyr.CreateField(ogr.FieldDefn('baz', ogr.OFTInteger))

    feat = ogr.Feature(lyr.GetLayerDefn())
    feat.SetField(0, 'hugehugehugehuge')
    lyr.CreateFeature(feat)
    feat = None

    lyr.DeleteFeature(0)

    values = ['ab', 'deef', 'ghi']
    for value in values:
        feat = ogr.Feature(lyr.GetLayerDefn())
        feat.SetField(0, value)
        feat.SetField(2, 12)
        lyr.CreateFeature(feat)
        feat = None

    ds = None

    # Reopen file
    ds = ogr.Open(ds_name)
    lyr = ds.GetLayer(0)

    # Check
    field_defn = lyr.GetLayerDefn().GetFieldDefn(0)
    if field_defn.GetWidth() != 4:
        gdaltest.post_reason('did not get expected field size')
        print(field_defn.GetWidth())
        return 'fail'

    # Reopen file
    ds = ogr.Open(ds_name, update=1)
    lyr = ds.GetLayer(0)

    # Should do nothing
    ds.ExecuteSQL('RESIZE ogr_shape_62')

    # Check
    lyr.ResetReading()
    for expected_value in values:
        feat = lyr.GetNextFeature()
        got_val = feat.GetFieldAsString(0)
        if got_val != expected_value:
            gdaltest.post_reason('did not get expected value')
            print(got_val)
            return 'fail'
        got_val = feat.GetFieldAsInteger(2)
        if got_val != 12:
            gdaltest.post_reason('did not get expected value')
            print(got_val)
            return 'fail'

    ds = None

    return 'success'

###############################################################################
# More testing of recoding


def ogr_shape_63():

    import struct

    ds = ogr.GetDriverByName('ESRI Shapefile').CreateDataSource('/vsimem/ogr_shape_63.dbf')
    lyr = ds.CreateLayer('ogr_shape_63', geom_type=ogr.wkbNone)
    gdaltest.fieldname = '\xc3\xa9'
    if lyr.CreateField(ogr.FieldDefn(gdaltest.fieldname, ogr.OFTString)) != 0:
        gdaltest.post_reason('failed')
        return 'fail'

    gdaltest.fieldname = '\xc3\xa9\xc3\xa9'
    if lyr.AlterFieldDefn(0, ogr.FieldDefn(gdaltest.fieldname, ogr.OFTString), ogr.ALTER_NAME_FLAG) != 0:
        gdaltest.post_reason('failed')
        return 'fail'

    chinese_str = struct.pack('B' * 6, 229, 144, 141, 231, 167, 176)
    if sys.version_info >= (3, 0, 0):
        chinese_str = chinese_str.decode('UTF-8')

    gdal.PushErrorHandler('CPLQuietErrorHandler')
    ret = lyr.AlterFieldDefn(0, ogr.FieldDefn(chinese_str, ogr.OFTString), ogr.ALTER_NAME_FLAG)
    gdal.PopErrorHandler()

    if ret == 0:
        gdaltest.post_reason('failed')
        return 'fail'

    gdal.PushErrorHandler('CPLQuietErrorHandler')
    ret = lyr.CreateField(ogr.FieldDefn(chinese_str, ogr.OFTString))
    gdal.PopErrorHandler()

    if ret == 0:
        gdaltest.post_reason('failed')
        return 'fail'

    ds = None

    ds = ogr.Open('/vsimem/ogr_shape_63.dbf')
    lyr = ds.GetLayer(0)
    if lyr.TestCapability(ogr.OLCStringsAsUTF8) != 1:
        gdaltest.post_reason('failed')
        return 'fail'
    if lyr.GetLayerDefn().GetFieldDefn(0).GetName() != gdaltest.fieldname:
        gdaltest.post_reason('failed')
        print(gdaltest.fieldname)
        return 'fail'
    ds = None

    # Set an invalid encoding
    gdal.FileFromMemBuffer('/vsimem/ogr_shape_63.cpg', 'FOO')

    ds = ogr.Open('/vsimem/ogr_shape_63.dbf')
    lyr = ds.GetLayer(0)
    # TestCapability(OLCStringsAsUTF8) should return FALSE
    if lyr.TestCapability(ogr.OLCStringsAsUTF8) != 0:
        gdaltest.post_reason('failed')
        return 'fail'
    ds = None

    gdal.Unlink('/vsimem/ogr_shape_63.dbf')
    gdal.Unlink('/vsimem/ogr_shape_63.cpg')

    return 'success'

###############################################################################
# Test creating layers whose name include dot character


def ogr_shape_64():

    ds = ogr.GetDriverByName('ESRI Shapefile').CreateDataSource('/vsimem/ogr_shape_64')

    lyr = ds.CreateLayer('a.b')
    if lyr.GetName() != 'a.b':
        gdaltest.post_reason('failed')
        return 'fail'
    lyr.CreateField(ogr.FieldDefn('foo', ogr.OFTString))
    feat = ogr.Feature(lyr.GetLayerDefn())
    feat.SetField('foo', 'bar')
    lyr.CreateFeature(feat)
    feat = None

    lyr = ds.CreateLayer('a.c')
    if lyr.GetName() != 'a.c':
        gdaltest.post_reason('failed')
        return 'fail'

    # Test that we cannot create a duplicate layer
    gdal.PushErrorHandler('CPLQuietErrorHandler')
    lyr = ds.CreateLayer('a.b')
    gdal.PopErrorHandler()
    if lyr is not None:
        gdaltest.post_reason('failed')
        return 'fail'

    ds = None

    ds = ogr.Open('/vsimem/ogr_shape_64/a.b.shp')
    lyr = ds.GetLayer(0)
    feat = lyr.GetNextFeature()
    if feat.GetFieldAsString('foo') != 'bar':
        gdaltest.post_reason('failed')
        return 'fail'
    ds = None

    gdal.Unlink('/vsimem/ogr_shape_64/a.b.shp')
    gdal.Unlink('/vsimem/ogr_shape_64/a.b.shx')
    gdal.Unlink('/vsimem/ogr_shape_64/a.b.dbf')
    gdal.Unlink('/vsimem/ogr_shape_64/a.c.shp')
    gdal.Unlink('/vsimem/ogr_shape_64/a.c.shx')
    gdal.Unlink('/vsimem/ogr_shape_64/a.c.dbf')
    gdal.Unlink('/vsimem/ogr_shape_64')

    return 'success'

###############################################################################
# Test reading a DBF with a 'nan' as a numeric value (#4799)


def ogr_shape_65():

    ds = ogr.Open('data/nan.dbf')
    lyr = ds.GetLayer(0)
    feat = lyr.GetNextFeature()
    val = feat.GetFieldAsDouble(0)
    feat = None
    ds = None

    if not gdaltest.isnan(val):
        print(val)
        return 'fail'

    return 'success'

###############################################################################
# Test failures when creating files and datasources


def ogr_shape_66():

    ds = ogr.GetDriverByName('ESRI Shapefile').CreateDataSource('/i_dont_exist/bar.dbf')
    gdal.PushErrorHandler('CPLQuietErrorHandler')
    lyr = ds.CreateLayer('bar', geom_type=ogr.wkbNone)
    gdal.PopErrorHandler()
    if lyr is not None:
        gdaltest.post_reason('fail')
        return 'fail'
    ds = None

    ds = ogr.GetDriverByName('ESRI Shapefile').CreateDataSource('/i_dont_exist/bar.shp')
    gdal.PushErrorHandler('CPLQuietErrorHandler')
    lyr = ds.CreateLayer('bar', geom_type=ogr.wkbPoint)
    gdal.PopErrorHandler()
    if lyr is not None:
        gdaltest.post_reason('fail')
        return 'fail'
    ds = None

    gdal.PushErrorHandler('CPLQuietErrorHandler')
    ds = ogr.GetDriverByName('ESRI Shapefile').CreateDataSource('/i_dont_exist/bar')
    gdal.PopErrorHandler()
    if ds is not None:
        gdaltest.post_reason('fail')
        return 'fail'

    f = open('tmp/foo', 'wb')
    f.close()
    gdal.PushErrorHandler('CPLQuietErrorHandler')
    ds = ogr.GetDriverByName('ESRI Shapefile').CreateDataSource('tmp/foo')
    gdal.PopErrorHandler()
    if ds is not None:
        gdaltest.post_reason('fail')
        return 'fail'
    os.unlink('tmp/foo')

    return 'success'

###############################################################################
# Test opening an empty .sbn spatial index


def ogr_shape_67():

    shutil.copy('data/emptyshapefilewithsbn.shp', 'tmp/emptyshapefilewithsbn.shp')
    shutil.copy('data/emptyshapefilewithsbn.shx', 'tmp/emptyshapefilewithsbn.shx')
    shutil.copy('data/emptyshapefilewithsbn.sbn', 'tmp/emptyshapefilewithsbn.sbn')
    shutil.copy('data/emptyshapefilewithsbn.sbx', 'tmp/emptyshapefilewithsbn.sbx')

    ds = ogr.Open('tmp/emptyshapefilewithsbn.shp', update=1)
    ds.ExecuteSQL('DROP SPATIAL INDEX ON emptyshapefilewithsbn')
    ds = None

    try:
        os.stat('tmp/emptyshapefilewithsbn.sbn')
        return 'fail'
    except:
        pass

    os.unlink('tmp/emptyshapefilewithsbn.shp')
    os.unlink('tmp/emptyshapefilewithsbn.shx')

    return 'success'

###############################################################################
# Test opening a shape datasource with files with mixed case and then REPACK


def ogr_shape_68():

    if sys.platform == 'darwin':
        print("Fails on MacOSX. Not sure why.")
        return 'skip'

    for i in range(2):
        if i == 1 and sys.platform != 'win32':
            break

        try:
            shutil.rmtree('tmp/mixedcase')
        except:
            pass
        os.mkdir('tmp/mixedcase')
        shutil.copy('data/poly.shp', 'tmp/mixedcase/mixedcase.shp')
        shutil.copy('data/poly.shx', 'tmp/mixedcase/mixedcase.shx')
        shutil.copy('data/poly.dbf', 'tmp/mixedcase/MIXEDCASE.DBF')  # funny !

        ds = ogr.Open('tmp/mixedcase', update=1)
        if sys.platform == 'win32':
            expected_layer_count = 1
        else:
            expected_layer_count = 2
        if ds.GetLayerCount() != expected_layer_count:
            gdaltest.post_reason('expected %d layers, got %d' % (expected_layer_count, ds.GetLayerCount()))
            return 'fail'
        if i == 1:
            lyr = ds.GetLayerByName('mixedcase')
        else:
            lyr = ds.GetLayerByName('MIXEDCASE')
        lyr.DeleteFeature(0)
        if i == 1:
            ds.ExecuteSQL('REPACK mixedcase')
        else:
            ds.ExecuteSQL('REPACK MIXEDCASE')

        if sys.platform == 'win32':
            if lyr.GetGeomType() != ogr.wkbPolygon:
                gdaltest.post_reason('fail')
                return 'fail'
        else:
            if lyr.GetGeomType() != ogr.wkbNone:
                gdaltest.post_reason('fail')
                return 'fail'
            lyr = ds.GetLayerByName('mixedcase')
            if lyr.GetGeomType() != ogr.wkbPolygon:
                gdaltest.post_reason('fail')
                return 'fail'
            gdal.PushErrorHandler('CPLQuietErrorHandler')
            ret = lyr.DeleteFeature(0)
            gdal.PopErrorHandler()
            if ret == 0:
                gdaltest.post_reason('expected failure on DeleteFeature()')
                return 'fail'
            #gdal.ErrorReset()
            #gdal.PushErrorHandler('CPLQuietErrorHandler')
            ds.ExecuteSQL('REPACK mixedcase')
            #gdal.PopErrorHandler()
            #if gdal.GetLastErrorMsg() == '':
            #    gdaltest.post_reason('expected failure on REPACK mixedcase')
            #    return 'fail'

        ds = None

        ori_shp_size = os.stat('data/poly.shp').st_size
        ori_shx_size = os.stat('data/poly.shx').st_size
        ori_dbf_size = os.stat('data/poly.dbf').st_size

        new_shp_size = os.stat('tmp/mixedcase/mixedcase.shp').st_size
        new_shx_size = os.stat('tmp/mixedcase/mixedcase.shx').st_size
        new_dbf_size = os.stat('tmp/mixedcase/MIXEDCASE.DBF').st_size

        if new_dbf_size == ori_dbf_size:
            gdaltest.post_reason('fail')
            return 'fail'

        if sys.platform == 'win32':
            if new_shp_size == ori_shp_size:
                gdaltest.post_reason('fail')
                return 'fail'
            if new_shx_size == ori_shx_size:
                gdaltest.post_reason('fail')
                return 'fail'
        else:
            if new_shp_size != ori_shp_size:
                gdaltest.post_reason('fail')
                return 'fail'
            if new_shx_size != ori_shx_size:
                gdaltest.post_reason('fail')
                return 'fail'

    return 'success'

###############################################################################
# Test fix for #5135 (creating a field of type Integer with a big width)


def ogr_shape_69():

    ds = ogr.GetDriverByName('ESRI Shapefile').CreateDataSource('/vsimem/ogr_shape_69.shp')
    lyr = ds.CreateLayer('ogr_shape_69')
    field_defn = ogr.FieldDefn('intfield', ogr.OFTInteger)
    field_defn.SetWidth(64)
    lyr.CreateField(field_defn)
    feat = ogr.Feature(lyr.GetLayerDefn())
    feat.SetField(0, 123456)
    lyr.CreateFeature(feat)
    feat = None
    ds = None

    ds = ogr.Open('/vsimem/ogr_shape_69.shp')
    lyr = ds.GetLayer(0)
    if lyr.GetLayerDefn().GetFieldDefn(0).GetType() != ogr.OFTReal:
        return 'fail'
    feat = lyr.GetNextFeature()
    if feat.GetField(0) != 123456:
        return 'fail'
    ds = None

    ogr.GetDriverByName('ESRI Shapefile').DeleteDataSource('/vsimem/ogr_shape_69.shp')

    return 'success'

###############################################################################
# Test fix for https://github.com/OSGeo/gdal/pull/17
# (shapefile opened twice on Windows)


def ogr_shape_70():

    if sys.platform != 'win32':
        return 'skip'

    ds = ogr.GetDriverByName('ESRI Shapefile').CreateDataSource('tmp/ogr_shape_70.shp')
    lyr = ds.CreateLayer('ogr_shape_70')
    field_defn = ogr.FieldDefn('intfield', ogr.OFTInteger)
    lyr.CreateField(field_defn)
    feat = ogr.Feature(lyr.GetLayerDefn())
    lyr.CreateFeature(feat)
    fid = feat.GetFID()
    feat = None
    lyr.DeleteFeature(fid)

    # Locks the file. No way to do this on Unix easily
    f = open('tmp/ogr_shape_70.dbf', 'r+')

    gdal.ErrorReset()
    gdal.PushErrorHandler()
    old_val = gdal.GetConfigOption('OGR_SHAPE_PACK_IN_PLACE')
    gdal.SetConfigOption('OGR_SHAPE_PACK_IN_PLACE', 'NO')
    ds.ExecuteSQL('REPACK ogr_shape_70')
    gdal.SetConfigOption('OGR_SHAPE_PACK_IN_PLACE', old_val)
    gdal.PopErrorHandler()
    errmsg = gdal.GetLastErrorMsg()
    ds = None

    f.close()

    ogr.GetDriverByName('ESRI Shapefile').DeleteDataSource('tmp/ogr_shape_70.shp')

    if errmsg == '':
        return 'fail'

    return 'success'

###############################################################################
# Test heterogeneous file permissions on .shp and .dbf.


def ogr_shape_71():

    if sys.platform.find('linux') != 0:
        return 'skip'

    if os.getuid() == 0:
        print('running as root... skipping')
        return 'skip'

    import stat
    shutil.copy('data/poly.shp', 'tmp/ogr_shape_71.shp')
    shutil.copy('data/poly.shx', 'tmp/ogr_shape_71.shx')
    shutil.copy('data/poly.dbf', 'tmp/ogr_shape_71.dbf')
    old_mode = os.stat('tmp/ogr_shape_71.dbf').st_mode
    os.chmod('tmp/ogr_shape_71.dbf', stat.S_IREAD)
    with gdaltest.error_handler():
      ds = ogr.Open('tmp/ogr_shape_71.shp', update=1)
    ok = ds is None
    ds = None
    os.chmod('tmp/ogr_shape_71.dbf', old_mode)

    ogr.GetDriverByName('ESRI Shapefile').DeleteDataSource('tmp/ogr_shape_71.shp')

    if not ok:
        return 'fail'

    return 'success'

###############################################################################
# Test shapefile size limit


def ogr_shape_72():

    # Determine if the filesystem supports sparse files (we don't want to create a real 3 GB
    # file !
    if gdaltest.filesystem_supports_sparse_files('tmp') is False:
        return 'skip'

    import struct
    ds = ogr.GetDriverByName('ESRI Shapefile').CreateDataSource('tmp/ogr_shape_72.shp')
    lyr = ds.CreateLayer('2gb', geom_type=ogr.wkbPoint)
    feat = ogr.Feature(lyr.GetLayerDefn())
    feat.SetGeometry(ogr.CreateGeometryFromWkt('POINT (1 2)'))
    lyr.CreateFeature(feat)
    ds = None

    f = open('tmp/ogr_shape_72.shp', 'rb+')
    f.seek(24)
    f.write(struct.pack('B' * 4, 0x7f, 0xff, 0xff, 0xfe))
    f.close()

    # Test creating a feature over 4 GB file limit -> should fail
    ds = ogr.Open('tmp/ogr_shape_72.shp', update=1)
    lyr = ds.GetLayer(0)
    feat = ogr.Feature(lyr.GetLayerDefn())
    feat.SetGeometry(ogr.CreateGeometryFromWkt('POINT (3 4)'))
    gdal.PushErrorHandler('CPLQuietErrorHandler')
    ret = lyr.CreateFeature(feat)
    gdal.PopErrorHandler()
    if ret == 0:
        gdaltest.post_reason('fail')
        return 'fail'
    ds = None

    f = open('tmp/ogr_shape_72.shp', 'rb+')
    f.seek(24)
    f.write(struct.pack('B' * 4, 0x3f, 0xff, 0xff, 0xfe))
    f.close()

    # Test creating a feature over 2 GB file limit -> should fail
    gdal.SetConfigOption('SHAPE_2GB_LIMIT', 'TRUE')
    ds = ogr.Open('tmp/ogr_shape_72.shp', update=1)
    gdal.SetConfigOption('SHAPE_2GB_LIMIT', None)
    lyr = ds.GetLayer(0)
    feat = ogr.Feature(lyr.GetLayerDefn())
    feat.SetGeometry(ogr.CreateGeometryFromWkt('POINT (5 6)'))
    gdal.ErrorReset()
    gdal.PushErrorHandler('CPLQuietErrorHandler')
    ret = lyr.CreateFeature(feat)
    gdal.PopErrorHandler()
    if ret == 0:
        gdaltest.post_reason('fail')
        return 'fail'
    ds = None

    # Test creating a feature over 2 GB file limit -> should succeed with warning
    ds = ogr.Open('tmp/ogr_shape_72.shp', update=1)
    lyr = ds.GetLayer(0)
    feat = ogr.Feature(lyr.GetLayerDefn())
    feat.SetGeometry(ogr.CreateGeometryFromWkt('POINT (7 8)'))
    gdal.ErrorReset()
    gdal.PushErrorHandler('CPLQuietErrorHandler')
    ret = lyr.CreateFeature(feat)
    gdal.PopErrorHandler()
    if ret != 0:
        gdaltest.post_reason('fail')
        return 'fail'
    if gdal.GetLastErrorMsg().find('2GB file size limit reached') < 0:
        gdaltest.post_reason('did not find expected warning')
        return 'fail'
    ds = None

    ds = ogr.Open('tmp/ogr_shape_72.shp')
    lyr = ds.GetLayer(0)
    feat = lyr.GetFeature(1)
    if feat.GetGeometryRef().ExportToWkt() != 'POINT (7 8)':
        gdaltest.post_reason('fail')
        return 'fail'
    ds = None

    return 'success'

###############################################################################
# Test that isClockwise() works correctly on a degenerated ring that passes
# twice by the same point (#5342)


def ogr_shape_73():

    ds = ogr.GetDriverByName('ESRI Shapefile').CreateDataSource('/vsimem/ogr_shape_73.shp')
    lyr = ds.CreateLayer('ogr_shape_73', geom_type=ogr.wkbPolygon)
    feat = ogr.Feature(lyr.GetLayerDefn())
    # (5 1) is the first(and last) point, and the pivot point selected by the
    # algorithm (lowest rightmost vertex), but it is also reused later in the
    # coordinate list
    # But the second ring is counter-clock-wise
    geom = ogr.CreateGeometryFromWkt('POLYGON ((0 0,0 10,10 10,10 0,0 0),(5 1,4 3,4 2,5 1,6 2,6 3,5 1))')
    feat.SetGeometry(geom)
    lyr.CreateFeature(feat)
    feat = None
    ds = None

    ds = ogr.Open('/vsimem/ogr_shape_73.shp')
    lyr = ds.GetLayer(0)
    feat = lyr.GetNextFeature()
    got_geom = feat.GetGeometryRef()
    if geom.ExportToWkt() != got_geom.ExportToWkt():
        feat.DumpReadable()
        return 'fail'
    ds = None

    return 'success'

###############################################################################
# Test organizePolygons() in OGR_ORGANIZE_POLYGONS=DEFAULT mode when
# two outer rings are touching, by the first vertex of one.


def ogr_shape_74():

    ds = ogr.GetDriverByName('ESRI Shapefile').CreateDataSource('/vsimem/ogr_shape_74.shp')
    lyr = ds.CreateLayer('ogr_shape_74', geom_type=ogr.wkbPolygon)
    feat = ogr.Feature(lyr.GetLayerDefn())
    geom = ogr.CreateGeometryFromWkt('MULTIPOLYGON (((0 10,10 10,10 0,0 0,0 1,9 1,9 9,0 9,0 10)),((9 5,5 4,0 5,5 6, 9 5)))')
    feat.SetGeometry(geom)
    lyr.CreateFeature(feat)
    feat = None
    ds = None

    ds = ogr.Open('/vsimem/ogr_shape_74.shp')
    lyr = ds.GetLayer(0)
    feat = lyr.GetNextFeature()
    got_geom = feat.GetGeometryRef()
    if geom.ExportToWkt() != got_geom.ExportToWkt():
        gdaltest.post_reason('fail')
        feat.DumpReadable()
        return 'fail'

    lyr.ResetReading()
    gdal.SetConfigOption('OGR_ORGANIZE_POLYGONS', 'DEFAULT')
    feat = lyr.GetNextFeature()
    gdal.SetConfigOption('OGR_ORGANIZE_POLYGONS', None)
    got_geom = feat.GetGeometryRef()
    if geom.ExportToWkt() != got_geom.ExportToWkt():
        gdaltest.post_reason('fail')
        feat.DumpReadable()
        return 'fail'
    ds = None

    return 'success'

###############################################################################
# Test GetFileList()


def ogr_shape_75():

    ds = gdal.OpenEx('data/poly.shp')
    if ds.GetFileList() != ['data/poly.shp', 'data/poly.shx', 'data/poly.dbf', 'data/poly.PRJ'] and \
       ds.GetFileList() != ['data/poly.shp', 'data/poly.shx', 'data/poly.dbf', 'data/poly.prj']:
        gdaltest.post_reason('fail')
        print(ds.GetFileList())
        return 'fail'
    ds = None

    ds = gdal.OpenEx('data/idlink.dbf')
    if ds.GetFileList() != ['data/idlink.dbf']:
        gdaltest.post_reason('fail')
        print(ds.GetFileList())
        return 'fail'
    ds = None

    ds = gdal.OpenEx('data/testpoly.shp')
    if ds.GetFileList() != ['data/testpoly.shp', 'data/testpoly.shx', 'data/testpoly.dbf', 'data/testpoly.qix']:
        gdaltest.post_reason('fail')
        print(ds.GetFileList())
        return 'fail'
    ds = None

    ds = gdal.OpenEx('data/emptyshapefilewithsbn.shx')
    if ds.GetFileList() != ['data/emptyshapefilewithsbn.shp', 'data/emptyshapefilewithsbn.shx', 'data/emptyshapefilewithsbn.sbn', 'data/emptyshapefilewithsbn.sbx']:
        gdaltest.post_reason('fail')
        print(ds.GetFileList())
        return 'fail'
    ds = None

    return 'success'

###############################################################################
# Test opening shapefile whose .prj has a UTF-8 BOM marker


def ogr_shape_76():

    ds = ogr.Open('data/prjwithutf8bom.shp')
    lyr = ds.GetLayer(0)
    sr = lyr.GetSpatialRef()
    if sr.ExportToWkt().find('GEOGCS["NAD83"') != 0:
        return 'fail'

    return 'success'

###############################################################################
# Test opening shapefile whose .shx doesn't follow the official shapefile spec (#5608)


def ogr_shape_77():

    ds = ogr.Open('data/nonconformant_shx_ticket5608.shp')
    lyr = ds.GetLayer(0)
    feat = lyr.GetNextFeature()
    geom = feat.GetGeometryRef()
    if geom.ExportToWkt() != 'LINESTRING (0 1,2 3)':
        return 'fail'

    return 'success'

###############################################################################
# Test writing integer values through double fields, and cases of truncation or
# loss of precision (#5625)


def ogr_shape_78():

    ds = ogr.GetDriverByName('ESRI Shapefile').CreateDataSource('/vsimem/ogr_shape_78.dbf')
    lyr = ds.CreateLayer('ogr_shape_78')

    fd = ogr.FieldDefn('dblfield', ogr.OFTReal)
    fd.SetWidth(20)
    lyr.CreateField(fd)

    fd = ogr.FieldDefn('dblfield2', ogr.OFTReal)
    fd.SetWidth(20)
    fd.SetPrecision(1)
    lyr.CreateField(fd)

    # Integer values up to 2^53 can be exactly converted into a double.
    gdal.ErrorReset()
    f = ogr.Feature(lyr.GetLayerDefn())
    f.SetField('dblfield', (2**53) * 1.0)
    lyr.CreateFeature(f)
    if gdal.GetLastErrorMsg() != '':
        gdaltest.post_reason('got unexpected error/warning')
        return 'fail'

    # Field width too small
    gdal.ErrorReset()
    f = ogr.Feature(lyr.GetLayerDefn())
    f.SetField('dblfield2', 1e21)
    gdal.PushErrorHandler('CPLQuietErrorHandler')
    lyr.CreateFeature(f)
    gdal.PopErrorHandler()
    if gdal.GetLastErrorMsg() == '':
        gdaltest.post_reason('did not get expected error/warning')
        return 'fail'

    # Likely precision loss
    gdal.ErrorReset()
    f = ogr.Feature(lyr.GetLayerDefn())
    f.SetField('dblfield', (2**53) * 1.0 + 2)  # 2^53+1 == 2^53 !
    gdal.PushErrorHandler('CPLQuietErrorHandler')
    lyr.CreateFeature(f)
    gdal.PopErrorHandler()
    if gdal.GetLastErrorMsg() == '':
        gdaltest.post_reason('did not get expected error/warning')
        return 'fail'

    gdal.ErrorReset()
    ds = None

    ds = ogr.Open('/vsimem/ogr_shape_78.dbf')
    lyr = ds.GetLayer(0)
    f = lyr.GetNextFeature()
    if f.GetField('dblfield') != 9007199254740992.:
        gdaltest.post_reason('did not get expected value')
        f.DumpReadable()
        return 'fail'
    ds = None

    return 'success'

###############################################################################
# Test adding a field after creating features with 0 field


def ogr_shape_79():

    ds = ogr.GetDriverByName('ESRI Shapefile').CreateDataSource('/vsimem/ogr_shape_79.dbf')
    lyr = ds.CreateLayer('ogr_shape_79')

    # This will create a (for now) invisible 'FID' field
    lyr.CreateFeature(ogr.Feature(lyr.GetLayerDefn()))

    # This will delete the implicit field
    fd = ogr.FieldDefn('field1', ogr.OFTReal)
    lyr.CreateField(fd)
    fd = ogr.FieldDefn('field2', ogr.OFTReal)
    lyr.CreateField(fd)

    # If the implicit field isn't deleted, this will cause crash
    lyr.ReorderField(0, 1)

    lyr.CreateFeature(ogr.Feature(lyr.GetLayerDefn()))

    ds = None

    ds = ogr.Open('/vsimem/ogr_shape_79.dbf')
    lyr = ds.GetLayer(0)
    if lyr.GetLayerDefn().GetFieldCount() != 2:
        gdaltest.post_reason('fail')
        return 'fail'
    ds = None

    return 'success'

###############################################################################
# Test reading a shape with invalid extent (nan values) (#5702)


def ogr_shape_80():

    ds = ogr.Open('data/extentnan.shp')
    lyr = ds.GetLayer(0)
    extent = lyr.GetExtent()
    if extent is not None and extent[0] != extent[0]:
        gdaltest.post_reason('fail')
        print(extent)
        return 'fail'
    ds = None
    return 'success'

###############################################################################
# Test REPACK after SetFeature() and geometry change (#XXXX)


def ogr_shape_81():

    ds = ogr.GetDriverByName('ESRI Shapefile').CreateDataSource('/vsimem/ogr_shape_81.shp')
    lyr = ds.CreateLayer('ogr_shape_81')
    f = ogr.Feature(lyr.GetLayerDefn())
    f.SetGeometry(ogr.CreateGeometryFromWkt('LINESTRING(0 0,1 1)'))
    lyr.CreateFeature(f)
    f = ogr.Feature(lyr.GetLayerDefn())
    f.SetGeometry(ogr.CreateGeometryFromWkt('LINESTRING(0 0,-1 -1)'))
    lyr.CreateFeature(f)
    f = None
    ds = None

    ds = ogr.Open('/vsimem/ogr_shape_81.shp', update=1)
    lyr = ds.GetLayer(0)

    # Add junk behind our back
    f = gdal.VSIFOpenL('/vsimem/ogr_shape_81.shp', 'ab')
    gdal.VSIFWriteL('foo', 1, 3, f)
    gdal.VSIFCloseL(f)

    size_before = gdal.VSIStatL('/vsimem/ogr_shape_81.shp').size

    # Should be a no-op
    ds.ExecuteSQL('REPACK ogr_shape_81')
    size_after = gdal.VSIStatL('/vsimem/ogr_shape_81.shp').size
    if size_after != size_before:
        gdaltest.post_reason('fail')
        return 'fail'

    f = lyr.GetNextFeature()
    f.SetGeometry(ogr.CreateGeometryFromWkt('LINESTRING(2 2,3 3)'))
    lyr.SetFeature(f)

    # Should be a no-op
    ds.ExecuteSQL('REPACK ogr_shape_81')
    size_after = gdal.VSIStatL('/vsimem/ogr_shape_81.shp').size
    if size_after != size_before:
        gdaltest.post_reason('fail')
        return 'fail'

    # Writes a longer geometry. So .shp will be extended
    f.SetGeometry(ogr.CreateGeometryFromWkt('LINESTRING(2 2,3 3,4 4)'))
    lyr.SetFeature(f)
    size_after = gdal.VSIStatL('/vsimem/ogr_shape_81.shp').size
    if size_after == size_before:
        gdaltest.post_reason('fail')
        return 'fail'

    # Should do something
    size_before = size_after
    ds.ExecuteSQL('REPACK ogr_shape_81')
    size_after = gdal.VSIStatL('/vsimem/ogr_shape_81.shp').size
    if size_after == size_before:
        gdaltest.post_reason('fail')
        return 'fail'

    # Writes a shorter geometry, so .shp should not change size.
    size_before = size_after
    f.SetGeometry(ogr.CreateGeometryFromWkt('LINESTRING(3 3,4 4)'))
    lyr.SetFeature(f)
    size_after = gdal.VSIStatL('/vsimem/ogr_shape_81.shp').size
    if size_after != size_before:
        gdaltest.post_reason('fail')
        return 'fail'
    size_before = size_after

    # Should do something
    ds.ExecuteSQL('REPACK ogr_shape_81')
    size_after = gdal.VSIStatL('/vsimem/ogr_shape_81.shp').size
    if size_after == size_before:
        gdaltest.post_reason('fail')
        return 'fail'

    ds = None

    return 'success'

###############################################################################
# Test string length more than 254 bytes in UTF-8 encoding cut to 254 bytes


def ogr_shape_82():

    if gdaltest.shape_ds is None:
        return 'skip'

    # create ogrlayer to test cut long strings with UTF-8 encoding
    gdaltest.shape_lyr = gdaltest.shape_ds.CreateLayer('test_utf_cut', geom_type=ogr.wkbPoint, options=['ENCODING=UTF-8'])

    #create field to put strings to automatic cut (254 is longest field length)
    field_defn = ogr.FieldDefn('cut_field', ogr.OFTString)
    field_defn.SetWidth(254)

    result = gdaltest.shape_lyr.CreateField(field_defn)

    if result != 0:
        gdaltest.post_reason('failed to create new field.')
        return 'fail'

    # Insert feature with long string in Russian.  Shoe repair ad.
    feat = ogr.Feature(feature_def=gdaltest.shape_lyr.GetLayerDefn())
    init_rus = (
        'работает два мастера, установка набоек, замена подошвы, замена '
        'каблуков, растяжка обуви, растяжка голенищ сапог, швейные работы, '
        'ушив голенища сапога, чистка обуви, чистка замшевой обуви, замена '
        'стелек'
    )
    result_rus = (
        'работает два мастера, установка набоек, замена подошвы, замена '
        'каблуков, растяжка обуви, растяжка голенищ сапог, швейные работы, '
        'ушив голен'
    )
    feat.SetField('cut_field', init_rus)
    with gdaltest.error_handler():
      gdaltest.shape_lyr.CreateFeature(feat)

    # Insert feature with long a string in Russian.  Shoe repair ad.
    init_en = (
        'Remont kablukov i ih zamena; zamena naboek; profilaktika i remont '
        'podoshvy; remont i zamena supinatorov; zamena stelek; zamena obuvnoj '
        'furnitury; remont golenishha; rastjazhka obuvi; chistka i pokraska '
        'obuvi. Smolenskaja oblast, p. Monastyrshhina, ulica Sovetskaja, '
        'd. 38.	Rabotaet ponedelnik – chetverg s 9.00 do 18.00, pjatnica s '
        '10.00 do 17.00, vyhodnoj: subbota'
    )
    result_en = (
        'Remont kablukov i ih zamena; zamena naboek; profilaktika i remont '
        'podoshvy; remont i zamena supinatorov; zamena stelek; zamena '
        'obuvnoj furnitury; remont golenishha; rastjazhka obuvi; chistka '
        'i pokraska obuvi. Smolenskaja oblast, p. Monastyrshhina, ulica'
    )
    feat = ogr.Feature(feature_def=gdaltest.shape_lyr.GetLayerDefn())
    feat.SetField('cut_field', init_en)
    gdaltest.shape_lyr.CreateFeature(feat)

    # TODO: check your language

    # save layer?

    # Read strings and compare with correct values.
    feat = gdaltest.shape_lyr.GetFeature(0)  # rus
    if feat.cut_field != result_rus:
        gdaltest.post_reason('Wrong rus string cut')
        return 'fail'

    feat = gdaltest.shape_lyr.GetFeature(1)  # en
    if feat.cut_field != result_en:
        gdaltest.post_reason('Wrong en string cut')
        print(feat.cut_field)
        print(result_en)
        return 'fail'

    return 'success'

###############################################################################
# Test behaviour with curve geometries


def ogr_shape_83():

    ds = ogr.GetDriverByName('ESRI Shapefile').CreateDataSource('/vsimem/ogr_shape_83.shp')
    lyr = ds.CreateLayer('ogr_shape_83', geom_type=ogr.wkbCurvePolygon)
    if lyr.GetGeomType() != ogr.wkbPolygon:
        gdaltest.post_reason('fail')
        return 'fail'
    f = ogr.Feature(lyr.GetLayerDefn())
    f.SetGeometry(ogr.CreateGeometryFromWkt('CURVEPOLYGON((0 0,0 1,1 1,1 0,0 0))'))
    lyr.CreateFeature(f)
    f = None

    f = lyr.GetFeature(0)
    if f.GetGeometryRef().GetGeometryType() != ogr.wkbPolygon:
        gdaltest.post_reason('fail')
        return 'fail'
    ds = None

    return 'success'

###############################################################################
# Test SPATIAL_INDEX creation option


def ogr_shape_84():

    ds = ogr.GetDriverByName('ESRI Shapefile').CreateDataSource('/vsimem/ogr_shape_84.shp')
    lyr = ds.CreateLayer('ogr_shape_84', options=['SPATIAL_INDEX=YES'])
    f = ogr.Feature(lyr.GetLayerDefn())
    f.SetGeometry(ogr.CreateGeometryFromWkt('POLYGON((0 0,0 1,1 1,1 0,0 0))'))
    lyr.CreateFeature(f)
    f = None
    ds = None

    if gdal.VSIStatL('/vsimem/ogr_shape_84.qix') is None:
        gdaltest.post_reason('fail')
        return 'fail'

    return 'success'

###############################################################################
# Test Integer64


def ogr_shape_85():

    ds = ogr.GetDriverByName('ESRI Shapefile').CreateDataSource('/vsimem/ogr_shape_85.shp')
    lyr = ds.CreateLayer('ogr_shape_85')
    lyr.CreateField(ogr.FieldDefn('int', ogr.OFTInteger))
    lyr.CreateField(ogr.FieldDefn('int64', ogr.OFTInteger64))
    f = ogr.Feature(lyr.GetLayerDefn())
    f.SetField(0, 123456789)
    f.SetField(1, 123456789012345678)
    lyr.CreateFeature(f)
    f = None
    ds = None

    ds = ogr.Open('/vsimem/ogr_shape_85.shp', update=1)
    lyr = ds.GetLayer(0)
    if lyr.GetLayerDefn().GetFieldDefn(0).GetType() != ogr.OFTInteger:
        gdaltest.post_reason('failure')
        return 'fail'
    if lyr.GetLayerDefn().GetFieldDefn(1).GetType() != ogr.OFTInteger64:
        gdaltest.post_reason('failure')
        return 'fail'
    f = lyr.GetNextFeature()
    if f.GetField(0) != 123456789 or f.GetField(1) != 123456789012345678:
        gdaltest.post_reason('failure')
        return 'fail'
    # Passing from 9 to 10 figures causes "promotion" to Integer64
    f.SetField(0, 2000000000)
    # Passing from 18 to 19 figures causes "promotion" to Real
    f.SetField(1, 9000000000000000000)
    lyr.SetFeature(f)
    ds = None

    ds = ogr.Open('/vsimem/ogr_shape_85.shp')
    lyr = ds.GetLayer(0)
    if lyr.GetLayerDefn().GetFieldDefn(0).GetType() != ogr.OFTInteger64:
        gdaltest.post_reason('failure')
        return 'fail'
    if lyr.GetLayerDefn().GetFieldDefn(1).GetType() != ogr.OFTReal:
        gdaltest.post_reason('failure')
        return 'fail'
    f = lyr.GetNextFeature()
    if f.GetField(0) != 2000000000 or f.GetField(1) != 9000000000000000000:
        gdaltest.post_reason('failure')
        return 'fail'
    ds = None

    # Test open option ADJUST_TYPE
    ds = gdal.OpenEx('/vsimem/ogr_shape_85.shp', gdal.OF_VECTOR, open_options=['ADJUST_TYPE=YES'])
    lyr = ds.GetLayer(0)
    if lyr.GetLayerDefn().GetFieldDefn(0).GetType() != ogr.OFTInteger:
        gdaltest.post_reason('failure')
        return 'fail'
    if lyr.GetLayerDefn().GetFieldDefn(1).GetType() != ogr.OFTInteger64:
        gdaltest.post_reason('failure')
        return 'fail'
    f = lyr.GetNextFeature()
    if f.GetField(0) != 2000000000 or f.GetField(1) != 9000000000000000000:
        gdaltest.post_reason('failure')
        return 'fail'
    ds = None

    ogr.GetDriverByName('ESRI Shapefile').DeleteDataSource('/vsimem/ogr_shape_85.shp')

    ds = ogr.GetDriverByName('ESRI Shapefile').CreateDataSource('/vsimem/ogr_shape_85.shp')
    lyr = ds.CreateLayer('ogr_shape_85')
    lyr.CreateField(ogr.FieldDefn('int', ogr.OFTInteger))
    f = ogr.Feature(lyr.GetLayerDefn())
    f.SetField(0, 123456789)
    lyr.CreateFeature(f)
    fd = ogr.FieldDefn("foo", ogr.OFTInteger64)
    ret = lyr.AlterFieldDefn(0, fd, ogr.ALTER_TYPE_FLAG)
    if ret != 0:
        gdaltest.post_reason('failure')
        return 'fail'
    f.SetField(0, 123456789012345678)
    lyr.SetFeature(f)
    ds = None

    ds = ogr.Open('/vsimem/ogr_shape_85.shp', update=1)
    lyr = ds.GetLayer(0)
    if lyr.GetLayerDefn().GetFieldDefn(0).GetType() != ogr.OFTInteger64:
        gdaltest.post_reason('failure')
        return 'fail'
    f = lyr.GetNextFeature()
    if f.GetField(0) != 123456789012345678:
        gdaltest.post_reason('failure')
        return 'fail'
    ds = None

    return 'success'

###############################################################################
# Robustness: test reading a non-conformant shapefile that mixes different shape type
# OGR can not produce such a file (unless patched)


def ogr_shape_86():

    ds = ogr.Open('data/mixed_shape_type_non_conformant.shp')
    sql_lyr = ds.ExecuteSQL("select count(distinct ogr_geometry) from mixed_shape_type_non_conformant")
    f = sql_lyr.GetNextFeature()
    val = f.GetField(0)
    ds.ReleaseResultSet(sql_lyr)
    if val != 6:
        return 'fail'

    return 'success'

###############################################################################
# Check we accept opening standalone .dbf files with weird header lengths (#6035)


def ogr_shape_87():

    ds = ogr.Open('data/weird_header_length.dbf')
    lyr = ds.GetLayer(0)
    f = lyr.GetNextFeature()
    if f.GetField(0) != 1:
        return 'fail'

    return 'success'

###############################################################################
# Test REPACK after SetFeature() and geometry change, without DBF


def ogr_shape_88():

    ds = ogr.GetDriverByName('ESRI Shapefile').CreateDataSource('/vsimem/ogr_shape_88.shp')
    lyr = ds.CreateLayer('ogr_shape_88')
    f = ogr.Feature(lyr.GetLayerDefn())
    f.SetGeometry(ogr.CreateGeometryFromWkt('LINESTRING(0 0,1 1)'))
    lyr.CreateFeature(f)
    f = None
    ds = None

    gdal.Unlink('/vsimem/ogr_shape_88.dbf')

    ds = ogr.Open('/vsimem/ogr_shape_88.shp', update=1)
    lyr = ds.GetLayer(0)
    f = lyr.GetNextFeature()
    f.SetGeometry(ogr.CreateGeometryFromWkt('LINESTRING(0 0,1 1,2 2)'))
    lyr.SetFeature(f)

    ds.ExecuteSQL('REPACK ogr_shape_88')

    ds = None

    return 'success'

###############################################################################
# Test reading geometry bigger than 10 MB


def ogr_shape_89():

    ds = ogr.GetDriverByName('ESRI Shapefile').CreateDataSource('/vsimem/ogr_shape_89.shp')
    lyr = ds.CreateLayer('ogr_shape_89')
    f = ogr.Feature(lyr.GetLayerDefn())
    g = ogr.Geometry(ogr.wkbLineString)
    g.AddPoint_2D(0, 0)
    g.AddPoint_2D(1, 1)
    f.SetGeometryDirectly(g)
    lyr.CreateFeature(f)
    f = None
    ds = None

    gdal.Unlink('/vsimem/ogr_shape_89.dbf')

    # The declare file size doesn't match the real one
    f = gdal.VSIFOpenL('/vsimem/ogr_shape_89.shx', 'rb+')
    gdal.VSIFSeekL(f, 100 + 4, 0)
    gdal.VSIFWriteL(struct.pack('>i', int((10 * 1024 * 1024) / 2)), 1, 4, f)
    gdal.VSIFCloseL(f)

    ds = ogr.Open('/vsimem/ogr_shape_89.shp')
    lyr = ds.GetLayer(0)
    with gdaltest.error_handler():
        f = lyr.GetNextFeature()
    if f is not None and f.GetGeometryRef() is not None:
        gdaltest.post_reason('fail')
        return 'fail'
    ds = None

    f = gdal.VSIFOpenL('/vsimem/ogr_shape_89.shp', 'rb+')
    gdal.VSIFSeekL(f, 100 + 8 + 10 * 1024 * 1024 - 1, 0)
    gdal.VSIFWriteL(struct.pack('B', 0), 1, 1, f)
    gdal.VSIFCloseL(f)

    ds = ogr.Open('/vsimem/ogr_shape_89.shp')
    lyr = ds.GetLayer(0)
    f = lyr.GetNextFeature()
    g = f.GetGeometryRef()
    if g.GetPointCount() != 2:
        gdaltest.post_reason('fail')
        return 'fail'

    ds = None

    return 'success'

###############################################################################
# Test reading a lot of geometries


def ogr_shape_90():

    import struct

    ds = ogr.GetDriverByName('ESRI Shapefile').CreateDataSource('/vsimem/ogr_shape_90.shp')
    lyr = ds.CreateLayer('ogr_shape_90')
    g = ogr.CreateGeometryFromWkt('POINT(0 0)')
    f = ogr.Feature(lyr.GetLayerDefn())
    f.SetGeometry(g)
    lyr.CreateFeature(f)
    ds = None

    gdal.Unlink('/vsimem/ogr_shape_90.dbf')

    # The declare file size doesn't match the real one
    f = gdal.VSIFOpenL('/vsimem/ogr_shape_90.shx', 'rb+')
    filesize = int((100 + 8 * 1024 * 1024) / 2)
    gdal.VSIFSeekL(f, 24, 0)
    gdal.VSIFWriteL(struct.pack('>i', filesize), 1, 4, f)
    gdal.VSIFCloseL(f)

    ds = ogr.Open('/vsimem/ogr_shape_90.shp')
    lyr = ds.GetLayer(0)
    if lyr.GetFeatureCount() != 1:
        return 'fail'

    # Now it is consistent
    f = gdal.VSIFOpenL('/vsimem/ogr_shape_90.shx', 'rb+')
    gdal.VSIFSeekL(f, 100 + 8 * 1024 * 1024 - 1, 0)
    gdal.VSIFWriteL(struct.pack('B', 0), 1, 1, f)
    gdal.VSIFCloseL(f)

    ds = ogr.Open('/vsimem/ogr_shape_90.shp')
    lyr = ds.GetLayer(0)
    if lyr.GetFeatureCount() != 1024 * 1024:
        return 'fail'

    ds = None

    return 'success'

###############################################################################
# Test reading XYM geometries but with missing M array (#6317)


def ogr_shape_91():

    ds = ogr.Open('data/arcm_without_m.shp')
    lyr = ds.GetLayer(0)
    for f in lyr:
        pass

    ds = ogr.Open('data/polygonm_without_m.shp')
    lyr = ds.GetLayer(0)
    for f in lyr:
        pass

    return 'success'

###############################################################################
# Test reading multipoint Z geometries without M


def ogr_shape_92():

    ds = ogr.Open('data/multipointz_without_m.shp')
    lyr = ds.GetLayer(0)
    f = lyr.GetNextFeature()
    wkt = f.GetGeometryRef().ExportToIsoWkt()
    if wkt != 'MULTIPOINT Z ((0 1 2),(3 4 5))':
        gdaltest.post_reason('fail')
        print(wkt)
        return 'fail'

    return 'success'

###############################################################################
# Test reading point Z geometries without M


def ogr_shape_93():

    ds = ogr.Open('data/pointz_without_m.shp')
    lyr = ds.GetLayer(0)
    f = lyr.GetNextFeature()
    wkt = f.GetGeometryRef().ExportToIsoWkt()
    if wkt != 'POINT Z (1 2 3)':
        gdaltest.post_reason('fail')
        print(wkt)
        return 'fail'

    return 'success'

###############################################################################
# Test SHPT creation option / CreateLayer(geom_type = xxx)


def ogr_shape_94():

    tests = [["POINT", ogr.wkbPoint, "POINT (1 2)"],
              ["POINTM", ogr.wkbPointM, "POINT M (1 2 3)"],
              ["POINTZ", ogr.wkbPoint25D, "POINT Z (1 2 3)"],
              ["POINTZM", ogr.wkbPointZM, "POINT ZM (1 2 3 4)"],
              ["MULTIPOINT", ogr.wkbMultiPoint, "MULTIPOINT ((1 2))"],
              ["MULTIPOINTM", ogr.wkbMultiPointM, "MULTIPOINT M ((1 2 3))"],
              ["MULTIPOINTZ", ogr.wkbMultiPoint25D, "MULTIPOINT Z ((1 2 3))"],
              ["MULTIPOINTZM", ogr.wkbMultiPointZM, "MULTIPOINT ZM ((1 2 3 4))"],
              ["ARC", ogr.wkbLineString, "LINESTRING (1 2,3 4)"],
              ["ARCM", ogr.wkbLineStringM, "LINESTRING M (1 2 3,5 6 7)"],
              ["ARCZ", ogr.wkbLineString25D, "LINESTRING Z (1 2 3,5 6 7)"],
              ["ARCZM", ogr.wkbLineStringZM, "LINESTRING ZM (1 2 3 4,5 6 7 8)"],
              ["ARC", ogr.wkbMultiLineString, "MULTILINESTRING ((1 2,3 4),(1 2,3 4))"],
              ["ARCM", ogr.wkbMultiLineStringM, "MULTILINESTRING M ((1 2 3,5 6 7),(1 2 3,5 6 7))"],
              ["ARCZ", ogr.wkbMultiLineString25D, "MULTILINESTRING Z ((1 2 3,5 6 7),(1 2 3,5 6 7))"],
              ["ARCZM", ogr.wkbMultiLineStringZM, "MULTILINESTRING ZM ((1 2 3 4,5 6 7 8),(1 2 3 4,5 6 7 8))"],
              ["POLYGON", ogr.wkbPolygon, "POLYGON ((0 0,0 1,1 1,1 0))"],
              ["POLYGONM", ogr.wkbPolygonM, "POLYGON M ((0 0 2,0 1 2,1 1 2,1 0 2))"],
              ["POLYGONZ", ogr.wkbPolygon25D, "POLYGON Z ((0 0 2,0 1 2,1 1 2,1 0 2))"],
              ["POLYGONZM", ogr.wkbPolygonZM, "POLYGON ZM ((0 0 2 3,0 1 2 3,1 1 2 3,1 0 2 3))"],
              ["POLYGON", ogr.wkbMultiPolygon, "MULTIPOLYGON (((0 0,0 1,1 1,1 0)),((0 0,0 1,1 1,1 0)))"],
              ["POLYGONM", ogr.wkbMultiPolygonM, "MULTIPOLYGON M (((0 0 2,0 1 2,1 1 2,1 0 2)),((0 0 2,0 1 2,1 1 2,1 0 2)))"],
              ["POLYGONZ", ogr.wkbMultiPolygon25D, "MULTIPOLYGON Z (((0 0 2,0 1 2,1 1 2,1 0 2)),((0 0 2,0 1 2,1 1 2,1 0 2)))"],
              ["POLYGONZM", ogr.wkbMultiPolygonZM, "MULTIPOLYGON ZM (((0 0 2 3,0 1 2 3,1 1 2 3,1 0 2 3)),((0 0 2 3,0 1 2 3,1 1 2 3,1 0 2 3)))"],
              ]

    for test in tests:
        try:
            (shpt, geom_type, wkt, expected_fail) = test
        except:
            (shpt, geom_type, wkt) = test
            expected_fail = False

        for i in range(2):
            ds = ogr.GetDriverByName('ESRI Shapefile').CreateDataSource('/vsimem/ogr_shape_94.shp')
            if i == 0:
                lyr = ds.CreateLayer('ogr_shape_94', options=['SHPT=' + shpt])
            else:
                lyr = ds.CreateLayer('ogr_shape_94', geom_type=geom_type)
            test_lyr_geom_type = ogr.GT_Flatten(geom_type) != ogr.wkbMultiLineString and ogr.GT_Flatten(geom_type) != ogr.wkbMultiPolygon
            if test_lyr_geom_type and lyr.GetGeomType() != geom_type:
                gdaltest.post_reason('fail')
                print(i, shpt, geom_type, wkt, lyr.GetGeomType())
                return 'fail'
            f = ogr.Feature(lyr.GetLayerDefn())
            f.SetGeometry(ogr.CreateGeometryFromWkt(wkt))
            lyr.CreateFeature(f)
            f = None
            ds = None
            ds = ogr.Open('/vsimem/ogr_shape_94.shp')
            lyr = ds.GetLayer(0)
            if test_lyr_geom_type and lyr.GetGeomType() != geom_type:
                gdaltest.post_reason('fail')
                print(shpt, geom_type, wkt, lyr.GetGeomType())
                return 'fail'
            f = lyr.GetNextFeature()
            if f.GetGeometryRef().ExportToIsoWkt() != wkt:
                if expected_fail:
                    print('FIXME!:', i, shpt, geom_type, wkt, f.GetGeometryRef().ExportToIsoWkt())
                else:
                    gdaltest.post_reason('fail')
                    print(i, shpt, geom_type, wkt, f.GetGeometryRef().ExportToIsoWkt())
                    return 'fail'
            ds = None
            ogr.GetDriverByName('ESRI Shapefile').DeleteDataSource('/vsimem/ogr_shape_94.shp')

    return 'success'

###############################################################################
# Test demoting of ZM to Z when the M values are nodata


def ogr_shape_95():

    ds = gdal.OpenEx('data/pointzm_with_all_nodata_m.shp')
    lyr = ds.GetLayer(0)
    if lyr.GetGeomType() != ogr.wkbPoint25D:
        gdaltest.post_reason('fail')
        print(lyr.GetGeomType())
        return 'fail'
    f = lyr.GetNextFeature()
    if f.GetGeometryRef().ExportToIsoWkt() != 'POINT Z (1 2 3)':
        gdaltest.post_reason('fail')
        print(lyr.GetGeomType())
        return 'fail'

    ds = gdal.OpenEx('data/pointzm_with_all_nodata_m.shp', open_options=['ADJUST_GEOM_TYPE=NO'])
    lyr = ds.GetLayer(0)
    if lyr.GetGeomType() != ogr.wkbPointZM:
        gdaltest.post_reason('fail')
        print(lyr.GetGeomType())
        return 'fail'
    f = lyr.GetNextFeature()
    if ogrtest.check_feature_geometry(f, ogr.CreateGeometryFromWkt('POINT ZM (1 2 3 -1.79769313486232e+308)')) != 0:
        gdaltest.post_reason('fail')
        print(f.GetGeometryRef().ExportToIsoWkt())
        return 'fail'

    # The shape with a non nodata M is the second one
    ds = gdal.OpenEx('data/pointzm_with_one_valid_m.shp', open_options=['ADJUST_GEOM_TYPE=FIRST_SHAPE'])
    lyr = ds.GetLayer(0)
    if lyr.GetGeomType() != ogr.wkbPoint25D:
        gdaltest.post_reason('fail')
        print(lyr.GetGeomType())
        return 'fail'

    ds = gdal.OpenEx('data/pointzm_with_one_valid_m.shp', open_options=['ADJUST_GEOM_TYPE=ALL_SHAPES'])
    lyr = ds.GetLayer(0)
    if lyr.GetGeomType() != ogr.wkbPointZM:
        gdaltest.post_reason('fail')
        print(lyr.GetGeomType())
        return 'fail'

    return 'success'

###############################################################################
# Test updating a XYM shapefile (#6331)


def ogr_shape_96():

    ds = ogr.GetDriverByName('ESRI Shapefile').CreateDataSource('/vsimem/ogr_shape_96.shp')
    lyr = ds.CreateLayer('ogr_shape_96')
    f = ogr.Feature(lyr.GetLayerDefn())
    f.SetGeometry(ogr.CreateGeometryFromWkt('POINT M (1 2 3)'))
    lyr.CreateFeature(f)
    ds = None

    ds = ogr.Open('/vsimem/ogr_shape_96.shp', update=1)
    lyr = ds.GetLayer(0)
    f = lyr.GetNextFeature()
    if f.GetGeometryRef().ExportToIsoWkt() != 'POINT M (1 2 3)':
        gdaltest.post_reason('fail')
        print(f.GetGeometryRef().ExportToIsoWkt())
        return 'fail'
    f.SetGeometry(ogr.CreateGeometryFromWkt('POINT M (1 2 4)'))
    lyr.SetFeature(f)
    ds = None

    ds = ogr.Open('/vsimem/ogr_shape_96.shp')
    lyr = ds.GetLayer(0)
    f = lyr.GetNextFeature()
    if f.GetGeometryRef().ExportToIsoWkt() != 'POINT M (1 2 4)':
        gdaltest.post_reason('fail')
        print(f.GetGeometryRef().ExportToIsoWkt())
        return 'fail'
    ds = None

    ogr.GetDriverByName('ESRI Shapefile').DeleteDataSource('/vsimem/ogr_shape_96.shp')

    return 'success'

###############################################################################
# Test updating a XYZM shapefile


def ogr_shape_97():

    ds = ogr.GetDriverByName('ESRI Shapefile').CreateDataSource('/vsimem/ogr_shape_97.shp')
    lyr = ds.CreateLayer('ogr_shape_97')
    f = ogr.Feature(lyr.GetLayerDefn())
    f.SetGeometry(ogr.CreateGeometryFromWkt('POINT ZM (1 2 3 4)'))
    lyr.CreateFeature(f)
    ds = None

    ds = ogr.Open('/vsimem/ogr_shape_97.shp', update=1)
    lyr = ds.GetLayer(0)
    f = lyr.GetNextFeature()
    if f.GetGeometryRef().ExportToIsoWkt() != 'POINT ZM (1 2 3 4)':
        gdaltest.post_reason('fail')
        print(f.GetGeometryRef().ExportToIsoWkt())
        return 'fail'
    f.SetGeometry(ogr.CreateGeometryFromWkt('POINT ZM (1 2 5 6)'))
    lyr.SetFeature(f)
    ds = None

    ds = ogr.Open('/vsimem/ogr_shape_97.shp')
    lyr = ds.GetLayer(0)
    f = lyr.GetNextFeature()
    if f.GetGeometryRef().ExportToIsoWkt() != 'POINT ZM (1 2 5 6)':
        gdaltest.post_reason('fail')
        print(f.GetGeometryRef().ExportToIsoWkt())
        return 'fail'
    ds = None

    ogr.GetDriverByName('ESRI Shapefile').DeleteDataSource('/vsimem/ogr_shape_97.shp')

    return 'success'

###############################################################################
# Test restore function when .shx file is missing


def ogr_shape_98():

    if gdaltest.shape_ds is None:
        return 'skip'

    gdal.SetConfigOption('SHAPE_RESTORE_SHX', 'TRUE')
    shutil.copy('data/can_caps.shp', 'tmp/can_caps.shp')

    shp_ds = ogr.Open('tmp/can_caps.shp', update=1)
    shp_lyr = shp_ds.GetLayer(0)

    if shp_lyr.GetFeatureCount() != 13:
        gdaltest.post_reason('Got wrong number of features.')
        return 'fail'

    shp_lyr = None
    shp_ds = None

    gdal.SetConfigOption('SHAPE_RESTORE_SHX', None)

    ref_shx = open('data/can_caps.shx', 'rb').read()
    got_shx = open('tmp/can_caps.shx', 'rb').read()

    os.remove('tmp/can_caps.shp')
    os.remove('tmp/can_caps.shx')

    if ref_shx != got_shx:
        gdaltest.post_reason('Rebuilt shx is different from original shx.')
        return 'fail'

    return 'success'

###############################################################################
# Import TOWGS84 from EPSG when possible (#6485)


def ogr_shape_99():

    ds = ogr.GetDriverByName('ESRI Shapefile').CreateDataSource('/vsimem/ogr_shape_99.shp')
    lyr = ds.CreateLayer('ogr_shape_99')
    ds = None
    gdal.FileFromMemBuffer('/vsimem/ogr_shape_99.prj', """PROJCS["CH1903_LV03",GEOGCS["GCS_CH1903",DATUM["D_CH1903",SPHEROID["Bessel_1841",6377397.155,299.1528128]],PRIMEM["Greenwich",0.0],UNIT["Degree",0.0174532925199433]],PROJECTION["Hotine_Oblique_Mercator_Azimuth_Center"],PARAMETER["False_Easting",600000.0],PARAMETER["False_Northing",200000.0],PARAMETER["Scale_Factor",1.0],PARAMETER["Azimuth",90.0],PARAMETER["Longitude_Of_Center",7.439583333333333],PARAMETER["Latitude_Of_Center",46.95240555555556],UNIT["Meter",1.0],AUTHORITY["EPSG",21781]]""")
    ds = ogr.Open('/vsimem/ogr_shape_99.shp')
    lyr = ds.GetLayer(0)
    got_wkt = lyr.GetSpatialRef().ExportToPrettyWkt()
    expected_wkt = """PROJCS["CH1903 / LV03",
    GEOGCS["CH1903",
        DATUM["CH1903",
            SPHEROID["Bessel 1841",6377397.155,299.1528128,
                AUTHORITY["EPSG","7004"]],
            TOWGS84[674.374,15.056,405.346,0,0,0,0],
            AUTHORITY["EPSG","6149"]],
        PRIMEM["Greenwich",0,
            AUTHORITY["EPSG","8901"]],
        UNIT["degree",0.0174532925199433,
            AUTHORITY["EPSG","9122"]],
        AUTHORITY["EPSG","4149"]],
    PROJECTION["Hotine_Oblique_Mercator_Azimuth_Center"],
    PARAMETER["latitude_of_center",46.95240555555556],
    PARAMETER["longitude_of_center",7.439583333333333],
    PARAMETER["azimuth",90],
    PARAMETER["rectified_grid_angle",90],
    PARAMETER["scale_factor",1],
    PARAMETER["false_easting",600000],
    PARAMETER["false_northing",200000],
    UNIT["metre",1,
        AUTHORITY["EPSG","9001"]],
    AXIS["Y",EAST],
    AXIS["X",NORTH],
    AUTHORITY["EPSG","21781"]]"""
    ds = None

    if got_wkt != expected_wkt:
        gdaltest.post_reason('Projections differ')
        print(got_wkt)
        return 'fail'

    ogr.GetDriverByName('ESRI Shapefile').DeleteDataSource('/vsimem/ogr_shape_99.shp')

    return 'success'

###############################################################################
# Test REPACK with both implementations


def ogr_shape_100():

    old_val = gdal.GetConfigOption('OGR_SHAPE_PACK_IN_PLACE')

    for variant in ['YES', 'NO']:

        ds = ogr.GetDriverByName('ESRI Shapefile').CreateDataSource('tmp/ogr_shape_100.shp')
        lyr = ds.CreateLayer('ogr_shape_100')
        lyr.CreateField(ogr.FieldDefn('foo', ogr.OFTString))
        f = ogr.Feature(lyr.GetLayerDefn())
        f.SetGeometry(ogr.CreateGeometryFromWkt('LINESTRING(0 0,1 1)'))
        f.SetField('foo', '1')
        lyr.CreateFeature(f)
        f = ogr.Feature(lyr.GetLayerDefn())
        f.SetGeometry(ogr.CreateGeometryFromWkt('LINESTRING(1 1,2 2,3 3)'))
        f.SetField('foo', '2')
        lyr.CreateFeature(f)
        f = None
        lyr.DeleteFeature(0)
        gdal.SetConfigOption('OGR_SHAPE_PACK_IN_PLACE', variant)

        f_dbf = None
        f_shp = None
        f_shx = None
        if sys.platform == 'win32' and variant == 'YES':
            # Locks the files. No way to do this on Unix easily
            f_dbf = open('tmp/ogr_shape_100.dbf', 'rb')
            f_shp = open('tmp/ogr_shape_100.shp', 'rb')
            f_shx = open('tmp/ogr_shape_100.shx', 'rb')

        ds.ExecuteSQL('REPACK ogr_shape_100')

        del f_dbf
        del f_shp
        del f_shx

        gdal.SetConfigOption('OGR_SHAPE_PACK_IN_PLACE', old_val)

        if gdal.GetLastErrorMsg() != '':
            gdaltest.post_reason('fail')
            print(variant)
            return 'fail'

        for ext in ['dbf', 'shp', 'shx', 'cpg']:
            if gdal.VSIStatL('tmp/ogr_shape_100_packed.' + ext) is not None:
                gdaltest.post_reason('fail')
                print(variant)
                print(ext)
                return 'fail'

        f = lyr.GetFeature(0)
        if f['foo'] != '2' or f.GetGeometryRef().ExportToWkt() != 'LINESTRING (1 1,2 2,3 3)':
            gdaltest.post_reason('fail')
            print(variant)
            f.DumpReadable()
            return 'fail'
        with gdaltest.error_handler():
            f = lyr.GetFeature(1)
        if f is not None:
            gdaltest.post_reason('fail')
            print(variant)
            return 'fail'
        lyr.ResetReading()
        if lyr.GetFeatureCount() != 1:
            gdaltest.post_reason('fail')
            print(variant)
            return 'fail'
        f = lyr.GetNextFeature()
        if f['foo'] != '2' or f.GetGeometryRef().ExportToWkt() != 'LINESTRING (1 1,2 2,3 3)':
            gdaltest.post_reason('fail')
            print(variant)
            f.DumpReadable()
            return 'fail'
        f = lyr.GetNextFeature()
        if f is not None:
            gdaltest.post_reason('fail')
            print(variant)
            return 'fail'
        f = ogr.Feature(lyr.GetLayerDefn())
        f.SetGeometry(ogr.CreateGeometryFromWkt('LINESTRING (3 3,4 4,5 5,6 6)'))
        f.SetField('foo', '3')
        lyr.CreateFeature(f)
        f = None
        ds = None

        ds = ogr.Open('tmp/ogr_shape_100.shp')
        lyr = ds.GetLayer(0)
        if lyr.GetFeatureCount() != 2:
            gdaltest.post_reason('fail')
            print(variant)
            return 'fail'
        f = lyr.GetNextFeature()
        if f['foo'] != '2' or f.GetGeometryRef().ExportToWkt() != 'LINESTRING (1 1,2 2,3 3)':
            gdaltest.post_reason('fail')
            print(variant)
            f.DumpReadable()
            return 'fail'
        f = lyr.GetNextFeature()
        if f['foo'] != '3' or f.GetGeometryRef().ExportToWkt() != 'LINESTRING (3 3,4 4,5 5,6 6)':
            gdaltest.post_reason('fail')
            print(variant)
            f.DumpReadable()
            return 'fail'
        f = lyr.GetNextFeature()
        if f is not None:
            gdaltest.post_reason('fail')
            print(variant)
            return 'fail'
        ds = None

        ogr.GetDriverByName('ESRI Shapefile').DeleteDataSource('tmp/ogr_shape_100.shp')

    return 'success'

###############################################################################
# Test auto repack


def ogr_shape_101():

    for i in range(2):

        # Auto-repack on create
        ds = ogr.GetDriverByName('ESRI Shapefile').CreateDataSource('/vsimem/ogr_shape_101.shp')
        lyr = ds.CreateLayer('ogr_shape_101')
        lyr.CreateField(ogr.FieldDefn('foo', ogr.OFTString))
        f = ogr.Feature(lyr.GetLayerDefn())
        f.SetGeometry(ogr.CreateGeometryFromWkt('LINESTRING(0 0,1 1)'))
        f.SetField('foo', '1')
        lyr.CreateFeature(f)
        f = ogr.Feature(lyr.GetLayerDefn())
        f.SetGeometry(ogr.CreateGeometryFromWkt('LINESTRING(1 1,2 2,3 3)'))
        f.SetField('foo', '2')
        lyr.CreateFeature(f)
        f = None
        lyr.DeleteFeature(0)

        if i == 0:
            ds = None
        else:
            ds.SyncToDisk()
            if lyr.GetFeatureCount() != 1:
                gdaltest.post_reason('fail')
                print(i)
                return 'fail'
            # No-op
            ds.ExecuteSQL('REPACK ogr_shape_101')

        ds_read = ogr.Open('/vsimem/ogr_shape_101.shp')
        lyr = ds_read.GetLayer(0)
        if lyr.GetFeatureCount() != 1:
            gdaltest.post_reason('fail')
            print(i)
            return 'fail'
        f = lyr.GetNextFeature()
        if f.GetFID() != 0 or f['foo'] != '2' or f.GetGeometryRef().ExportToWkt() != 'LINESTRING (1 1,2 2,3 3)':
            gdaltest.post_reason('fail')
            print(i)
            f.DumpReadable()
            return 'fail'
        f = lyr.GetNextFeature()
        if f is not None:
            gdaltest.post_reason('fail')
            print(i)
            return 'fail'

        ds = None
        ds_read = None

        if i == 0:

            # Auto-repack on update
            ds = ogr.Open('/vsimem/ogr_shape_101.shp', update=1)
            lyr = ds.GetLayer(0)

            f = ogr.Feature(lyr.GetLayerDefn())
            f.SetGeometry(ogr.CreateGeometryFromWkt('LINESTRING (3 3,4 4,5 5,6 6)'))
            f.SetField('foo', '3')
            lyr.CreateFeature(f)

            lyr.DeleteFeature(0)
            ds = None

            ds = ogr.Open('/vsimem/ogr_shape_101.shp')
            lyr = ds.GetLayer(0)
            if lyr.GetFeatureCount() != 1:
                gdaltest.post_reason('fail')
                print(i)
                return 'fail'
            f = lyr.GetNextFeature()
            if f.GetFID() != 0 or f['foo'] != '3' or f.GetGeometryRef().ExportToWkt() != 'LINESTRING (3 3,4 4,5 5,6 6)':
                gdaltest.post_reason('fail')
                print(i)
                f.DumpReadable()
                return 'fail'
            f = lyr.GetNextFeature()
            if f is not None:
                gdaltest.post_reason('fail')
                print(i)
                return 'fail'
            ds = None

            # Test disabling auto-repack on update
            ds = gdal.OpenEx('/vsimem/ogr_shape_101.shp', gdal.OF_UPDATE, open_options=['AUTO_REPACK=NO'])
            lyr = ds.GetLayer(0)

            f = ogr.Feature(lyr.GetLayerDefn())
            f.SetField('foo', '4')
            lyr.CreateFeature(f)

            lyr.DeleteFeature(0)
            ds = None

            ds = ogr.Open('/vsimem/ogr_shape_101.shp')
            lyr = ds.GetLayer(0)
            if lyr.GetFeatureCount() != 2:
                gdaltest.post_reason('fail')
                print(i)
                return 'fail'
            f = lyr.GetNextFeature()
            if f.GetFID() != 1 or f['foo'] != '4':
                gdaltest.post_reason('fail')
                print(i)
                f.DumpReadable()
                return 'fail'

            ds = None

        ogr.GetDriverByName('ESRI Shapefile').DeleteDataSource('/vsimem/ogr_shape_101.shp')

    return 'success'

###############################################################################
# Test reading invalid .prj


def ogr_shape_102():

    ds = ogr.GetDriverByName('ESRI Shapefile').CreateDataSource('/vsimem/ogr_shape_102.shp')
    lyr = ds.CreateLayer('ogr_shape_102', geom_type=ogr.wkbPoint)
    ds = None
    gdal.FileFromMemBuffer('/vsimem/ogr_shape_102.prj', 'invalid')
    ds = ogr.Open('/vsimem/ogr_shape_102.shp')
    lyr = ds.GetLayer(0)
    lyr.GetSpatialRef()
    ds = None
    ogr.GetDriverByName('ESRI Shapefile').DeleteDataSource('/vsimem/ogr_shape_102.shp')

    return 'success'

###############################################################################
# Test handling of EOF character


def check_EOF(filename, expected=True):

    f = gdal.VSIFOpenL(filename, 'rb')
    if f is None:
        print('%s does not exist' % filename)
        return False
    size = gdal.VSIStatL(filename).size
    content = gdal.VSIFReadL(1, size, f)
    gdal.VSIFCloseL(f)
    pos = content.find('\x1A'.encode('LATIN1'))
    if expected:
        if pos < 0:
            print('Did not find EOF char')
            return False
        if pos != size - 1:
            print('Found EOF char but not at end of file!')
            return False
    elif pos >= 0:
        print('Found EOF char but we did not expect that !')
        return False
    return True


def ogr_shape_103():

    filename = '/vsimem/ogr_shape_103.dbf'

    for (options, expected) in [(['DBF_EOF_CHAR=YES'], True),
                                ([], True),
                                (['DBF_EOF_CHAR=NO'], False)]:

        options += ['DBF_DATE_LAST_UPDATE=1970-01-01']

        # Create empty file
        ds = ogr.GetDriverByName('ESRI Shapefile').CreateDataSource(filename)
        lyr = ds.CreateLayer('ogr_shape_103', geom_type=ogr.wkbNone, options=options)
        ds = None

        if not check_EOF(filename, expected=expected):
            gdaltest.post_reason('fail')
            print(options)
            return 'fail'

        # Add field
        ds = gdal.OpenEx(filename, gdal.OF_UPDATE, open_options=options)
        lyr = ds.GetLayer(0)
        lyr.CreateField(ogr.FieldDefn('foo', ogr.OFTString))
        ds = None

        if not check_EOF(filename, expected=expected):
            gdaltest.post_reason('fail')
            return 'fail'

        # Add record
        ds = gdal.OpenEx(filename, gdal.OF_UPDATE, open_options=options)
        lyr = ds.GetLayer(0)
        lyr.CreateFeature(ogr.Feature(lyr.GetLayerDefn()))
        ds = None

        if not check_EOF(filename, expected=expected):
            gdaltest.post_reason('fail')
            return 'fail'

        # Add another field
        ds = gdal.OpenEx(filename, gdal.OF_UPDATE, open_options=options)
        lyr = ds.GetLayer(0)
        lyr.CreateField(ogr.FieldDefn('foo2', ogr.OFTString))
        ds = None

        if not check_EOF(filename, expected=expected):
            gdaltest.post_reason('fail')
            return 'fail'

        # Grow a field
        ds = gdal.OpenEx(filename, gdal.OF_UPDATE, open_options=options)
        lyr = ds.GetLayer(0)
        fd = lyr.GetLayerDefn().GetFieldDefn(0)
        new_fd = ogr.FieldDefn(fd.GetName(), fd.GetType())
        new_fd.SetWidth(fd.GetWidth() + 1)
        lyr.AlterFieldDefn(0, fd, ogr.ALTER_ALL_FLAG)
        ds = None

        if not check_EOF(filename, expected=expected):
            gdaltest.post_reason('fail')
            return 'fail'

        # Reorder fields
        ds = gdal.OpenEx(filename, gdal.OF_UPDATE, open_options=options)
        lyr = ds.GetLayer(0)
        lyr.ReorderFields([1, 0])
        ds = None

        if not check_EOF(filename, expected=expected):
            gdaltest.post_reason('fail')
            return 'fail'

        # Shrink a field
        ds = gdal.OpenEx(filename, gdal.OF_UPDATE, open_options=options)
        lyr = ds.GetLayer(0)
        fd = lyr.GetLayerDefn().GetFieldDefn(0)
        new_fd = ogr.FieldDefn(fd.GetName(), fd.GetType())
        new_fd.SetWidth(fd.GetWidth() + 1)
        lyr.AlterFieldDefn(0, fd, ogr.ALTER_ALL_FLAG)
        ds = None

        if not check_EOF(filename, expected=expected):
            gdaltest.post_reason('fail')
            return 'fail'

        # Remove a field
        ds = gdal.OpenEx(filename, gdal.OF_UPDATE, open_options=options)
        lyr = ds.GetLayer(0)
        lyr.DeleteField(0)
        ds = None

        if not check_EOF(filename, expected=expected):
            gdaltest.post_reason('fail')
            return 'fail'

        ogr.GetDriverByName('ESRI Shapefile').DeleteDataSource(filename)

        # Create file with one field but no record
        ds = ogr.GetDriverByName('ESRI Shapefile').CreateDataSource(filename)
        lyr = ds.CreateLayer('ogr_shape_103', geom_type=ogr.wkbNone, options=options)
        lyr.CreateField(ogr.FieldDefn('foo', ogr.OFTString))
        ds = None

        if not check_EOF(filename, expected=expected):
            gdaltest.post_reason('fail')
            return 'fail'
        ogr.GetDriverByName('ESRI Shapefile').DeleteDataSource(filename)

        # Create file with two records
        ds = ogr.GetDriverByName('ESRI Shapefile').CreateDataSource(filename)
        lyr = ds.CreateLayer('ogr_shape_103', geom_type=ogr.wkbNone, options=options)
        lyr.CreateField(ogr.FieldDefn('foo', ogr.OFTString))
        lyr.CreateFeature(ogr.Feature(lyr.GetLayerDefn()))
        lyr.CreateFeature(ogr.Feature(lyr.GetLayerDefn()))
        ds = None

        if not check_EOF(filename, expected=expected):
            gdaltest.post_reason('fail')
            return 'fail'

        # Test editing a record that is not the last one
        ds = gdal.OpenEx(filename, gdal.OF_UPDATE, open_options=options)
        lyr = ds.GetLayer(0)
        lyr.SetFeature(lyr.GetNextFeature())
        ds = None

        if not check_EOF(filename, expected=expected):
            gdaltest.post_reason('fail')
            return 'fail'

        # Test editing the last record
        ds = gdal.OpenEx(filename, gdal.OF_UPDATE, open_options=options)
        lyr = ds.GetLayer(0)
        lyr.GetNextFeature()
        lyr.SetFeature(lyr.GetNextFeature())
        ds = None

        if not check_EOF(filename, expected=expected):
            gdaltest.post_reason('fail')
            return 'fail'

        ogr.GetDriverByName('ESRI Shapefile').DeleteDataSource(filename)

    # Test appending to a file without a EOF marker
    ds = ogr.GetDriverByName('ESRI Shapefile').CreateDataSource(filename)
    lyr = ds.CreateLayer('ogr_shape_103', geom_type=ogr.wkbNone, options=['DBF_EOF_CHAR=NO'] + ['DBF_DATE_LAST_UPDATE=1970-01-01'])
    lyr.CreateField(ogr.FieldDefn('foo', ogr.OFTString))
    lyr.CreateFeature(ogr.Feature(lyr.GetLayerDefn()))
    ds = None
    ds = gdal.OpenEx(filename, gdal.OF_UPDATE, open_options=['DBF_DATE_LAST_UPDATE=1970-01-01'])
    lyr = ds.GetLayer(0)
    lyr.CreateFeature(ogr.Feature(lyr.GetLayerDefn()))
    ds.FlushCache()

    if not check_EOF(filename):
        gdaltest.post_reason('fail')
        return 'fail'
    ds = None

    ogr.GetDriverByName('ESRI Shapefile').DeleteDataSource(filename)

    # Test editing a record (that is not the last one ) in a file without a EOF marker
    ds = ogr.GetDriverByName('ESRI Shapefile').CreateDataSource(filename)
    lyr = ds.CreateLayer('ogr_shape_103', geom_type=ogr.wkbNone, options=['DBF_EOF_CHAR=NO'] + ['DBF_DATE_LAST_UPDATE=1970-01-01'])
    lyr.CreateField(ogr.FieldDefn('foo', ogr.OFTString))
    lyr.CreateFeature(ogr.Feature(lyr.GetLayerDefn()))
    lyr.CreateFeature(ogr.Feature(lyr.GetLayerDefn()))
    ds = None
    ds = gdal.OpenEx(filename, gdal.OF_UPDATE, open_options=['DBF_DATE_LAST_UPDATE=1970-01-01'])
    lyr = ds.GetLayer(0)
    lyr.SetFeature(lyr.GetNextFeature())
    ds = None

    # To document our current behaviour. Could make sense to be changed.
    if not check_EOF(filename, expected=False):
        gdaltest.post_reason('fail')
        return 'fail'

    ogr.GetDriverByName('ESRI Shapefile').DeleteDataSource(filename)

    return 'success'

###############################################################################
# Test writing MULTIPATCH


def ogr_shape_104():

    for (wkt, lyr_type, options, expected_wkt) in \
<<<<<<< HEAD
                [['TIN Z (((0 0 0,0 1 2,1 1 3,0 0 0)))', ogr.wkbUnknown, [], None],
                  ['TIN Z (((0 0 0,0 1 2,1 1 3,0 0 0)),((0 0 0,1 1 3,2 2 4,0 0 0)))', ogr.wkbUnknown, [], None], # triangle fan
                  ['TIN Z (((0 0 0,0 1 2,1 1 3,0 0 0)),((0 1 2,1 1 3,4 4 5,0 1 2)))', ogr.wkbUnknown, [], None], # triangle strip
                  ['TIN Z (((0 0 0,0 1 2,1 1 3,0 0 0)),((1 1 3,0 1 2,4 4 5,1 1 3)))', ogr.wkbUnknown, [], None], # no fan no strip
=======
                [['TIN Z (((0 0 0,0 1 2,1 1 3,0 0 0)))', ogr.wkbUnknown, [],  None],
                  ['TIN Z (((0 0 0,0 1 2,1 1 3,0 0 0)),((0 0 0,1 1 3,2 2 4,0 0 0)))', ogr.wkbUnknown, [], None],  # triangle fan
                  ['TIN Z (((0 0 0,0 1 2,1 1 3,0 0 0)),((0 1 2,1 1 3,4 4 5,0 1 2)))', ogr.wkbUnknown, [], None],  # triangle strip
                  ['TIN Z (((0 0 0,0 1 2,1 1 3,0 0 0)),((1 1 3,0 1 2,4 4 5,1 1 3)))', ogr.wkbUnknown, [], None],  # no fan no strip
>>>>>>> 4f6defb4
                  ['TIN Z (((0 0 0,0 1 2,1 1 3,0 0 0)),((0 0 0,0 1 2,1 1 3,0 0 0)),((1 1 3,0 1 2,4 4 5,1 1 3)))', ogr.wkbUnknown, [],
                        'TIN Z (((0 0 0,0 1 2,1 1 3,0 0 0)),((1 1 3,0 1 2,4 4 5,1 1 3)))'],
                        # no fan no strip with duplicated triangle (as found in #5888)
                  ['POLYHEDRALSURFACE Z (((0 0 0,0 1 2,1 1 3,0 0 0)))', ogr.wkbUnknown, [], 'TIN Z (((0 0 0,0 1 2,1 1 3,0 0 0)))'],
                  ['GEOMETRYCOLLECTION Z (TIN Z (((0 0 0,0 1 2,1 1 3,0 0 0))))', ogr.wkbUnknown, [], 'TIN Z (((0 0 0,0 1 2,1 1 3,0 0 0)))'],
                  ['TRIANGLE Z ((0 0 0,0 1 2,1 1 3,0 0 0))', ogr.wkbUnknown, ['SHPT=MULTIPATCH'], 'TIN Z (((0 0 0,0 1 2,1 1 3,0 0 0)))'],
                  ['TRIANGLE Z ((0 0 0,0 1 2,1 1 3,0 0 0))', ogr.wkbTINZ, [], 'TIN Z (((0 0 0,0 1 2,1 1 3,0 0 0)))'],
                  ['POLYGON Z ((0 0 0,0 1 2,1 1 3,0 0 0))', ogr.wkbTINZ, [], 'TIN Z (((0 0 0,0 1 2,1 1 3,0 0 0)))'],
                  ['MULTIPOLYGON Z (((0 0 0,0 1 2,1 1 3,0 0 0)))', ogr.wkbTINZ, [], 'TIN Z (((0 0 0,0 1 2,1 1 3,0 0 0)))'],
                  ]:

        if expected_wkt is None:
            expected_wkt = wkt

        filename = '/vsimem/ogr_shape_104.shp'
        ds = ogr.GetDriverByName('ESRI Shapefile').CreateDataSource(filename)
        lyr = ds.CreateLayer('ogr_shape_104', geom_type=lyr_type, options=options)
        f = ogr.Feature(lyr.GetLayerDefn())
        f.SetGeometry(ogr.CreateGeometryFromWkt(wkt))
        lyr.CreateFeature(f)
        ds = None

        ds = ogr.Open(filename)
        lyr = ds.GetLayer(0)
        f = lyr.GetNextFeature()
        if f.GetGeometryRef().ExportToIsoWkt() != expected_wkt:
            gdaltest.post_reason('fail')
            print(wkt, lyr_type, options)
            f.DumpReadable()
            return 'fail'
        ds = None

        ogr.GetDriverByName('ESRI Shapefile').DeleteDataSource(filename)

    return 'success'

###############################################################################
# Test reading .dbf with substantial padding after last field definition.


def ogr_shape_105():

    ds = ogr.Open('data/padding_after_field_defns.dbf')
    lyr = ds.GetLayer(0)
    if lyr.GetLayerDefn().GetFieldCount() != 2:
        gdaltest.post_reason('fail')
        return 'fail'
    f = lyr.GetNextFeature()
    if f['id'] != '1' or f['foo'] != '2':
        gdaltest.post_reason('fail')
        return 'fail'

    return 'success'

###############################################################################
# Test that rewriting the last shape reuses the space it took. (#6787)


def ogr_shape_106():

    shape_drv = ogr.GetDriverByName('ESRI Shapefile')
    ds = shape_drv.CreateDataSource('/vsimem/ogr_shape_106.shp')
    lyr = ds.CreateLayer('ogr_shape_81')
    f = ogr.Feature(lyr.GetLayerDefn())
    f.SetGeometry(ogr.CreateGeometryFromWkt('LINESTRING(0 0,1 1)'))
    lyr.CreateFeature(f)
    f = None
    ds = None

    size = gdal.VSIStatL('/vsimem/ogr_shape_106.shp').size
    if size != 188:
        gdaltest.post_reason('fail')
        print(size)
        return 'fail'

    ds = ogr.Open('/vsimem/ogr_shape_106.shp', update=1)
    lyr = ds.GetLayer(0)
    f = lyr.GetNextFeature()
    # Write larger shape
    f.SetGeometry(ogr.CreateGeometryFromWkt('LINESTRING(2 2,3 3,4 4)'))
    lyr.SetFeature(f)
    ds = None

    size = gdal.VSIStatL('/vsimem/ogr_shape_106.shp').size
    if size != 188 + 2 * 8:
        gdaltest.post_reason('fail')
        print(size)
        return 'fail'

    shape_drv.DeleteDataSource('/vsimem/ogr_shape_106.shp')

    return 'success'

###############################################################################
# Compare to VSI*L file


def is_same(filename1, filename2, verbose=True):
    f1 = gdal.VSIFOpenL(filename1, "rb")
    if f1 is None:
        if verbose:
            print('%s does not exist' % filename1)
        return False
    f2 = gdal.VSIFOpenL(filename2, "rb")
    if f2 is None:
        if verbose:
            print('%s does not exist' % filename2)
        gdal.VSIFCloseL(f1)
        return False

    ret = True
    size1 = gdal.VSIStatL(filename1).size
    size2 = gdal.VSIStatL(filename2).size
    if size1 != size2:
        if verbose:
            print('%s size is %d, whereas %s size is %d' % (filename1, size1, filename2, size2))
        ret = False
    if ret:
        data1 = gdal.VSIFReadL(1, size1, f1)
        data2 = gdal.VSIFReadL(1, size2, f2)
        if data1 != data2:
            if verbose:
                print('File content of %s and %s are different' % (filename1, filename2))
                print(struct.unpack('B' * len(data1), data1))
                print(struct.unpack('B' * len(data2), data2))
            ret = False

    gdal.VSIFCloseL(f1)
    gdal.VSIFCloseL(f2)
    return ret

###############################################################################
# Test that multiple edition of the last shape works properly (#7031)


def ogr_shape_107():

    layer_name = 'ogr_shape_107'
    filename = '/vsimem/' + layer_name + '.shp'
    copy_filename = '/vsimem/' + layer_name + '_copy.shp'
    shape_drv = ogr.GetDriverByName('ESRI Shapefile')

    ds = shape_drv.CreateDataSource(filename)
    lyr = ds.CreateLayer(layer_name)

    # Create a shape
    f = ogr.Feature(lyr.GetLayerDefn())
    f.SetGeometry(ogr.CreateGeometryFromWkt('LINESTRING(2.5 3.5)'))
    lyr.CreateFeature(f)

    # Modify it to be larger
    f = lyr.GetFeature(0)
    f.SetGeometry(ogr.CreateGeometryFromWkt('LINESTRING (1 2,3 4)'))
    lyr.SetFeature(f)

    # Insert new feature
    f = ogr.Feature(lyr.GetLayerDefn())
    f.SetGeometry(ogr.CreateGeometryFromWkt('LINESTRING (5 6)'))
    lyr.CreateFeature(f)
    ds = None

    ds = ogr.Open(filename)
    lyr = ds.GetLayer(0)
    f = lyr.GetNextFeature()
    if f.GetGeometryRef().ExportToWkt() != 'LINESTRING (1 2,3 4)':
        gdaltest.post_reason('fail')
        f.DumpReadable()
        return'fail'
    f = lyr.GetNextFeature()
    if f.GetGeometryRef().ExportToWkt() != 'LINESTRING (5 6)':
        gdaltest.post_reason('fail')
        f.DumpReadable()
        return'fail'
    ds = None

    gdal.VectorTranslate(copy_filename, filename)
    if not is_same(copy_filename, filename):
        gdaltest.post_reason('fail')
        return'fail'

    shape_drv.DeleteDataSource(copy_filename)
    shape_drv.DeleteDataSource(filename)

    ds = shape_drv.CreateDataSource(filename)
    lyr = ds.CreateLayer(layer_name)

    # Create a shape
    f = ogr.Feature(lyr.GetLayerDefn())
    f.SetGeometry(ogr.CreateGeometryFromWkt('LINESTRING (1 2,1.5 2.5,3 4)'))
    lyr.CreateFeature(f)

    # Modify it to be smaller
    f = lyr.GetFeature(0)
    f.SetGeometry(ogr.CreateGeometryFromWkt('LINESTRING(1 2,3 4)'))
    lyr.SetFeature(f)
    ds = None

    ds = ogr.Open(filename)
    lyr = ds.GetLayer(0)
    f = lyr.GetNextFeature()
    if f.GetGeometryRef().ExportToWkt() != 'LINESTRING (1 2,3 4)':
        gdaltest.post_reason('fail')
        f.DumpReadable()
        return'fail'
    ds = None

    gdal.VectorTranslate(copy_filename, filename)
    if not is_same(copy_filename, filename):
        gdaltest.post_reason('fail')
        return'fail'

    shape_drv.DeleteDataSource(copy_filename)
    shape_drv.DeleteDataSource(filename)

    return 'success'

###############################################################################
# Test spatial + attribute filter


def ogr_shape_108():

    ds = ogr.Open('data/poly.shp')
    lyr = ds.GetLayer(0)
    lyr.SetSpatialFilterRect(479750.6875, 4764702.0, 479750.6875, 4764702.0)
    expected_fc = lyr.GetFeatureCount()
    lyr.SetAttributeFilter("1=1")
    if lyr.GetFeatureCount() != expected_fc:
        gdaltest.post_reason('fail')
        print(lyr.GetFeatureCount(), expected_fc)
        return'fail'

    return 'success'


###############################################################################
# Test writing invalid polygon

def ogr_shape_109():

    layer_name = 'ogr_shape_109'
    filename = '/vsimem/' + layer_name + '.shp'

    shape_drv = ogr.GetDriverByName('ESRI Shapefile')
    ds = shape_drv.CreateDataSource(filename)
    lyr = ds.CreateLayer(layer_name)

    # Create a shape
    f = ogr.Feature(lyr.GetLayerDefn())
    f.SetGeometry(ogr.CreateGeometryFromWkt('POLYGON ((1 2))'))
    lyr.CreateFeature(f)

    ds = None
    shape_drv.DeleteDataSource(filename)

    return 'success'


###############################################################################
def ogr_shape_110_write_invalid_multipatch():

    layer_name = 'ogr_shape_110'
    filename = '/vsimem/' + layer_name + '.shp'
    shape_drv = ogr.GetDriverByName('ESRI Shapefile')
    ds = shape_drv.CreateDataSource(filename)
    lyr = ds.CreateLayer(layer_name, options=['SHPT=MULTIPATCH'])

    # Create a shape
    f = ogr.Feature(lyr.GetLayerDefn())
    f.SetGeometry(ogr.CreateGeometryFromWkt('GEOMETRYCOLLECTION(POINT(0 0))'))
    lyr.CreateFeature(f)

    ds = None
    shape_drv.DeleteDataSource(filename)

    return 'success'

###############################################################################


def ogr_shape_cleanup():

    if gdaltest.shape_ds is None:
        return 'skip'

    gdaltest.shape_ds = None

    shape_drv = ogr.GetDriverByName('ESRI Shapefile')
    shape_drv.DeleteDataSource('tmp')
    shape_drv.DeleteDataSource('tmp/UPPERCASE')
    shape_drv.DeleteDataSource('tmp/lowercase')
    shape_drv.DeleteDataSource('tmp/mixedcase')
    shape_drv.DeleteDataSource('/vsimem/test35.shp')
    shape_drv.DeleteDataSource('/vsimem/ogr_shape_46.shp')
    shape_drv.DeleteDataSource('/vsimem/this_one_i_care_46.shp')
    shape_drv.DeleteDataSource('/vsimem/ogr_shape_52.shp')
    shape_drv.DeleteDataSource('/vsimem/ogr_shape_53.shp')
    shape_drv.DeleteDataSource('/vsimem/ogr_shape_54')
    shape_drv.DeleteDataSource('/vsimem/ogr_shape_55')
    shape_drv.DeleteDataSource('/vsimem/ogr_shape_56')
    shape_drv.DeleteDataSource('/vsimem/ogr_shape_57')
    shape_drv.DeleteDataSource('/vsimem/ogr_shape_58')
    shape_drv.DeleteDataSource('/vsimem/ogr_shape_61')
    shape_drv.DeleteDataSource('/vsimem/ogr_shape_62')
    shape_drv.DeleteDataSource('/vsimem/ogr_shape_73.shp')
    shape_drv.DeleteDataSource('/vsimem/ogr_shape_74.shp')
    shape_drv.DeleteDataSource('/vsimem/ogr_shape_78.dbf')
    shape_drv.DeleteDataSource('/vsimem/ogr_shape_79.shp')
    shape_drv.DeleteDataSource('/vsimem/ogr_shape_81.shp')
    shape_drv.DeleteDataSource('/vsimem/ogr_shape_83.shp')
    shape_drv.DeleteDataSource('/vsimem/ogr_shape_84.shp')
    shape_drv.DeleteDataSource('/vsimem/ogr_shape_85.shp')
    shape_drv.DeleteDataSource('/vsimem/ogr_shape_88.shp')
    shape_drv.DeleteDataSource('/vsimem/ogr_shape_89.shp')
    shape_drv.DeleteDataSource('/vsimem/ogr_shape_90.shp')
    if os.path.exists('tmp/ogr_shape_100.shp'):
        shape_drv.DeleteDataSource('tmp/ogr_shape_100.shp')

    return 'success'


gdaltest_list = [
    ogr_shape_1,
    ogr_shape_2,
    ogr_shape_3,
    ogr_shape_4,
    ogr_shape_5,
    ogr_shape_6,
    ogr_shape_7,
    ogr_shape_8,
    ogr_shape_9,
    ogr_shape_10,
    ogr_shape_11,
    ogr_shape_12,
    ogr_shape_13,
    ogr_shape_14,
    ogr_shape_15,
    ogr_shape_16,
    ogr_shape_16_1,
    ogr_shape_17,
    ogr_shape_18,
    ogr_shape_19,
    ogr_shape_20,
    ogr_shape_21,
    ogr_shape_22,
    ogr_shape_23,
    ogr_shape_24,
    ogr_shape_25,
    ogr_shape_26,
    ogr_shape_27,
    ogr_shape_28,
    ogr_shape_29,
    ogr_shape_30,
    ogr_shape_31,
    ogr_shape_32,
    ogr_shape_33,
    ogr_shape_34,
    ogr_shape_35,
    ogr_shape_36,
    ogr_shape_37,
    ogr_shape_37_bis,
    ogr_shape_38,
    ogr_shape_39,
    ogr_shape_40,
    ogr_shape_41,
    ogr_shape_42,
    ogr_shape_43,
    #ogr_shape_44,
    ogr_shape_45,
    ogr_shape_46,
    ogr_shape_47,
    ogr_shape_48,
    ogr_shape_49,
    ogr_shape_50,
    ogr_shape_51,
    ogr_shape_52,
    ogr_shape_53,
    ogr_shape_54,
    ogr_shape_55,
    ogr_shape_56,
    ogr_shape_57,
    ogr_shape_58,
    ogr_shape_59,
    ogr_shape_60,
    ogr_shape_61,
    ogr_shape_62,
    ogr_shape_63,
    ogr_shape_64,
    ogr_shape_65,
    ogr_shape_66,
    ogr_shape_67,
    ogr_shape_68,
    ogr_shape_69,
    ogr_shape_70,
    ogr_shape_71,
    ogr_shape_72,
    ogr_shape_73,
    ogr_shape_74,
    ogr_shape_75,
    ogr_shape_76,
    ogr_shape_77,
    ogr_shape_78,
    ogr_shape_79,
    ogr_shape_80,
    ogr_shape_81,
    ogr_shape_82,
    ogr_shape_83,
    ogr_shape_84,
    ogr_shape_85,
    ogr_shape_86,
    ogr_shape_87,
    ogr_shape_88,
    ogr_shape_89,
    ogr_shape_90,
    ogr_shape_91,
    ogr_shape_92,
    ogr_shape_93,
    ogr_shape_94,
    ogr_shape_95,
    ogr_shape_96,
    ogr_shape_97,
    ogr_shape_98,
    ogr_shape_99,
    ogr_shape_100,
    ogr_shape_101,
    ogr_shape_102,
    ogr_shape_103,
    ogr_shape_104,
    ogr_shape_105,
    ogr_shape_106,
    ogr_shape_107,
    ogr_shape_108,
    ogr_shape_109,
    ogr_shape_110_write_invalid_multipatch,
    ogr_shape_cleanup]

# gdaltest_list = [ ogr_shape_107 ]

if __name__ == '__main__':

    gdaltest.setup_run('ogr_shape')

    gdaltest.run_tests(gdaltest_list)

    gdaltest.summarize()<|MERGE_RESOLUTION|>--- conflicted
+++ resolved
@@ -5138,17 +5138,10 @@
 def ogr_shape_104():
 
     for (wkt, lyr_type, options, expected_wkt) in \
-<<<<<<< HEAD
                 [['TIN Z (((0 0 0,0 1 2,1 1 3,0 0 0)))', ogr.wkbUnknown, [], None],
-                  ['TIN Z (((0 0 0,0 1 2,1 1 3,0 0 0)),((0 0 0,1 1 3,2 2 4,0 0 0)))', ogr.wkbUnknown, [], None], # triangle fan
-                  ['TIN Z (((0 0 0,0 1 2,1 1 3,0 0 0)),((0 1 2,1 1 3,4 4 5,0 1 2)))', ogr.wkbUnknown, [], None], # triangle strip
-                  ['TIN Z (((0 0 0,0 1 2,1 1 3,0 0 0)),((1 1 3,0 1 2,4 4 5,1 1 3)))', ogr.wkbUnknown, [], None], # no fan no strip
-=======
-                [['TIN Z (((0 0 0,0 1 2,1 1 3,0 0 0)))', ogr.wkbUnknown, [],  None],
                   ['TIN Z (((0 0 0,0 1 2,1 1 3,0 0 0)),((0 0 0,1 1 3,2 2 4,0 0 0)))', ogr.wkbUnknown, [], None],  # triangle fan
                   ['TIN Z (((0 0 0,0 1 2,1 1 3,0 0 0)),((0 1 2,1 1 3,4 4 5,0 1 2)))', ogr.wkbUnknown, [], None],  # triangle strip
                   ['TIN Z (((0 0 0,0 1 2,1 1 3,0 0 0)),((1 1 3,0 1 2,4 4 5,1 1 3)))', ogr.wkbUnknown, [], None],  # no fan no strip
->>>>>>> 4f6defb4
                   ['TIN Z (((0 0 0,0 1 2,1 1 3,0 0 0)),((0 0 0,0 1 2,1 1 3,0 0 0)),((1 1 3,0 1 2,4 4 5,1 1 3)))', ogr.wkbUnknown, [],
                         'TIN Z (((0 0 0,0 1 2,1 1 3,0 0 0)),((1 1 3,0 1 2,4 4 5,1 1 3)))'],
                         # no fan no strip with duplicated triangle (as found in #5888)
