#!/usr/bin/env python
###############################################################################
# $Id$
#
# Project:  GDAL/OGR Test Suite
# Purpose:  Test OGR SDTS driver functionality.
# Author:   Even Rouault <even dot rouault at mines dash paris dot org>
#
###############################################################################
# Copyright (c) 2008-2009, Even Rouault <even dot rouault at mines-paris dot org>
#
# Permission is hereby granted, free of charge, to any person obtaining a
# copy of this software and associated documentation files (the "Software"),
# to deal in the Software without restriction, including without limitation
# the rights to use, copy, modify, merge, publish, distribute, sublicense,
# and/or sell copies of the Software, and to permit persons to whom the
# Software is furnished to do so, subject to the following conditions:
#
# The above copyright notice and this permission notice shall be included
# in all copies or substantial portions of the Software.
#
# THE SOFTWARE IS PROVIDED "AS IS", WITHOUT WARRANTY OF ANY KIND, EXPRESS
# OR IMPLIED, INCLUDING BUT NOT LIMITED TO THE WARRANTIES OF MERCHANTABILITY,
# FITNESS FOR A PARTICULAR PURPOSE AND NONINFRINGEMENT. IN NO EVENT SHALL
# THE AUTHORS OR COPYRIGHT HOLDERS BE LIABLE FOR ANY CLAIM, DAMAGES OR OTHER
# LIABILITY, WHETHER IN AN ACTION OF CONTRACT, TORT OR OTHERWISE, ARISING
# FROM, OUT OF OR IN CONNECTION WITH THE SOFTWARE OR THE USE OR OTHER
# DEALINGS IN THE SOFTWARE.
###############################################################################

import sys

sys.path.append('../pymod')

import gdaltest
from osgeo import ogr

###############################################################################
# Test reading


def ogr_sdts_1():

    gdaltest.sdts_ds = ogr.Open('data/D3607551_rd0s_1_sdts_truncated/TR01CATD.DDF')

    if gdaltest.sdts_ds is None:
        return 'fail'

<<<<<<< HEAD
    layers = [('ARDF' , 164, ogr.wkbNone, [('ENTITY_LABEL', '1700005')]),
              ('ARDM' , 21, ogr.wkbNone, [('ROUTE_NUMBER', 'SR 1200')]),
              ('AHDR' , 1, ogr.wkbNone, [('BANNER', 'USGS-NMD  DLG DATA - CHARACTER FORMAT - 09-29-87 VERSION                ')]),
              ('NP01' , 4, ogr.wkbPoint, [('RCID', '1')]),
              ('NA01' , 34, ogr.wkbPoint, [('RCID', '2')]),
              ('NO01' , 88, ogr.wkbPoint, [('RCID', '1')]),
              ('LE01' , 27, ogr.wkbLineString, [('RCID', '1')]),
              ('PC01' , 35, ogr.wkbPolygon, [('RCID', '1')])
              ]
=======
    layers = [('ARDF', 164, ogr.wkbNone, [('ENTITY_LABEL', '1700005')]),
              ('ARDM', 21, ogr.wkbNone, [('ROUTE_NUMBER', 'SR 1200')]),
              ('AHDR', 1, ogr.wkbNone, [('BANNER', 'USGS-NMD  DLG DATA - CHARACTER FORMAT - 09-29-87 VERSION                ')]),
              ('NP01', 4, ogr.wkbPoint, [('RCID', '1')]),
              ('NA01', 34, ogr.wkbPoint, [('RCID', '2')]),
              ('NO01', 88, ogr.wkbPoint, [('RCID', '1')]),
              ('LE01', 27, ogr.wkbLineString, [('RCID', '1')]),
              ('PC01', 35, ogr.wkbPolygon, [('RCID', '1')])
               ]
>>>>>>> 6630c948

    for layer in layers:
        lyr = gdaltest.sdts_ds.GetLayerByName(layer[0])
        if lyr is None:
            gdaltest.post_reason('could not get layer %s' % (layer[0]))
            return 'fail'
        if lyr.GetFeatureCount() != layer[1]:
            gdaltest.post_reason('wrong number of features for layer %s : %d. %d were expected ' % (layer[0], lyr.GetFeatureCount(), layer[1]))
            return 'fail'
        if lyr.GetLayerDefn().GetGeomType() != layer[2]:
            return 'fail'
        feat_read = lyr.GetNextFeature()
        for item in layer[3]:
            if feat_read.GetFieldAsString(item[0]) != item[1]:
                print(layer[0])
                print('"%s"' % (item[1]))
                print('"%s"' % (feat_read.GetField(item[0])))
                return 'fail'

    gdaltest.sdts_ds = None

    return 'success'


###############################################################################
#

gdaltest_list = [
    ogr_sdts_1]

if __name__ == '__main__':

    gdaltest.setup_run('ogr_sdts')

    gdaltest.run_tests(gdaltest_list)

    gdaltest.summarize()<|MERGE_RESOLUTION|>--- conflicted
+++ resolved
@@ -46,17 +46,6 @@
     if gdaltest.sdts_ds is None:
         return 'fail'
 
-<<<<<<< HEAD
-    layers = [('ARDF' , 164, ogr.wkbNone, [('ENTITY_LABEL', '1700005')]),
-              ('ARDM' , 21, ogr.wkbNone, [('ROUTE_NUMBER', 'SR 1200')]),
-              ('AHDR' , 1, ogr.wkbNone, [('BANNER', 'USGS-NMD  DLG DATA - CHARACTER FORMAT - 09-29-87 VERSION                ')]),
-              ('NP01' , 4, ogr.wkbPoint, [('RCID', '1')]),
-              ('NA01' , 34, ogr.wkbPoint, [('RCID', '2')]),
-              ('NO01' , 88, ogr.wkbPoint, [('RCID', '1')]),
-              ('LE01' , 27, ogr.wkbLineString, [('RCID', '1')]),
-              ('PC01' , 35, ogr.wkbPolygon, [('RCID', '1')])
-              ]
-=======
     layers = [('ARDF', 164, ogr.wkbNone, [('ENTITY_LABEL', '1700005')]),
               ('ARDM', 21, ogr.wkbNone, [('ROUTE_NUMBER', 'SR 1200')]),
               ('AHDR', 1, ogr.wkbNone, [('BANNER', 'USGS-NMD  DLG DATA - CHARACTER FORMAT - 09-29-87 VERSION                ')]),
@@ -65,8 +54,7 @@
               ('NO01', 88, ogr.wkbPoint, [('RCID', '1')]),
               ('LE01', 27, ogr.wkbLineString, [('RCID', '1')]),
               ('PC01', 35, ogr.wkbPolygon, [('RCID', '1')])
-               ]
->>>>>>> 6630c948
+              ]
 
     for layer in layers:
         lyr = gdaltest.sdts_ds.GetLayerByName(layer[0])
