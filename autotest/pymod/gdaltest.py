--- conflicted
+++ resolved
@@ -1613,19 +1613,7 @@
 
 
 def isnan(val):
-    if val == val:
-        # Python 2.3 unlike later versions return True for nan == nan
-        val_str = '%f' % val
-<<<<<<< HEAD
-        return bool(val_str == 'nan')
-    else:
-        return True
-=======
-        if val_str == 'nan':
-            return True
-        return False
-    return True
->>>>>>> b69426c8
+    return val != val:
 
 
 ###############################################################################
