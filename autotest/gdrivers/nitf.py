#!/usr/bin/env python
# -*- coding: utf-8 -*-
###############################################################################
# $Id$
#
# Project:  GDAL/OGR Test Suite
# Purpose:  Test read/write functionality for NITF driver.
# Author:   Frank Warmerdam <warmerdam@pobox.com>
#
###############################################################################
# Copyright (c) 2003, Frank Warmerdam <warmerdam@pobox.com>
# Copyright (c) 2008-2013, Even Rouault <even dot rouault at mines-paris dot org>
#
# Permission is hereby granted, free of charge, to any person obtaining a
# copy of this software and associated documentation files (the "Software"),
# to deal in the Software without restriction, including without limitation
# the rights to use, copy, modify, merge, publish, distribute, sublicense,
# and/or sell copies of the Software, and to permit persons to whom the
# Software is furnished to do so, subject to the following conditions:
#
# The above copyright notice and this permission notice shall be included
# in all copies or substantial portions of the Software.
#
# THE SOFTWARE IS PROVIDED "AS IS", WITHOUT WARRANTY OF ANY KIND, EXPRESS
# OR IMPLIED, INCLUDING BUT NOT LIMITED TO THE WARRANTIES OF MERCHANTABILITY,
# FITNESS FOR A PARTICULAR PURPOSE AND NONINFRINGEMENT. IN NO EVENT SHALL
# THE AUTHORS OR COPYRIGHT HOLDERS BE LIABLE FOR ANY CLAIM, DAMAGES OR OTHER
# LIABILITY, WHETHER IN AN ACTION OF CONTRACT, TORT OR OTHERWISE, ARISING
# FROM, OUT OF OR IN CONNECTION WITH THE SOFTWARE OR THE USE OR OTHER
# DEALINGS IN THE SOFTWARE.
###############################################################################

import copy
import os
import sys
from osgeo import gdal
from osgeo import osr
import array
import struct
import shutil
from sys import version_info

sys.path.append('../pymod')

import gdaltest

###############################################################################
# Write/Read test of simple byte reference data.


def nitf_1():

    tst = gdaltest.GDALTest('NITF', 'byte.tif', 1, 4672)
    return tst.testCreateCopy()

###############################################################################
# Write/Read test of simple 16bit reference data.


def nitf_2():

    tst = gdaltest.GDALTest('NITF', 'int16.tif', 1, 4672)
    return tst.testCreateCopy()

###############################################################################
# Write/Read RGB image with lat/long georeferencing, and verify.


def nitf_3():

    tst = gdaltest.GDALTest('NITF', 'rgbsmall.tif', 3, 21349)
    return tst.testCreateCopy()


###############################################################################
# Test direction creation of an NITF file.

def nitf_create(creation_options, set_inverted_color_interp=True, createcopy=False):

    drv = gdal.GetDriverByName('NITF')

    try:
        os.remove('tmp/test_create.ntf')
    except:
        pass

    if createcopy:
        ds = gdal.GetDriverByName('MEM').Create('', 200, 100, 3, gdal.GDT_Byte)
    else:
        ds = drv.Create('tmp/test_create.ntf', 200, 100, 3, gdal.GDT_Byte,
                     creation_options)
    ds.SetGeoTransform((100, 0.1, 0.0, 30.0, 0.0, -0.1))

    if set_inverted_color_interp:
        ds.GetRasterBand(1).SetRasterColorInterpretation(gdal.GCI_BlueBand)
        ds.GetRasterBand(2).SetRasterColorInterpretation(gdal.GCI_GreenBand)
        ds.GetRasterBand(3).SetRasterColorInterpretation(gdal.GCI_RedBand)
    else:
        ds.GetRasterBand(1).SetRasterColorInterpretation(gdal.GCI_RedBand)
        ds.GetRasterBand(2).SetRasterColorInterpretation(gdal.GCI_GreenBand)
        ds.GetRasterBand(3).SetRasterColorInterpretation(gdal.GCI_BlueBand)

    my_list = list(range(200)) + list(range(20, 220)) + list(range(30, 230))
    raw_data = array.array('h', my_list).tostring()

    for line in range(100):
        ds.WriteRaster(0, line, 200, 1, raw_data,
                        buf_type=gdal.GDT_Int16,
                        band_list=[1, 2, 3])

    if createcopy:
        ds = drv.CreateCopy('tmp/test_create.ntf', ds,
                            options=creation_options)

    ds = None

    return 'success'

###############################################################################
# Test direction creation of an non-compressed NITF file.


def nitf_4():

    return nitf_create(['ICORDS=G'])


###############################################################################
# Verify created file

def nitf_check_created_file(checksum1, checksum2, checksum3, set_inverted_color_interp=True):
    ds = gdal.Open('tmp/test_create.ntf')

    chksum = ds.GetRasterBand(1).Checksum()
    chksum_expect = checksum1
    if chksum != chksum_expect:
        gdaltest.post_reason('Did not get expected chksum for band 1')
        print(chksum, chksum_expect)
        return 'fail'

    chksum = ds.GetRasterBand(2).Checksum()
    chksum_expect = checksum2
    if chksum != chksum_expect:
        gdaltest.post_reason('Did not get expected chksum for band 2')
        print(chksum, chksum_expect)
        return 'fail'

    chksum = ds.GetRasterBand(3).Checksum()
    chksum_expect = checksum3
    if chksum != chksum_expect:
        gdaltest.post_reason('Did not get expected chksum for band 3')
        print(chksum, chksum_expect)
        return 'fail'

    geotransform = ds.GetGeoTransform()
    if abs(geotransform[0] - 100) > 0.1 \
        or abs(geotransform[1] - 0.1) > 0.001 \
        or abs(geotransform[2] - 0) > 0.001 \
        or abs(geotransform[3] - 30.0) > 0.1 \
        or abs(geotransform[4] - 0) > 0.001 \
        or abs(geotransform[5] - -0.1) > 0.001:
        print(geotransform)
        gdaltest.post_reason('geotransform differs from expected')
        return 'fail'

    if set_inverted_color_interp:
        if ds.GetRasterBand(1).GetRasterColorInterpretation() != gdal.GCI_BlueBand:
            gdaltest.post_reason('Got wrong color interpretation.')
            return 'fail'

        if ds.GetRasterBand(2).GetRasterColorInterpretation() != gdal.GCI_GreenBand:
            gdaltest.post_reason('Got wrong color interpretation.')
            return 'fail'

        if ds.GetRasterBand(3).GetRasterColorInterpretation() != gdal.GCI_RedBand:
            gdaltest.post_reason('Got wrong color interpretation.')
            return 'fail'

    ds = None

    return 'success'

###############################################################################
# Verify file created by nitf_4()


def nitf_5():

    return nitf_check_created_file(32498, 42602, 38982)

###############################################################################
# Read existing NITF file.  Verifies the new adjusted IGEOLO interp.


def nitf_6():

    tst = gdaltest.GDALTest('NITF', 'rgb.ntf', 3, 21349)
    return tst.testOpen(check_prj='WGS84',
                         check_gt=(-44.842029478458, 0.003503401360, 0,
                                     -22.930748299319, 0, -0.003503401360))

###############################################################################
# NITF in-memory.


def nitf_7():

    tst = gdaltest.GDALTest('NITF', 'rgbsmall.tif', 3, 21349)
    return tst.testCreateCopy(vsimem=1)

###############################################################################
# Verify we can open an NSIF file, and get metadata including BLOCKA.


def nitf_8():

    ds = gdal.Open('data/fake_nsif.ntf')

    chksum = ds.GetRasterBand(1).Checksum()
    chksum_expect = 12033
    if chksum != chksum_expect:
        gdaltest.post_reason('Did not get expected chksum for band 1')
        print(chksum, chksum_expect)
        return 'fail'

    md = ds.GetMetadata()
    if md['NITF_FHDR'] != 'NSIF01.00':
        gdaltest.post_reason('Got wrong FHDR value')
        return 'fail'

    if md['NITF_BLOCKA_BLOCK_INSTANCE_01'] != '01' \
       or md['NITF_BLOCKA_BLOCK_COUNT'] != '01' \
       or md['NITF_BLOCKA_N_GRAY_01'] != '00000' \
       or md['NITF_BLOCKA_L_LINES_01'] != '01000' \
       or md['NITF_BLOCKA_LAYOVER_ANGLE_01'] != '000' \
       or md['NITF_BLOCKA_SHADOW_ANGLE_01'] != '000' \
       or md['NITF_BLOCKA_FRLC_LOC_01'] != '+41.319331+020.078400' \
       or md['NITF_BLOCKA_LRLC_LOC_01'] != '+41.317083+020.126072' \
       or md['NITF_BLOCKA_LRFC_LOC_01'] != '+41.281634+020.122570' \
       or md['NITF_BLOCKA_FRFC_LOC_01'] != '+41.283881+020.074924':
        gdaltest.post_reason('BLOCKA metadata has unexpected value.')
        return 'fail'

    return 'success'

###############################################################################
# Create and read a JPEG encoded NITF file.


def nitf_9():

    src_ds = gdal.Open('data/rgbsmall.tif')
    ds = gdal.GetDriverByName('NITF').CreateCopy('tmp/nitf9.ntf', src_ds,
                                                  options=['IC=C3'])
    src_ds = None
    ds = None

    ds = gdal.Open('tmp/nitf9.ntf')

    (exp_mean, exp_stddev) = (65.9532, 46.9026375565)
    (mean, stddev) = ds.GetRasterBand(1).ComputeBandStats()

    if abs(exp_mean - mean) > 0.1 or abs(exp_stddev - stddev) > 0.1:
        print(mean, stddev)
        gdaltest.post_reason('did not get expected mean or standard dev.')
        return 'fail'

    md = ds.GetMetadata('IMAGE_STRUCTURE')
    if md['COMPRESSION'] != 'JPEG':
        gdaltest.post_reason('Did not get expected compression value.')
        return 'fail'

    return 'success'

###############################################################################
# For esoteric reasons, createcopy from jpeg compressed nitf files can be
# tricky.  Verify this is working.


def nitf_10():

    src_ds = gdal.Open('tmp/nitf9.ntf')
    expected_cs = src_ds.GetRasterBand(2).Checksum()
    src_ds = None
    if expected_cs != 22296 and expected_cs != 22259:
        gdaltest.post_reason('fail')
        return 'fail'

    tst = gdaltest.GDALTest('NITF', '../tmp/nitf9.ntf', 2, expected_cs)
    return tst.testCreateCopy()

###############################################################################
# Test 1bit file ... conveniently very small and easy to include! (#1854)


def nitf_11():

    # From http://www.gwg.nga.mil/ntb/baseline/software/testfile/Nitfv2_1/i_3034c.ntf
    tst = gdaltest.GDALTest('NITF', 'i_3034c.ntf', 1, 170)
    return tst.testOpen()

###############################################################################
# Verify that TRE and CGM access via the metadata domain works.


def nitf_12():

    ds = gdal.Open('data/fake_nsif.ntf')

    mdTRE = ds.GetMetadata('TRE')

    try:  # NG bindings
        blockA = ds.GetMetadataItem('BLOCKA', 'TRE')
    except:
        blockA = mdTRE['BLOCKA']

    mdCGM = ds.GetMetadata('CGM')

    try:  # NG bindings
        segmentCount = ds.GetMetadataItem('SEGMENT_COUNT', 'CGM')
    except:
        segmentCount = mdCGM['SEGMENT_COUNT']

    ds = None

    expectedBlockA = '010000001000000000                +41.319331+020.078400+41.317083+020.126072+41.281634+020.122570+41.283881+020.074924     '

    if mdTRE['BLOCKA'] != expectedBlockA:
        gdaltest.post_reason('did not find expected BLOCKA from metadata.')
        return 'fail'

    if blockA != expectedBlockA:
        gdaltest.post_reason('did not find expected BLOCKA from metadata item.')
        return 'fail'

    if mdCGM['SEGMENT_COUNT'] != '0':
        gdaltest.post_reason('did not find expected SEGMENT_COUNT from metadata.')
        return 'fail'

    if segmentCount != '0':
        gdaltest.post_reason('did not find expected SEGMENT_COUNT from metadata item.')
        return 'fail'

    return 'success'


###############################################################################
# Test creation of an NITF file in UTM Zone 11, Southern Hemisphere.

def nitf_13():
    drv = gdal.GetDriverByName('NITF')
    ds = drv.Create('tmp/test_13.ntf', 200, 100, 1, gdal.GDT_Byte,
                     ['ICORDS=S'])
    ds.SetGeoTransform((400000, 10, 0.0, 6000000, 0.0, -10))
    ds.SetProjection('PROJCS["UTM Zone 11, Southern Hemisphere",GEOGCS["WGS 84",DATUM["WGS_1984",SPHEROID["WGS 84",6378137,298.257223563,AUTHORITY["EPSG","7030"]],TOWGS84[0,0,0,0,0,0,0],AUTHORITY["EPSG","6326"]],PRIMEM["Greenwich",0,AUTHORITY["EPSG","8901"]],UNIT["degree",0.0174532925199433,AUTHORITY["EPSG","9108"]],AUTHORITY["EPSG","4326"]],PROJECTION["Transverse_Mercator"],PARAMETER["latitude_of_origin",0],PARAMETER["central_meridian",-117],PARAMETER["scale_factor",0.9996],PARAMETER["false_easting",500000],PARAMETER["false_northing",10000000],UNIT["Meter",1]]')

    my_list = list(range(200))
    raw_data = array.array('f', my_list).tostring()

    for line in range(100):
        ds.WriteRaster(0, line, 200, 1, raw_data,
                        buf_type=gdal.GDT_Int16,
                        band_list=[1])

    ds = None

    return 'success'

###############################################################################
# Verify previous file


def nitf_14():
    ds = gdal.Open('tmp/test_13.ntf')

    chksum = ds.GetRasterBand(1).Checksum()
    chksum_expect = 55964
    if chksum != chksum_expect:
        gdaltest.post_reason('Did not get expected chksum for band 1')
        print(chksum, chksum_expect)
        return 'fail'

    geotransform = ds.GetGeoTransform()
    if abs(geotransform[0] - 400000) > .1 \
    or abs(geotransform[1] - 10) > 0.001 \
    or abs(geotransform[2] - 0) > 0.001 \
    or abs(geotransform[3] - 6000000) > .1 \
    or abs(geotransform[4] - 0) > 0.001 \
    or abs(geotransform[5] - -10) > 0.001:
        print(geotransform)
        gdaltest.post_reason('geotransform differs from expected')
        return 'fail'

    prj = ds.GetProjectionRef()
    if prj.find('UTM Zone 11, Southern Hemisphere') == -1:
        print(prj)
        gdaltest.post_reason('Coordinate system not UTM Zone 11, Southern Hemisphere')
        return 'fail'

    ds = None

    return 'success'

###############################################################################
# Test creating an in memory copy.


def nitf_15():

    tst = gdaltest.GDALTest('NITF', 'byte.tif', 1, 4672)

    return tst.testCreateCopy(vsimem=1)

###############################################################################
# Checks a 1-bit mono with mask table having (0x00) black as transparent with white arrow.


def nitf_16():

    # From http://www.gwg.nga.mil/ntb/baseline/software/testfile/Nitfv2_1/ns3034d.nsf
    tst = gdaltest.GDALTest('NITF', 'ns3034d.nsf', 1, 170)
    return tst.testOpen()


###############################################################################
# Checks a 1-bit RGB/LUT (green arrow) with a mask table (pad pixels having value of 0x00)
# and a transparent pixel value of 1 being mapped to green by the LUT

def nitf_17():

    # From http://www.gwg.nga.mil/ntb/baseline/software/testfile/Nitfv2_1/i_3034f.ntf
    tst = gdaltest.GDALTest('NITF', 'i_3034f.ntf', 1, 170)
    return tst.testOpen()

###############################################################################
# Test NITF file without image segment


def nitf_18():

    # Shut up the warning about missing image segment
    gdal.PushErrorHandler('CPLQuietErrorHandler')
    # From http://www.gwg.nga.mil/ntb/baseline/software/testfile/Nitfv1_1/U_0006A.NTF
    ds = gdal.Open("data/U_0006A.NTF")
    gdal.PopErrorHandler()

    if ds.RasterCount != 0:
        return 'fail'

    return 'success'

###############################################################################
# Test BILEVEL (C1) decompression


def nitf_19():

    # From http://www.gwg.nga.mil/ntb/baseline/software/testfile/Nitfv2_0/U_1050A.NTF
    tst = gdaltest.GDALTest('NITF', 'U_1050A.NTF', 1, 65024)

    return tst.testOpen()


###############################################################################
# Test NITF file consisting only of an header

def nitf_20():

    # Shut up the warning about file either corrupt or empty
    gdal.PushErrorHandler('CPLQuietErrorHandler')
    # From http://www.gwg.nga.mil/ntb/baseline/software/testfile/Nitfv1_1/U_0002A.NTF
    ds = gdal.Open("data/U_0002A.NTF")
    gdal.PopErrorHandler()

    if ds is not None:
        return 'fail'

    return 'success'


###############################################################################
# Verify that TEXT access via the metadata domain works.
#
# See also nitf_35 for writing TEXT segments.

def nitf_21():

    # Shut up the warning about missing image segment
    gdal.PushErrorHandler('CPLQuietErrorHandler')
    ds = gdal.Open('data/ns3114a.nsf')
    gdal.PopErrorHandler()

    mdTEXT = ds.GetMetadata('TEXT')

    try:  # NG bindings
        data0 = ds.GetMetadataItem('DATA_0', 'TEXT')
    except:
        data0 = mdTEXT['DATA_0']

    ds = None

    if mdTEXT['DATA_0'] != 'A':
        gdaltest.post_reason('did not find expected DATA_0 from metadata.')
        return 'fail'

    if data0 != 'A':
        gdaltest.post_reason('did not find expected DATA_0 from metadata item.')
        return 'fail'

    return 'success'


###############################################################################
# Write/Read test of simple int32 reference data.

def nitf_22():

    tst = gdaltest.GDALTest('NITF', '../../gcore/data/int32.tif', 1, 4672)
    return tst.testCreateCopy()

###############################################################################
# Write/Read test of simple float32 reference data.


def nitf_23():

    tst = gdaltest.GDALTest('NITF', '../../gcore/data/float32.tif', 1, 4672)
    return tst.testCreateCopy()

###############################################################################
# Write/Read test of simple float64 reference data.


def nitf_24():

    tst = gdaltest.GDALTest('NITF', '../../gcore/data/float64.tif', 1, 4672)
    return tst.testCreateCopy()

###############################################################################
# Write/Read test of simple uint16 reference data.


def nitf_25():

    tst = gdaltest.GDALTest('NITF', '../../gcore/data/uint16.tif', 1, 4672)
    return tst.testCreateCopy()

###############################################################################
# Write/Read test of simple uint32 reference data.


def nitf_26():

    tst = gdaltest.GDALTest('NITF', '../../gcore/data/uint32.tif', 1, 4672)
    return tst.testCreateCopy()

###############################################################################
# Test Create() with IC=NC compression, and multi-blocks


def nitf_27():

    if nitf_create(['ICORDS=G', 'IC=NC', 'BLOCKXSIZE=10', 'BLOCKYSIZE=10']) != 'success':
        return 'fail'

    return nitf_check_created_file(32498, 42602, 38982)


###############################################################################
# Test Create() with IC=C8 compression with the JP2ECW driver

def nitf_28_jp2ecw():

    gdaltest.nitf_28_jp2ecw_is_ok = False
    if gdal.GetDriverByName('JP2ECW') is None:
        return 'skip'

    import ecw
    if not ecw.has_write_support():
        return 'skip'

    # Deregister other potential conflicting JPEG2000 drivers
    gdaltest.deregister_all_jpeg2000_drivers_but('JP2ECW')

    if nitf_create(['ICORDS=G', 'IC=C8', 'TARGET=75'], set_inverted_color_interp=False) == 'success':
        ret = nitf_check_created_file(32398, 42502, 38882, set_inverted_color_interp=False)
        if ret == 'success':
            gdaltest.nitf_28_jp2ecw_is_ok = True
    else:
        ret = 'fail'

    tmpfilename = '/vsimem/nitf_28_jp2ecw.ntf'
    src_ds = gdal.GetDriverByName('MEM').Create('', 1025, 1025)
    gdal.GetDriverByName('NITF').CreateCopy(tmpfilename, src_ds, options=['IC=C8'])
    ds = gdal.Open(tmpfilename)
    blockxsize, blockysize = ds.GetRasterBand(1).GetBlockSize()
    ds = None
    gdal.Unlink(tmpfilename)
<<<<<<< HEAD
    if (blockxsize, blockysize) != (256, 256): # 256 since this is hardcoded as such in the ECW driver
=======
    if (blockxsize, blockysize) != (256,256):  # 256 since this is hardcoded as such in the ECW driver
>>>>>>> 4f6defb4
        gdaltest.post_reason('wrong block size')
        print(blockxsize, blockysize)
        ret = 'fail'

    gdaltest.reregister_all_jpeg2000_drivers()

    return ret

###############################################################################
# Test reading the previously create file with the JP2MrSID driver


def nitf_28_jp2mrsid():
    if not gdaltest.nitf_28_jp2ecw_is_ok:
        return 'skip'

    try:
        jp2mrsid_drv = gdal.GetDriverByName('JP2MrSID')
    except:
        jp2mrsid_drv = None

    if jp2mrsid_drv is None:
        return 'skip'

    # Deregister other potential conflicting JPEG2000 drivers
    gdaltest.deregister_all_jpeg2000_drivers_but('JP2MrSID')

    ret = nitf_check_created_file(32398, 42502, 38882, set_inverted_color_interp=False)

    gdaltest.reregister_all_jpeg2000_drivers()

    return ret


###############################################################################
# Test reading the previously create file with the JP2KAK driver

def nitf_28_jp2kak():
    if not gdaltest.nitf_28_jp2ecw_is_ok:
        return 'skip'

    try:
        jp2kak_drv = gdal.GetDriverByName('JP2KAK')
    except:
        jp2kak_drv = None

    if jp2kak_drv is None:
        return 'skip'

    # Deregister other potential conflicting JPEG2000 drivers
    gdaltest.deregister_all_jpeg2000_drivers_but('JP2KAK')

    ret = nitf_check_created_file(32398, 42502, 38882, set_inverted_color_interp=False)

    gdaltest.reregister_all_jpeg2000_drivers()

    return ret

###############################################################################
# Test reading the previously create file with the JP2KAK driver


def nitf_28_jp2openjpeg():
    if not gdaltest.nitf_28_jp2ecw_is_ok:
        return 'skip'

    try:
        drv = gdal.GetDriverByName('JP2OpenJPEG')
    except:
        drv = None

    if drv is None:
        return 'skip'

    # Deregister other potential conflicting JPEG2000 drivers
    gdaltest.deregister_all_jpeg2000_drivers_but('JP2OpenJPEG')

    ret = nitf_check_created_file(32398, 42502, 38882, set_inverted_color_interp=False)

    gdaltest.reregister_all_jpeg2000_drivers()

    return ret

###############################################################################
# Test Create() with IC=C8 compression with the JP2OpenJPEG driver


def nitf_28_jp2openjpeg_bis():
    try:
        drv = gdal.GetDriverByName('JP2OpenJPEG')
    except:
        drv = None

    if drv is None:
        return 'skip'

    # Deregister other potential conflicting JPEG2000 drivers
    gdaltest.deregister_all_jpeg2000_drivers_but('JP2OpenJPEG')

    if nitf_create(['ICORDS=G', 'IC=C8', 'QUALITY=25'], set_inverted_color_interp=False, createcopy=True) == 'success':
        ret = nitf_check_created_file(31604, 42782, 38791, set_inverted_color_interp=False)
    else:
        ret = 'fail'

    tmpfilename = '/vsimem/nitf_28_jp2openjpeg_bis.ntf'
    src_ds = gdal.GetDriverByName('MEM').Create('', 1025, 1025)
    gdal.GetDriverByName('NITF').CreateCopy(tmpfilename, src_ds, options=['IC=C8'])
    ds = gdal.Open(tmpfilename)
    blockxsize, blockysize = ds.GetRasterBand(1).GetBlockSize()
    ds = None
    gdal.Unlink(tmpfilename)
    if (blockxsize, blockysize) != (1024, 1024):
        gdaltest.post_reason('wrong block size')
        print(blockxsize, blockysize)
        ret = 'fail'

    gdaltest.reregister_all_jpeg2000_drivers()

    return ret

###############################################################################
# Test Create() with a LUT


def nitf_29():

    drv = gdal.GetDriverByName('NITF')

    ds = drv.Create('tmp/test_29.ntf', 1, 1, 1, gdal.GDT_Byte,
                     ['IREP=RGB/LUT', 'LUT_SIZE=128'])

    ct = gdal.ColorTable()
    ct.SetColorEntry(0, (255, 255, 255, 255))
    ct.SetColorEntry(1, (255, 255, 0, 255))
    ct.SetColorEntry(2, (255, 0, 255, 255))
    ct.SetColorEntry(3, (0, 255, 255, 255))

    ds.GetRasterBand(1).SetRasterColorTable(ct)

    ds = None

    ds = gdal.Open('tmp/test_29.ntf')

    ct = ds.GetRasterBand(1).GetRasterColorTable()
    if ct.GetCount() != 129 or \
       ct.GetColorEntry(0) != (255, 255, 255, 255) or \
       ct.GetColorEntry(1) != (255, 255, 0, 255) or \
       ct.GetColorEntry(2) != (255, 0, 255, 255) or \
       ct.GetColorEntry(3) != (0, 255, 255, 255):
        gdaltest.post_reason('Wrong color table entry.')
        return 'fail'

    new_ds = drv.CreateCopy('tmp/test_29_copy.ntf', ds)
    del new_ds
    ds = None

    ds = gdal.Open('tmp/test_29_copy.ntf')

    ct = ds.GetRasterBand(1).GetRasterColorTable()
    if ct.GetCount() != 130 or \
       ct.GetColorEntry(0) != (255, 255, 255, 255) or \
       ct.GetColorEntry(1) != (255, 255, 0, 255) or \
       ct.GetColorEntry(2) != (255, 0, 255, 255) or \
       ct.GetColorEntry(3) != (0, 255, 255, 255):
        gdaltest.post_reason('Wrong color table entry.')
        return 'fail'

    ds = None

    return 'success'

###############################################################################
# Verify we can write a file with BLOCKA TRE and read it back properly.


def nitf_30():

    src_ds = gdal.Open('data/fake_nsif.ntf')
    ds = gdal.GetDriverByName('NITF').CreateCopy('tmp/nitf30.ntf', src_ds)

    chksum = ds.GetRasterBand(1).Checksum()
    chksum_expect = 12033
    if chksum != chksum_expect:
        gdaltest.post_reason('Did not get expected chksum for band 1')
        print(chksum, chksum_expect)
        return 'fail'

    md = ds.GetMetadata()
    if md['NITF_FHDR'] != 'NSIF01.00':
        gdaltest.post_reason('Got wrong FHDR value')
        return 'fail'

    if md['NITF_BLOCKA_BLOCK_INSTANCE_01'] != '01' \
       or md['NITF_BLOCKA_BLOCK_COUNT'] != '01' \
       or md['NITF_BLOCKA_N_GRAY_01'] != '00000' \
       or md['NITF_BLOCKA_L_LINES_01'] != '01000' \
       or md['NITF_BLOCKA_LAYOVER_ANGLE_01'] != '000' \
       or md['NITF_BLOCKA_SHADOW_ANGLE_01'] != '000' \
       or md['NITF_BLOCKA_FRLC_LOC_01'] != '+41.319331+020.078400' \
       or md['NITF_BLOCKA_LRLC_LOC_01'] != '+41.317083+020.126072' \
       or md['NITF_BLOCKA_LRFC_LOC_01'] != '+41.281634+020.122570' \
       or md['NITF_BLOCKA_FRFC_LOC_01'] != '+41.283881+020.074924':
        gdaltest.post_reason('BLOCKA metadata has unexpected value.')
        return 'fail'

    ds = None

    gdal.GetDriverByName('NITF').Delete('tmp/nitf30.ntf')

    # Test overriding src BLOCKA metadata with NITF_BLOCKA creation options
    gdal.GetDriverByName('NITF').CreateCopy('/vsimem/nitf30_override.ntf', src_ds,
        options=['BLOCKA_BLOCK_INSTANCE_01=01',
                   'BLOCKA_BLOCK_COUNT=01',
                   'BLOCKA_N_GRAY_01=00000',
                   'BLOCKA_L_LINES_01=01000',
                   'BLOCKA_LAYOVER_ANGLE_01=000',
                   'BLOCKA_SHADOW_ANGLE_01=000',
                   'BLOCKA_FRLC_LOC_01=+42.319331+020.078400',
                   'BLOCKA_LRLC_LOC_01=+42.317083+020.126072',
                   'BLOCKA_LRFC_LOC_01=+42.281634+020.122570',
                   'BLOCKA_FRFC_LOC_01=+42.283881+020.074924'
                   ])
    ds = gdal.Open('/vsimem/nitf30_override.ntf')
    md = ds.GetMetadata()
    ds = None
    gdal.GetDriverByName('NITF').Delete('/vsimem/nitf30_override.ntf')

    if md['NITF_BLOCKA_BLOCK_INSTANCE_01'] != '01' \
       or md['NITF_BLOCKA_BLOCK_COUNT'] != '01' \
       or md['NITF_BLOCKA_N_GRAY_01'] != '00000' \
       or md['NITF_BLOCKA_L_LINES_01'] != '01000' \
       or md['NITF_BLOCKA_LAYOVER_ANGLE_01'] != '000' \
       or md['NITF_BLOCKA_SHADOW_ANGLE_01'] != '000' \
       or md['NITF_BLOCKA_FRLC_LOC_01'] != '+42.319331+020.078400' \
       or md['NITF_BLOCKA_LRLC_LOC_01'] != '+42.317083+020.126072' \
       or md['NITF_BLOCKA_LRFC_LOC_01'] != '+42.281634+020.122570' \
       or md['NITF_BLOCKA_FRFC_LOC_01'] != '+42.283881+020.074924':
        gdaltest.post_reason('BLOCKA metadata has unexpected value.')
        print(md)
        return 'fail'

    # Test overriding src BLOCKA metadata with TRE=BLOCKA= creation option
    gdal.GetDriverByName('NITF').CreateCopy('/vsimem/nitf30_override.ntf', src_ds,
        options=['TRE=BLOCKA=010000001000000000                +42.319331+020.078400+42.317083+020.126072+42.281634+020.122570+42.283881+020.074924xxxxx'
                   ])
    ds = gdal.Open('/vsimem/nitf30_override.ntf')
    md = ds.GetMetadata()
    ds = None
    gdal.GetDriverByName('NITF').Delete('/vsimem/nitf30_override.ntf')

    if md['NITF_BLOCKA_BLOCK_INSTANCE_01'] != '01' \
       or md['NITF_BLOCKA_BLOCK_COUNT'] != '01' \
       or md['NITF_BLOCKA_N_GRAY_01'] != '00000' \
       or md['NITF_BLOCKA_L_LINES_01'] != '01000' \
       or md['NITF_BLOCKA_LAYOVER_ANGLE_01'] != '000' \
       or md['NITF_BLOCKA_SHADOW_ANGLE_01'] != '000' \
       or md['NITF_BLOCKA_FRLC_LOC_01'] != '+42.319331+020.078400' \
       or md['NITF_BLOCKA_LRLC_LOC_01'] != '+42.317083+020.126072' \
       or md['NITF_BLOCKA_LRFC_LOC_01'] != '+42.281634+020.122570' \
       or md['NITF_BLOCKA_FRFC_LOC_01'] != '+42.283881+020.074924':
        gdaltest.post_reason('BLOCKA metadata has unexpected value.')
        print(md)
        return 'fail'

    # Test that gdal_translate -ullr doesn't propagate BLOCKA
    gdal.Translate('/vsimem/nitf30_no_src_md.ntf', src_ds, format='NITF', outputBounds=[2, 49, 3, 50])
    ds = gdal.Open('/vsimem/nitf30_no_src_md.ntf')
    md = ds.GetMetadata()
    ds = None
    gdal.GetDriverByName('NITF').Delete('/vsimem/nitf30_no_src_md.ntf')
    if 'NITF_BLOCKA_BLOCK_INSTANCE_01' in md:
        gdaltest.post_reason('unexpectdly found BLOCKA metadata.')
        return 'fail'

    # Test USE_SRC_NITF_METADATA=NO
    gdal.GetDriverByName('NITF').CreateCopy('/vsimem/nitf30_no_src_md.ntf', src_ds,
                                            options=['USE_SRC_NITF_METADATA=NO'])
    ds = gdal.Open('/vsimem/nitf30_no_src_md.ntf')
    md = ds.GetMetadata()
    ds = None
    gdal.GetDriverByName('NITF').Delete('/vsimem/nitf30_no_src_md.ntf')
    if 'NITF_BLOCKA_BLOCK_INSTANCE_01' in md:
        gdaltest.post_reason('unexpectdly found BLOCKA metadata.')
        return 'fail'

    return 'success'

###############################################################################
# Verify we can write a file with a custom TRE and read it back properly.


def nitf_31():

    if nitf_create(['TRE=CUSTOM= Test TRE1\\0MORE',
                      'TRE=TOTEST=SecondTRE',
                      'ICORDS=G']) != 'success':
        return 'fail'

    ds = gdal.Open('tmp/test_create.ntf')

    md = ds.GetMetadata('TRE')
    if len(md) != 2:
        gdaltest.post_reason('Did not get expected TRE count')
        print(md)
        return 'fail'

    # Check that the leading space in the CUSTOM metadata item is preserved (#3088, #3204)
    try:
        if ds.GetMetadataItem('CUSTOM', 'TRE') != ' Test TRE1\\0MORE':
            gdaltest.post_reason('Did not get expected TRE contents')
            print(ds.GetMetadataItem('CUSTOM', 'TRE'))
            return 'fail'
    except:
        pass

    if md['CUSTOM'] != ' Test TRE1\\0MORE' \
       or md['TOTEST'] != 'SecondTRE':
        gdaltest.post_reason('Did not get expected TRE contents')
        print(md)
        return 'fail'

    ds = None
    return nitf_check_created_file(32498, 42602, 38982)


###############################################################################
# Test Create() with ICORDS=D

def nitf_32():

    if nitf_create(['ICORDS=D']) != 'success':
        return 'fail'

    return nitf_check_created_file(32498, 42602, 38982)


###############################################################################
# Test Create() with ICORDS=D and a consistent BLOCKA

def nitf_33():

    if nitf_create(['ICORDS=D',
        'BLOCKA_BLOCK_COUNT=01',
        'BLOCKA_BLOCK_INSTANCE_01=01',
        'BLOCKA_L_LINES_01=100',
        'BLOCKA_FRLC_LOC_01=+29.950000+119.950000',
        'BLOCKA_LRLC_LOC_01=+20.050000+119.950000',
        'BLOCKA_LRFC_LOC_01=+20.050000+100.050000',
        'BLOCKA_FRFC_LOC_01=+29.950000+100.050000']) != 'success':
        return 'fail'

    return nitf_check_created_file(32498, 42602, 38982)


###############################################################################
# Test CreateCopy() of a 16bit image with tiling

def nitf_34():

    tst = gdaltest.GDALTest('NITF', 'n43.dt0', 1, 49187, options=['BLOCKSIZE=64'])
    return tst.testCreateCopy()

###############################################################################
# Test CreateCopy() writing file with a text segment.


def nitf_35():

    src_ds = gdal.Open('data/text_md.vrt')
    ds = gdal.GetDriverByName('NITF').CreateCopy('tmp/nitf_35.ntf', src_ds)
    src_ds = None
    ds = None

    ds = gdal.Open('tmp/nitf_35.ntf')

    exp_text = """This is text data
with a newline."""

    md = ds.GetMetadata('TEXT')
    if md['DATA_0'] != exp_text:
        gdaltest.post_reason('Did not get expected TEXT metadata.')
        print(md)
        return 'fail'

    exp_text = """Also, a second text segment is created."""

    md = ds.GetMetadata('TEXT')
    if md['DATA_1'] != exp_text:
        gdaltest.post_reason('Did not get expected TEXT metadata.')
        print(md)
        return 'fail'

    ds = None

    gdal.GetDriverByName('NITF').Delete('tmp/nitf_35.ntf')
    return 'success'

###############################################################################
# Create and read a JPEG encoded NITF file (C3) with several blocks
# Check that statistics are persisted (#3985)


def nitf_36():

    src_ds = gdal.Open('data/rgbsmall.tif')
    ds = gdal.GetDriverByName('NITF').CreateCopy('tmp/nitf36.ntf', src_ds,
                                                  options=['IC=C3', 'BLOCKSIZE=32', 'QUALITY=100'])
    src_ds = None
    ds = None

    ds = gdal.Open('tmp/nitf36.ntf')

    if ds.GetRasterBand(1).GetMinimum() is not None:
        gdaltest.post_reason('Did not expect to have minimum value at that point.')
        return 'fail'

    (minval, maxval, mean, stddev) = ds.GetRasterBand(1).GetStatistics(False, False)
    if stddev >= 0:
        gdaltest.post_reason('Did not expect to have statistics at that point.')
        return 'fail'

    (exp_mean, exp_stddev) = (65.4208, 47.254550335)
    (minval, maxval, mean, stddev) = ds.GetRasterBand(1).GetStatistics(False, True)

    if abs(exp_mean - mean) > 0.1 or abs(exp_stddev - stddev) > 0.1:
        print(mean, stddev)
        gdaltest.post_reason('did not get expected mean or standard dev.')
        return 'fail'

    md = ds.GetMetadata('IMAGE_STRUCTURE')
    if md['COMPRESSION'] != 'JPEG':
        gdaltest.post_reason('Did not get expected compression value.')
        return 'fail'

    ds = None

    # Check that statistics are persisted (#3985)
    ds = gdal.Open('tmp/nitf36.ntf')

    if ds.GetRasterBand(1).GetMinimum() is None:
        gdaltest.post_reason('Should have minimum value at that point.')
        return 'fail'

    (minval, maxval, mean, stddev) = ds.GetRasterBand(1).GetStatistics(False, False)
    if abs(exp_mean - mean) > 0.1 or abs(exp_stddev - stddev) > 0.1:
        print(mean, stddev)
        gdaltest.post_reason('Should have statistics at that point.')
        return 'fail'

    ds = None

    return 'success'

###############################################################################
# Create and read a NITF file with 69999 bands


def nitf_37():
    try:
        if int(gdal.VersionInfo('VERSION_NUM')) < 1700:
            return 'skip'
    except:
    # OG-python bindings don't have gdal.VersionInfo. Too bad, but let's hope that GDAL's version isn't too old !
        pass

    ds = gdal.GetDriverByName('NITF').Create('tmp/nitf37.ntf', 1, 1, 69999)
    ds = None

    ds = gdal.Open('tmp/nitf37.ntf')
    if ds.RasterCount != 69999:
        return 'fail'
    ds = None

    return 'success'

###############################################################################
# Create and read a NITF file with 999 images


def nitf_38():

    ds = gdal.Open('data/byte.tif')
    nXSize = ds.RasterXSize
    nYSize = ds.RasterYSize
    data = ds.GetRasterBand(1).ReadRaster(0, 0, nXSize, nYSize)
    expected_cs = ds.GetRasterBand(1).Checksum()

    ds = gdal.GetDriverByName('NITF').Create('tmp/nitf38.ntf', nXSize, nYSize, 1, options=['NUMI=999'])
    ds = None

    ds = gdal.Open('NITF_IM:998:tmp/nitf38.ntf', gdal.GA_Update)
    ds.GetRasterBand(1).WriteRaster(0, 0, nXSize, nYSize, data)

    # Create overviews
    ds.BuildOverviews(overviewlist=[2])

    ds = None

    ds = gdal.Open('NITF_IM:0:tmp/nitf38.ntf')
    if ds.GetRasterBand(1).Checksum() != 0:
        return 'fail'
    ds = None

    ds = gdal.Open('NITF_IM:998:tmp/nitf38.ntf')
    cs = ds.GetRasterBand(1).Checksum()
    if cs != expected_cs:
        print(cs)
        gdaltest.post_reason('bad checksum for image of 998th subdataset')
        return 'fail'

    # Check the overview
    cs = ds.GetRasterBand(1).GetOverview(0).Checksum()
    if cs != 1087:
        print(cs)
        gdaltest.post_reason('bad checksum for overview of image of 998th subdataset')
        return 'fail'

    out_ds = gdal.GetDriverByName('VRT').CreateCopy('tmp/nitf38.vrt', ds)
    out_ds = None
    ds = None

    ds = gdal.Open('tmp/nitf38.vrt')
    cs = ds.GetRasterBand(1).Checksum()
    ds = None

    gdal.Unlink('tmp/nitf38.vrt')
    if cs != expected_cs:
        gdaltest.post_reason('failure')
        print(cs)
        return 'fail'

    ds = gdal.Open('NITF_IM:998:%s/tmp/nitf38.ntf' % os.getcwd())
    out_ds = gdal.GetDriverByName('VRT').CreateCopy('%s/tmp/nitf38.vrt' % os.getcwd(), ds)
    out_ds = None
    ds = None

    ds = gdal.Open('tmp/nitf38.vrt')
    cs = ds.GetRasterBand(1).Checksum()
    ds = None

    gdal.Unlink('tmp/nitf38.vrt')
    if cs != expected_cs:
        gdaltest.post_reason('failure')
        print(cs)
        return 'fail'

    ds = gdal.Open('NITF_IM:998:%s/tmp/nitf38.ntf' % os.getcwd())
    out_ds = gdal.GetDriverByName('VRT').CreateCopy('tmp/nitf38.vrt', ds)
    del out_ds
    ds = None

    ds = gdal.Open('tmp/nitf38.vrt')
    cs = ds.GetRasterBand(1).Checksum()
    ds = None

    gdal.Unlink('tmp/nitf38.vrt')
    if cs != expected_cs:
        gdaltest.post_reason('failure')
        print(cs)
        return 'fail'

    return 'success'

###############################################################################
# Create and read a JPEG encoded NITF file (M3) with several blocks


def nitf_39():

    src_ds = gdal.Open('data/rgbsmall.tif')
    ds = gdal.GetDriverByName('NITF').CreateCopy('tmp/nitf39.ntf', src_ds,
                                                  options=['IC=M3', 'BLOCKSIZE=32', 'QUALITY=100'])
    src_ds = None
    ds = None

    ds = gdal.Open('tmp/nitf39.ntf')

    (exp_mean, exp_stddev) = (65.4208, 47.254550335)
    (mean, stddev) = ds.GetRasterBand(1).ComputeBandStats()

    if abs(exp_mean - mean) > 0.1 or abs(exp_stddev - stddev) > 0.1:
        print(mean, stddev)
        gdaltest.post_reason('did not get expected mean or standard dev.')
        return 'fail'

    md = ds.GetMetadata('IMAGE_STRUCTURE')
    if md['COMPRESSION'] != 'JPEG':
        gdaltest.post_reason('Did not get expected compression value.')
        return 'fail'

    ds = None

    return 'success'

###############################################################################
# Create a 10 GB NITF file


def nitf_40():

    # Determine if the filesystem supports sparse files (we don't want to create a real 10 GB
    # file !
    if not gdaltest.filesystem_supports_sparse_files('tmp'):
        return 'skip'

    width = 99000
    height = 99000
    x = width - 1
    y = height - 1

    ds = gdal.GetDriverByName('NITF').Create('tmp/nitf40.ntf', width, height, options=['BLOCKSIZE=256'])
    data = struct.pack('B' * 1, 123)

    # Write a non NULL byte at the bottom right corner of the image (around 10 GB offset)
    ds.GetRasterBand(1).WriteRaster(x, y, 1, 1, data)
    ds = None

    # Check that we can fetch it at the right value
    ds = gdal.Open('tmp/nitf40.ntf')
    if ds.GetRasterBand(1).ReadRaster(x, y, 1, 1) != data:
        return 'fail'
    ds = None

    # Check that it is indeed at a very far offset, and that the NITF driver
    # has not put it somewhere else due to involuntary cast to 32bit integer.
    blockWidth = 256
    blockHeight = 256
    nBlockx = int((width + blockWidth - 1) / blockWidth)
    iBlockx = int(x / blockWidth)
    iBlocky = int(y / blockHeight)
    ix = x % blockWidth
    iy = y % blockHeight
    offset = 843 + (iBlocky * nBlockx + iBlockx) * blockWidth * blockHeight + (iy * blockWidth + ix)

    try:
        os.SEEK_SET
    except AttributeError:
        os.SEEK_SET, os.SEEK_CUR, os.SEEK_END = list(range(3))

    fd = open('tmp/nitf40.ntf', 'rb')
    fd.seek(offset, os.SEEK_SET)
    bytes_read = fd.read(1)
    fd.close()

    val = struct.unpack('B' * 1, bytes_read)[0]
    if val != 123:
        gdaltest.post_reason('Bad value at offset %d : %d' % (offset, val))
        return 'fail'

    return 'success'


###############################################################################
# Check reading a 12-bit JPEG compressed NITF

def nitf_41():

    import jpeg
    jpeg.jpeg_1()
    if gdaltest.jpeg_version == '9b':
        return 'skip'

    # Check if JPEG driver supports 12bit JPEG reading/writing
    jpg_drv = gdal.GetDriverByName('JPEG')
    md = jpg_drv.GetMetadata()
    if md[gdal.DMD_CREATIONDATATYPES].find('UInt16') == -1:
        sys.stdout.write('(12bit jpeg not available) ... ')
        return 'skip'

    try:
        os.remove('data/U_4017A.NTF.aux.xml')
    except:
        pass

    ds = gdal.Open('data/U_4017A.NTF')
    if ds.GetRasterBand(1).DataType != gdal.GDT_UInt16:
        return 'fail'
    stats = ds.GetRasterBand(1).GetStatistics(0, 1)
    if stats[2] < 2385 or stats[2] > 2386:
        print(stats)
        return 'fail'
    ds = None

    try:
        os.remove('data/U_4017A.NTF.aux.xml')
    except:
        pass

    return 'success'

###############################################################################
# Check creating a 12-bit JPEG compressed NITF


def nitf_42():

    if gdaltest.jpeg_version == '9b':
        return 'skip'

    # Check if JPEG driver supports 12bit JPEG reading/writing
    jpg_drv = gdal.GetDriverByName('JPEG')
    md = jpg_drv.GetMetadata()
    if md[gdal.DMD_CREATIONDATATYPES].find('UInt16') == -1:
        sys.stdout.write('(12bit jpeg not available) ... ')
        return 'skip'

    ds = gdal.Open('data/U_4017A.NTF')
    out_ds = gdal.GetDriverByName('NITF').CreateCopy('tmp/nitf42.ntf', ds, options=['IC=C3', 'FHDR=NITF02.10'])
    del out_ds

    ds = gdal.Open('tmp/nitf42.ntf')
    if ds.GetRasterBand(1).DataType != gdal.GDT_UInt16:
        return 'fail'
    stats = ds.GetRasterBand(1).GetStatistics(0, 1)
    if stats[2] < 2385 or stats[2] > 2386:
        print(stats)
        return 'fail'
    ds = None

    return 'success'

###############################################################################
# Test CreateCopy() in IC=C8 with various JPEG2000 drivers


def nitf_43(driver_to_test, options):

    try:
        jp2_drv = gdal.GetDriverByName(driver_to_test)
        if driver_to_test == 'JP2ECW' and jp2_drv is not None:
            if 'DMD_CREATIONOPTIONLIST' not in jp2_drv.GetMetadata():
                jp2_drv = None
    except:
        jp2_drv = None

    if jp2_drv is None:
        return 'skip'

    # Deregister other potential conflicting JPEG2000 drivers
    gdaltest.deregister_all_jpeg2000_drivers_but(driver_to_test)

    ds = gdal.Open('data/byte.tif')
    gdal.PushErrorHandler('CPLQuietErrorHandler')
    out_ds = gdal.GetDriverByName('NITF').CreateCopy('tmp/nitf_43.ntf', ds, options=options, strict=0)
    gdal.PopErrorHandler()
    out_ds = None
    out_ds = gdal.Open('tmp/nitf_43.ntf')
    if out_ds.GetRasterBand(1).Checksum() == 4672:
        ret = 'success'
    else:
        ret = 'fail'
    out_ds = None

    if open('tmp/nitf_43.ntf', 'rb').read().decode('LATIN1').find('<gml') >= 0:
        print('GMLJP2 detected !')
        ret = 'fail'

    gdal.GetDriverByName('NITF').Delete('tmp/nitf_43.ntf')

    gdaltest.reregister_all_jpeg2000_drivers()

    return ret


def nitf_43_jasper():
    return nitf_43('JPEG2000', ['IC=C8'])


def nitf_43_jp2ecw():
    import ecw
    if not ecw.has_write_support():
        return 'skip'
    return nitf_43('JP2ECW', ['IC=C8', 'TARGET=0'])


def nitf_43_jp2kak():
    return nitf_43('JP2KAK', ['IC=C8', 'QUALITY=100'])

###############################################################################
# Check creating a monoblock 10000x1 image (ticket #3263)


def nitf_44():

    out_ds = gdal.GetDriverByName('NITF').Create('tmp/nitf44.ntf', 10000, 1)
    out_ds.GetRasterBand(1).Fill(255)
    out_ds = None

    ds = gdal.Open('tmp/nitf44.ntf')

    if 'GetBlockSize' in dir(gdal.Band):
        (blockx, blocky) = ds.GetRasterBand(1).GetBlockSize()
        if blockx != 10000:
            return 'fail'

    if ds.GetRasterBand(1).Checksum() != 57182:
        return 'fail'
    ds = None

    return 'success'

###############################################################################
# Check overviews on a JPEG compressed subdataset


def nitf_45():

    try:
        os.remove('tmp/nitf45.ntf.aux.xml')
    except:
        pass

    shutil.copyfile('data/two_images_jpeg.ntf', 'tmp/nitf45.ntf')

    ds = gdal.Open('NITF_IM:1:tmp/nitf45.ntf', gdal.GA_Update)
    ds.BuildOverviews(overviewlist=[2])
    # FIXME ? ds.GetRasterBand(1).GetOverview(0) is None until we reopen
    ds = None

    ds = gdal.Open('NITF_IM:1:tmp/nitf45.ntf')
    cs = ds.GetRasterBand(1).GetOverview(0).Checksum()
    if cs != 1086:
        print(cs)
        gdaltest.post_reason('did not get expected checksum for overview of subdataset')
        return 'fail'

    ds = None

    return 'success'

###############################################################################
# Check overviews on a JPEG2000 compressed subdataset


def nitf_46(driver_to_test):

    try:
        jp2_drv = gdal.GetDriverByName(driver_to_test)
    except:
        jp2_drv = None

    if jp2_drv is None:
        return 'skip'

    # Deregister other potential conflicting JPEG2000 drivers
    gdaltest.deregister_all_jpeg2000_drivers_but(driver_to_test)

    try:
        os.remove('tmp/nitf46.ntf.aux.xml')
    except:
        pass

    try:
        os.remove('tmp/nitf46.ntf_0.ovr')
    except:
        pass

    shutil.copyfile('data/two_images_jp2.ntf', 'tmp/nitf46.ntf')

    ds = gdal.Open('NITF_IM:1:tmp/nitf46.ntf', gdal.GA_Update)
    ds.BuildOverviews(overviewlist=[2])
    # FIXME ? ds.GetRasterBand(1).GetOverview(0) is None until we reopen
    ds = None

    ds = gdal.Open('NITF_IM:1:tmp/nitf46.ntf')
    if ds.GetRasterBand(1).GetOverview(0) is None:
        gdaltest.post_reason('no overview of subdataset')
        ret = 'fail'
    else:
        cs = ds.GetRasterBand(1).GetOverview(0).Checksum()
        if cs != 1086:
            print(cs)
            gdaltest.post_reason('did not get expected checksum for overview of subdataset')
            ret = 'fail'
        else:
            ret = 'success'

    ds = None

    gdaltest.reregister_all_jpeg2000_drivers()

    return ret


def nitf_46_jp2ecw():
    return nitf_46('JP2ECW')


def nitf_46_jp2mrsid():
    return nitf_46('JP2MrSID')


def nitf_46_jp2kak():
    return nitf_46('JP2KAK')


def nitf_46_jasper():
    return nitf_46('JPEG2000')


def nitf_46_openjpeg():
    return nitf_46('JP2OpenJPEG')

###############################################################################
# Check reading of rsets.


def nitf_47():

    ds = gdal.Open('data/rset.ntf.r0')

    band = ds.GetRasterBand(2)
    if band.GetOverviewCount() != 2:
        gdaltest.post_reason('did not get the expected number of rset overviews.')
        return 'fail'

    cs = band.GetOverview(1).Checksum()
    if cs != 1297:
        print(cs)
        gdaltest.post_reason('did not get expected checksum for overview of subdataset')
        return 'fail'

    ds = None

    return 'success'

###############################################################################
# Check building of standard overviews in place of rset overviews.


def nitf_48():

    try:
        os.remove('tmp/rset.ntf.r0')
        os.remove('tmp/rset.ntf.r1')
        os.remove('tmp/rset.ntf.r2')
        os.remove('tmp/rset.ntf.r0.ovr')
    except:
        pass

    shutil.copyfile('data/rset.ntf.r0', 'tmp/rset.ntf.r0')
    shutil.copyfile('data/rset.ntf.r1', 'tmp/rset.ntf.r1')
    shutil.copyfile('data/rset.ntf.r2', 'tmp/rset.ntf.r2')

    ds = gdal.Open('tmp/rset.ntf.r0', gdal.GA_Update)
    ds.BuildOverviews(overviewlist=[3])
    ds = None

    ds = gdal.Open('tmp/rset.ntf.r0')
    if ds.GetRasterBand(1).GetOverviewCount() != 1:
        gdaltest.post_reason('did not get the expected number of rset overviews.')
        return 'fail'

    cs = ds.GetRasterBand(1).GetOverview(0).Checksum()
    if cs != 2328:
        print(cs)
        gdaltest.post_reason('did not get expected checksum for overview of subdataset')
        return 'fail'

    ds = None

    try:
        os.remove('tmp/rset.ntf.r0')
        os.remove('tmp/rset.ntf.r1')
        os.remove('tmp/rset.ntf.r2')
        os.remove('tmp/rset.ntf.r0.ovr')
    except:
        pass

    return 'success'

###############################################################################
# Test TEXT and CGM creation options with CreateCopy() (#3376)


def nitf_49():

    options = ["TEXT=DATA_0=COUCOU",
                "TEXT=HEADER_0=ABC",  # This content is invalid but who cares here
                "CGM=SEGMENT_COUNT=1",
                "CGM=SEGMENT_0_SLOC_ROW=25",
                "CGM=SEGMENT_0_SLOC_COL=25",
                "CGM=SEGMENT_0_SDLVL=2",
                "CGM=SEGMENT_0_SALVL=1",
                "CGM=SEGMENT_0_DATA=XYZ"]

    src_ds = gdal.Open('data/text_md.vrt')

    # This will check that the creation option overrides the TEXT metadata domain from the source
    ds = gdal.GetDriverByName('NITF').CreateCopy('tmp/nitf49.ntf', src_ds,
                                                  options=options)

    # Test copy from source TEXT and CGM metadata domains
    ds2 = gdal.GetDriverByName('NITF').CreateCopy('tmp/nitf49_2.ntf', ds)

    md = ds2.GetMetadata('TEXT')
    if 'DATA_0' not in md or md['DATA_0'] != 'COUCOU' or \
       'HEADER_0' not in md or md['HEADER_0'].find('ABC  ') == -1:
        gdaltest.post_reason('did not get expected TEXT metadata')
        print(md)
        return 'success'

    md = ds2.GetMetadata('CGM')
    if 'SEGMENT_COUNT' not in md or md['SEGMENT_COUNT'] != '1' or \
       'SEGMENT_0_DATA' not in md or md['SEGMENT_0_DATA'] != 'XYZ' :
        gdaltest.post_reason('did not get expected CGM metadata')
        print(md)
        return 'success'

    src_ds = None
    ds = None
    ds2 = None

    return 'success'

###############################################################################
# Test TEXT and CGM creation options with Create() (#3376)


def nitf_50():

    options = [  # "IC=C8",
                "TEXT=DATA_0=COUCOU",
                "TEXT=HEADER_0=ABC",  # This content is invalid but who cares here
                "CGM=SEGMENT_COUNT=1",
                "CGM=SEGMENT_0_SLOC_ROW=25",
                "CGM=SEGMENT_0_SLOC_COL=25",
                "CGM=SEGMENT_0_SDLVL=2",
                "CGM=SEGMENT_0_SALVL=1",
                "CGM=SEGMENT_0_DATA=XYZ"]

    try:
        os.remove('tmp/nitf50.ntf')
    except:
        pass

    # This will check that the creation option overrides the TEXT metadata domain from the source
    ds = gdal.GetDriverByName('NITF').Create('tmp/nitf50.ntf', 100, 100, 3, options=options)

    ds.WriteRaster(0, 0, 100, 100, '   ', 1, 1,
                    buf_type=gdal.GDT_Byte,
                    band_list=[1, 2, 3])

    ds.GetRasterBand(1).SetRasterColorInterpretation(gdal.GCI_BlueBand)
    ds.GetRasterBand(2).SetRasterColorInterpretation(gdal.GCI_GreenBand)
    ds.GetRasterBand(3).SetRasterColorInterpretation(gdal.GCI_RedBand)

    # We need to reopen the dataset, because the TEXT and CGM segments are only written
    # when closing the dataset (for JP2 compressed datastreams, we need to wait for the
    # imagery to be written)
    ds = None
    ds = gdal.Open('tmp/nitf50.ntf')

    md = ds.GetMetadata('TEXT')
    if 'DATA_0' not in md or md['DATA_0'] != 'COUCOU' or \
       'HEADER_0' not in md or md['HEADER_0'].find('ABC  ') == -1:
        gdaltest.post_reason('did not get expected TEXT metadata')
        print(md)
        return 'success'

    md = ds.GetMetadata('CGM')
    if 'SEGMENT_COUNT' not in md or md['SEGMENT_COUNT'] != '1' or \
       'SEGMENT_0_DATA' not in md or md['SEGMENT_0_DATA'] != 'XYZ' :
        gdaltest.post_reason('did not get expected CGM metadata')
        print(md)
        return 'success'

    ds = None

    return 'success'

###############################################################################
# Test reading very small images with NBPP < 8 or NBPP == 12


def nitf_51():
    import struct

    for xsize in range(1, 9):
        for nbpp in [1, 2, 3, 4, 5, 6, 7, 12]:
            ds = gdal.GetDriverByName('NITF').Create('tmp/nitf51.ntf', xsize, 1)
            ds = None

            f = open('tmp/nitf51.ntf', 'rb+')
            # Patch NBPP value at offset 811
            f.seek(811)
            f.write(struct.pack('B' * 2, 48 + int(nbpp / 10), 48 + nbpp % 10))

            # Write image data
            f.seek(843)
            n = int((xsize * nbpp + 7) / 8)
            for i in range(n):
                f.write(struct.pack('B' * 1, 255))

            f.close()

            ds = gdal.Open('tmp/nitf51.ntf')
            if nbpp == 12:
                data = ds.GetRasterBand(1).ReadRaster(0, 0, xsize, 1, buf_type=gdal.GDT_UInt16)
                arr = struct.unpack('H' * xsize, data)
            else:
                data = ds.GetRasterBand(1).ReadRaster(0, 0, xsize, 1)
                arr = struct.unpack('B' * xsize, data)

            ds = None

            for i in range(xsize):
                if arr[i] != (1 << nbpp) - 1:
                    gdaltest.post_reason('did not get expected data')
                    print('xsize = %d, nbpp = %d' % (xsize, nbpp))
                    print(arr)
                    return 'fail'

    return 'success'

###############################################################################
# Test reading GeoSDE TREs


def nitf_52():

    # Create a fake NITF file with GeoSDE TREs (probably not conformant, but enough to test GDAL code)
    ds = gdal.GetDriverByName('NITF').Create('tmp/nitf52.ntf', 1, 1, options=['FILE_TRE=GEOPSB=01234567890123456789012345678901234567890123456789012345678901234567890123456789012345EURM                                                                                                                                                                                                                                                                                                                                                                 ', \
          'FILE_TRE=PRJPSB=01234567890123456789012345678901234567890123456789012345678901234567890123456789AC0000000000000000000000000000000', \
          'TRE=MAPLOB=M  0001000010000000000100000000000005000000'])
    ds = None

    ds = gdal.Open('tmp/nitf52.ntf')
    wkt = ds.GetProjectionRef()
    gt = ds.GetGeoTransform()
    ds = None

    if wkt != """PROJCS["unnamed",GEOGCS["EUROPEAN 1950, Mean (3 Param)",DATUM["EUROPEAN 1950, Mean (3 Param)",SPHEROID["International 1924            ",6378388,297],TOWGS84[-87,-98,-121,0,0,0,0]],PRIMEM["Greenwich",0],UNIT["degree",0.0174532925199433]],PROJECTION["Albers_Conic_Equal_Area"],PARAMETER["standard_parallel_1",0],PARAMETER["standard_parallel_2",0],PARAMETER["latitude_of_center",0],PARAMETER["longitude_of_center",0],PARAMETER["false_easting",0],PARAMETER["false_northing",0]]""":
        gdaltest.post_reason('did not get expected SRS')
        print(wkt)
        return 'fail'

    if gt != (100000.0, 10.0, 0.0, 5000000.0, 0.0, -10.0):
        gdaltest.post_reason('did not get expected geotransform')
        print(gt)
        return 'fail'

    return 'success'

###############################################################################
# Test reading UTM MGRS


def nitf_53():

    ds = gdal.GetDriverByName('NITF').Create('tmp/nitf53.ntf', 2, 2, options=['ICORDS=N'])
    ds = None

    f = open('tmp/nitf53.ntf', 'rb+')

    # Patch ICORDS and IGEOLO
    f.seek(775)
    if version_info >= (3, 0, 0):
        exec("f.write(b'U')")
        exec("f.write(b'31UBQ1000040000')")
        exec("f.write(b'31UBQ2000040000')")
        exec("f.write(b'31UBQ2000030000')")
        exec("f.write(b'31UBQ1000030000')")
    else:
        f.write('U')
        f.write('31UBQ1000040000')
        f.write('31UBQ2000040000')
        f.write('31UBQ2000030000')
        f.write('31UBQ1000030000')

    f.close()

    ds = gdal.Open('tmp/nitf53.ntf')
    wkt = ds.GetProjectionRef()
    gt = ds.GetGeoTransform()
    ds = None

    if wkt.find("""PROJCS["UTM Zone 31, Northern Hemisphere",GEOGCS["WGS 84""") != 0:
        gdaltest.post_reason('did not get expected SRS')
        print(wkt)
        return 'fail'

    if gt != (205000.0, 10000.0, 0.0, 5445000.0, 0.0, -10000.0):
        gdaltest.post_reason('did not get expected geotransform')
        print(gt)
        return 'fail'

    return 'success'

###############################################################################
# Test reading RPC00B


def nitf_54():

    # Create a fake NITF file with RPC00B TRE (probably not conformant, but enough to test GDAL code)
    RPC00B = '100000000000000000000000000000000000000000000000000000000000000000000000000000000000000000000000000000000000000000000000000000000000000000000000000000000000000000000000000000000000000000000000000000000000000000000000000000000000000000000000000000000000000000000000000000000000000000000000000000000000000000000000000000000000000000000000000000000000000000000000000000000000000000000000000000000000000000000000000000000000000000000000000000000000000000000000000000000000000000000000000000000000000000000000000000000000000000000000000000000000000000000000000000000000000000000000000000000000000000000000000000000000000000000000000000000000000000000000000000000000000000000000000000000000000000000000000000000000000000000000000000000000000000000000000000000000000000000000000000000000000000000000000000000000000000000000000000000000000000000000000000000000000000000000000000000000000000000000000000000000000000000000000000000000000000000000000000000000000000000000000000000000000000000000000000000000000000000000000000000000000000000000000000000'

    ds = gdal.GetDriverByName('NITF').Create('tmp/nitf54.ntf', 1, 1, options=['TRE=RPC00B=' + RPC00B])
    ds = None

    ds = gdal.Open('tmp/nitf54.ntf')
    md = ds.GetMetadata('RPC')
    ds = None

    if md is None or 'HEIGHT_OFF' not in md:
        print(md)
        return 'fail'

    return 'success'

###############################################################################
# Test reading ICHIPB


def nitf_55():

    # Create a fake NITF file with ICHIPB TRE (probably not conformant, but enough to test GDAL code)
    ICHIPB = '00000000000000000000000000000000000000000000000000000000000000000000000000000000000000000000000000000000000000000000000000000000000000000000000000000000000000000000000000000000000000000000000000000000000000000000000000000000'

    ds = gdal.GetDriverByName('NITF').Create('tmp/nitf55.ntf', 1, 1, options=['TRE=ICHIPB=' + ICHIPB])
    ds = None

    ds = gdal.Open('tmp/nitf55.ntf')
    md = ds.GetMetadata()
    ds = None

    if md is None or 'ICHIP_SCALE_FACTOR' not in md:
        print(md)
        return 'fail'

    return 'success'

###############################################################################
# Test reading USE00A


def nitf_56():

    # Create a fake NITF file with USE00A TRE (probably not conformant, but enough to test GDAL code)
    USE00A = '00000000000000000000000000000000000000000000000000000000000000000000000000000000000000000000000000000000000'

    ds = gdal.GetDriverByName('NITF').Create('tmp/nitf56.ntf', 1, 1, options=['TRE=USE00A=' + USE00A])
    ds = None

    ds = gdal.Open('tmp/nitf56.ntf')
    md = ds.GetMetadata()
    ds = None

    if md is None or 'NITF_USE00A_ANGLE_TO_NORTH' not in md:
        print(md)
        return 'fail'

    return 'success'

###############################################################################
# Test reading GEOLOB


def nitf_57():

    # Create a fake NITF file with GEOLOB TRE
    GEOLOB = '000000360000000360-180.000000000090.000000000000'

    ds = gdal.GetDriverByName('NITF').Create('tmp/nitf57.ntf', 1, 1, options=['TRE=GEOLOB=' + GEOLOB])
    ds = None

    ds = gdal.Open('tmp/nitf57.ntf')
    gt = ds.GetGeoTransform()
    ds = None

    if gt != (-180.0, 1.0, 0.0, 90.0, 0.0, -1.0):
        gdaltest.post_reason('did not get expected geotransform')
        print(gt)
        return 'success'

    return 'success'

###############################################################################
# Test reading STDIDC


def nitf_58():

    # Create a fake NITF file with STDIDC TRE (probably not conformant, but enough to test GDAL code)
    STDIDC = '00000000000000000000000000000000000000000000000000000000000000000000000000000000000000000'

    ds = gdal.GetDriverByName('NITF').Create('tmp/nitf58.ntf', 1, 1, options=['TRE=STDIDC=' + STDIDC])
    ds = None

    ds = gdal.Open('tmp/nitf58.ntf')
    md = ds.GetMetadata()
    ds = None

    if md is None or 'NITF_STDIDC_ACQUISITION_DATE' not in md:
        print(md)
        return 'fail'

    return 'success'

###############################################################################
# Test reading IMRFCA and IMASDA


def nitf_read_IMRFCA_IMASDA():

    # Create a fake NITF file with fake IMRFCA and IMASDA TRE
    IMRFCA = '0' * 1760
    IMASDA = '0' * 242

    tmpfile = '/vsimem/nitf_read_IMRFCA_IMASDA.ntf'
    gdal.GetDriverByName('NITF').Create(tmpfile, 1, 1, options=['TRE=IMRFCA=' + IMRFCA, 'TRE=IMASDA=' + IMASDA])
    ds = gdal.Open(tmpfile)
    md = ds.GetMetadata('RPC')
    ds = None
    gdal.Unlink(tmpfile)
    if md is None or md == {}:
        gdaltest.post_reason('fail')
        print(md)
        return 'fail'

    # Only IMRFCA
    gdal.GetDriverByName('NITF').Create(tmpfile, 1, 1, options=['TRE=IMRFCA=' + IMRFCA])
    ds = gdal.Open(tmpfile)
    md = ds.GetMetadata('RPC')
    ds = None
    gdal.Unlink(tmpfile)
    if md != {}:
        gdaltest.post_reason('fail')
        print(md)
        return 'fail'

    # Only IMASDA
    gdal.GetDriverByName('NITF').Create(tmpfile, 1, 1, options=['TRE=IMASDA=' + IMASDA])
    ds = gdal.Open(tmpfile)
    md = ds.GetMetadata('RPC')
    ds = None
    gdal.Unlink(tmpfile)
    if md != {}:
        gdaltest.post_reason('fail')
        print(md)
        return 'fail'

    # Too short IMRFCA
    with gdaltest.error_handler():
        gdal.GetDriverByName('NITF').Create(tmpfile, 1, 1, options=['TRE=IMRFCA=' + IMRFCA[0:-1], 'TRE=IMASDA=' + IMASDA])
        ds = gdal.Open(tmpfile)
    md = ds.GetMetadata('RPC')
    ds = None
    gdal.Unlink(tmpfile)
    if md != {}:
        gdaltest.post_reason('fail')
        print(md)
        return 'fail'

    # Too short IMASDA
    with gdaltest.error_handler():
        gdal.GetDriverByName('NITF').Create(tmpfile, 1, 1, options=['TRE=IMRFCA=' + IMRFCA, 'TRE=IMASDA=' + IMASDA[0:-1]])
        ds = gdal.Open(tmpfile)
    md = ds.GetMetadata('RPC')
    ds = None
    gdal.Unlink(tmpfile)
    if md != {}:
        gdaltest.post_reason('fail')
        print(md)
        return 'fail'

    return 'success'

###############################################################################
# Test georeferencing through .nfw and .hdr files


def nitf_59():

    shutil.copyfile('data/nitf59.nfw', 'tmp/nitf59.nfw')
    shutil.copyfile('data/nitf59.hdr', 'tmp/nitf59.hdr')
    ds = gdal.GetDriverByName('NITF').Create('tmp/nitf59.ntf', 1, 1, options=['ICORDS=N'])
    ds = None

    ds = gdal.Open('tmp/nitf59.ntf')
    wkt = ds.GetProjectionRef()
    gt = ds.GetGeoTransform()
    ds = None

    if wkt.find("""PROJCS["UTM Zone 31, Northern Hemisphere",GEOGCS["WGS 84""") != 0 :
        gdaltest.post_reason('did not get expected SRS')
        print(wkt)
        return 'fail'

    if gt != (149999.5, 1.0, 0.0, 4500000.5, 0.0, -1.0):
        gdaltest.post_reason('did not get expected geotransform')
        print(gt)
        return 'fail'

    return 'success'

###############################################################################
# Test reading CADRG polar tile georeferencing (#2940)


def nitf_60():

    # Shut down errors because the file is truncated
    gdal.PushErrorHandler('CPLQuietErrorHandler')
    ds = gdal.Open('data/testtest.on9')
    gdal.PopErrorHandler()
    wkt = ds.GetProjectionRef()
    gt = ds.GetGeoTransform()
    ds = None

    if wkt != """PROJCS["unnamed",GEOGCS["unnamed ellipse",DATUM["unknown",SPHEROID["unnamed",6378137,0]],PRIMEM["Greenwich",0],UNIT["degree",0.0174532925199433]],PROJECTION["Azimuthal_Equidistant"],PARAMETER["latitude_of_center",90],PARAMETER["longitude_of_center",0],PARAMETER["false_easting",0],PARAMETER["false_northing",0],UNIT["Meter",1]]""":
        gdaltest.post_reason('did not get expected SRS')
        print(wkt)
        return 'fail'

    ref_gt = [1036422.8453166834, 149.94543479697344, 0.0, 345474.28177222813, 0.0, -149.94543479697404]
    for i in range(6):
        if abs(gt[i] - ref_gt[i]) > 1e-6:
            gdaltest.post_reason('did not get expected geotransform')
            print(gt)
            return 'fail'

    return 'success'

###############################################################################
# Test reading TRE from DE segment


def nitf_61():

    # Derived from http://www.gwg.nga.mil/ntb/baseline/software/testfile/rsm/SampleFiles/FrameSet1/NITF_Files/i_6130a.zip
    # but hand edited to have just 1x1 imagery
    ds = gdal.Open('data/i_6130a_truncated.ntf')
    md = ds.GetMetadata('TRE')
    xml_tre = ds.GetMetadata('xml:TRE')[0]
    ds = None

    if md is None or 'RSMDCA' not in md or 'RSMECA' not in md or 'RSMPCA' not in md or 'RSMIDA' not in md:
        print(md)
        return 'fail'

    if xml_tre.find('<tre name="RSMDCA"') == -1:
        gdaltest.post_reason('did not get expected xml:TRE')
        print(xml_tre[0])
        return 'fail'

    return 'success'

###############################################################################
# Test creating & reading image comments


def nitf_62():

    # 80+1 characters
    comments = '012345678901234567890123456789012345678901234567890123456789012345678901234567890123456789012345678ZA'

    ds = gdal.GetDriverByName('NITF').Create('tmp/nitf62.ntf', 1, 1, options=['ICOM=' + comments])
    ds = None

    ds = gdal.Open('tmp/nitf62.ntf')
    md = ds.GetMetadata()
    ds = None

    got_comments = md['NITF_IMAGE_COMMENTS']
    if len(got_comments) != 160 or got_comments.find(comments) == -1:
        gdaltest.post_reason('did not get expected comments')
        print("'%s'" % got_comments)
        return 'fail'

    return 'success'

###############################################################################
# Test NITFReadImageLine() and NITFWriteImageLine() when nCols < nBlockWidth (#3551)


def nitf_63():

    ds = gdal.GetDriverByName('NITF').Create('tmp/nitf63.ntf', 50, 25, 3, gdal.GDT_Int16, options=['BLOCKXSIZE=256'])
    ds = None

    try:
        os.SEEK_SET
    except AttributeError:
        os.SEEK_SET, os.SEEK_CUR, os.SEEK_END = list(range(3))

    # Patch IMODE at hand
    f = open('tmp/nitf63.ntf', 'r+')
    f.seek(820, os.SEEK_SET)
    f.write('P')
    f.close()

    ds = gdal.Open('tmp/nitf63.ntf', gdal.GA_Update)
    md = ds.GetMetadata()
    if md['NITF_IMODE'] != 'P':
        gdaltest.post_reason('wrong IMODE')
        return 'fail'
    ds.GetRasterBand(1).Fill(0)
    ds.GetRasterBand(2).Fill(127)
    ds.GetRasterBand(3).Fill(255)
    ds = None

    ds = gdal.Open('tmp/nitf63.ntf')
    cs1 = ds.GetRasterBand(1).Checksum()
    cs2 = ds.GetRasterBand(2).Checksum()
    cs3 = ds.GetRasterBand(3).Checksum()
    ds = None

    if cs1 != 0 or cs2 != 14186 or cs3 != 15301:
        gdaltest.post_reason('did not get expected checksums : (%d, %d, %d) instead of (0, 14186, 15301)' % (cs1, cs2, cs3))
        return 'fail'

    return 'success'

###############################################################################
# Test SDE_TRE creation option


def nitf_64():

    src_ds = gdal.GetDriverByName('GTiff').Create('/vsimem/nitf_64.tif', 256, 256, 1)
    src_ds.SetGeoTransform([2.123456789, 0.123456789, 0, 49.123456789, 0, -0.123456789])
    sr = osr.SpatialReference()
    sr.SetWellKnownGeogCS('WGS84')
    src_ds.SetProjection(sr.ExportToWkt())

    ds = gdal.GetDriverByName('NITF').CreateCopy('/vsimem/nitf_64.ntf', src_ds, options=['ICORDS=D'])
    ds = None

    ds = gdal.Open('/vsimem/nitf_64.ntf')
    # One can notice that the topleft location is only precise to the 3th decimal !
    expected_gt = (2.123270588235294, 0.12345882352941177, 0.0, 49.123729411764707, 0.0, -0.12345882352941176)
    got_gt = ds.GetGeoTransform()
    for i in range(6):
        if abs(expected_gt[i] - got_gt[i]) > 1e-10:
            gdaltest.post_reason('did not get expected GT in ICORDS=D mode')
            print(got_gt)
            return 'fail'
    ds = None

    ds = gdal.GetDriverByName('NITF').CreateCopy('/vsimem/nitf_64.ntf', src_ds, options=['ICORDS=G'])
    ds = None

    ds = gdal.Open('/vsimem/nitf_64.ntf')
    # One can notice that the topleft location is only precise to the 3th decimal !
    expected_gt = (2.1235495642701521, 0.12345642701525053, 0.0, 49.123394880174288, 0.0, -0.12345642701525052)
    got_gt = ds.GetGeoTransform()
    for i in range(6):
        if abs(expected_gt[i] - got_gt[i]) > 1e-10:
            gdaltest.post_reason('did not get expected GT in ICORDS=G mode')
            print(got_gt)
            return 'fail'
    ds = None

    ds = gdal.GetDriverByName('NITF').CreateCopy('/vsimem/nitf_64.ntf', src_ds, options=['SDE_TRE=YES'])
    ds = None

    ds = gdal.Open('/vsimem/nitf_64.ntf')
    # One can notice that the topleft location is precise up to the 9th decimal
    expected_gt = (2.123456789, 0.1234567901234568, 0.0, 49.123456789000002, 0.0, -0.12345679012345678)
    got_gt = ds.GetGeoTransform()
    for i in range(6):
        if abs(expected_gt[i] - got_gt[i]) > 1e-10:
            gdaltest.post_reason('did not get expected GT in SDE_TRE mode')
            print(got_gt)
            return 'fail'
    ds = None

    src_ds = None
    gdal.Unlink('/vsimem/nitf_64.tif')
    gdal.Unlink('/vsimem/nitf_64.ntf')

    return 'success'

###############################################################################
# Test creating an image with block_width = image_width > 8192 (#3922)


def nitf_65():

    ds = gdal.GetDriverByName('NITF').Create('/vsimem/nitf_65.ntf', 10000, 100, options=['BLOCKXSIZE=10000'])
    ds = None

    ds = gdal.Open('/vsimem/nitf_65.ntf')
    (block_xsize, block_ysize) = ds.GetRasterBand(1).GetBlockSize()
    ds.GetRasterBand(1).Checksum()
    ds = None

    gdal.Unlink('/vsimem/nitf_65.ntf')

    if block_xsize != 10000:
        print(block_xsize)
        return 'fail'

    return 'success'

###############################################################################
# Test creating an image with block_height = image_height > 8192 (#3922)


def nitf_66():

    ds = gdal.GetDriverByName('NITF').Create('/vsimem/nitf_66.ntf', 100, 10000, options=['BLOCKYSIZE=10000', 'BLOCKXSIZE=50'])
    ds = None

    ds = gdal.Open('/vsimem/nitf_66.ntf')
    (block_xsize, block_ysize) = ds.GetRasterBand(1).GetBlockSize()
    ds.GetRasterBand(1).Checksum()
    ds = None

    gdal.Unlink('/vsimem/nitf_66.ntf')

    if block_ysize != 10000:
        print(block_ysize)
        return 'fail'

    return 'success'

###############################################################################
# Test that we don't use scanline access in illegal cases (#3926)


def nitf_67():

    src_ds = gdal.Open('data/byte.tif')
    gdal.PushErrorHandler('CPLQuietErrorHandler')
    ds = gdal.GetDriverByName('NITF').CreateCopy('/vsimem/nitf_67.ntf', src_ds, options=['BLOCKYSIZE=1', 'BLOCKXSIZE=10'], strict=0)
    gdal.PopErrorHandler()
    ds = None
    src_ds = None

    ds = gdal.Open('/vsimem/nitf_67.ntf')
    cs = ds.GetRasterBand(1).Checksum()
    ds = None

    gdal.Unlink('/vsimem/nitf_67.ntf')
    gdal.Unlink('/vsimem/nitf_67.ntf.aux.xml')

    if cs != 4672:
        print(cs)
        return 'fail'

    return 'success'

###############################################################################
# Test reading NITF_METADATA domain


def nitf_68():

    ds = gdal.Open('data/rgb.ntf')
    if len(ds.GetMetadata('NITF_METADATA')) != 2:
        print(ds.GetMetadata('NITF_METADATA'))
        return 'fail'
    ds = None

    ds = gdal.Open('data/rgb.ntf')
    if len(ds.GetMetadataItem('NITFFileHeader', 'NITF_METADATA')) == 0:
        print(ds.GetMetadataItem('NITFFileHeader', 'NITF_METADATA'))
        return 'fail'
    ds = None

    return 'success'

###############################################################################
# Test SetGCPs() support


def nitf_69():

    vrt_txt = """<VRTDataset rasterXSize="20" rasterYSize="20">
    <GCPList Projection='GEOGCS["WGS 84",DATUM["WGS_1984",SPHEROID["WGS 84",6378137,298.257223563,AUTHORITY["EPSG","7030"]],AUTHORITY["EPSG","6326"]],PRIMEM["Greenwich",0,AUTHORITY["EPSG","8901"]],UNIT["degree",0.0174532925199433,AUTHORITY["EPSG","9122"]],AUTHORITY["EPSG","4326"]]'>
        <GCP Id="" Pixel="0.5" Line="0.5" X="2" Y="49"/>
        <GCP Id="" Pixel="0.5" Line="19.5" X="2" Y="48"/>
        <GCP Id="" Pixel="19.5" Line="0.5" X="3" Y="49.5"/>
        <GCP Id="" Pixel="19.5" Line="19.5" X="3" Y="48"/>
    </GCPList>
    <VRTRasterBand dataType="Byte" band="1">
        <SimpleSource>
        <SourceFilename relativeToVRT="1">data/byte.tif</SourceFilename>
        <SourceProperties RasterXSize="20" RasterYSize="20" DataType="Byte" BlockXSize="20" BlockYSize="20" />
        <SourceBand>1</SourceBand>
        </SimpleSource>
    </VRTRasterBand>
    </VRTDataset>"""

    # Test CreateCopy()
    vrt_ds = gdal.Open(vrt_txt)
    ds = gdal.GetDriverByName('NITF').CreateCopy('/vsimem/nitf_69_src.ntf', vrt_ds)
    ds = None
    vrt_ds = None

    # Just in case
    gdal.Unlink('/vsimem/nitf_69_src.ntf.aux.xml')

    # Test Create() and SetGCPs()
    src_ds = gdal.Open('/vsimem/nitf_69_src.ntf')
    ds = gdal.GetDriverByName('NITF').Create('/vsimem/nitf_69_dest.ntf', 20, 20, 1, options=['ICORDS=G'])
    ds.SetGCPs(src_ds.GetGCPs(), src_ds.GetGCPProjection())
    ds.SetGCPs(src_ds.GetGCPs(), src_ds.GetGCPProjection())  # To check we can call it several times without error
    ds = None
    src_ds = None

    # Now open again
    ds = gdal.Open('/vsimem/nitf_69_dest.ntf')
    got_gcps = ds.GetGCPs()
    ds = None

    gdal.Unlink('/vsimem/nitf_69_src.ntf')
    gdal.Unlink('/vsimem/nitf_69_dest.ntf')

    # Check

    # Upper-left
    if abs(got_gcps[0].GCPPixel - 0.5) > 1e-5 or abs(got_gcps[0].GCPLine - 0.5) > 1e-5 or \
       abs(got_gcps[0].GCPX - 2) > 1e-5 or abs(got_gcps[0].GCPY - 49) > 1e-5:
        gdaltest.post_reason('wrong gcp')
        print(got_gcps[0])
        return 'fail'

    # Upper-right
    if abs(got_gcps[1].GCPPixel - 19.5) > 1e-5 or abs(got_gcps[1].GCPLine - 0.5) > 1e-5 or \
       abs(got_gcps[1].GCPX - 3) > 1e-5 or abs(got_gcps[1].GCPY - 49.5) > 1e-5:
        gdaltest.post_reason('wrong gcp')
        print(got_gcps[1])
        return 'fail'

    # Lower-right
    if abs(got_gcps[2].GCPPixel - 19.5) > 1e-5 or abs(got_gcps[2].GCPLine - 19.5) > 1e-5 or \
       abs(got_gcps[2].GCPX - 3) > 1e-5 or abs(got_gcps[2].GCPY - 48) > 1e-5:
        gdaltest.post_reason('wrong gcp')
        print(got_gcps[2])
        return 'fail'

    # Lower-left
    if abs(got_gcps[3].GCPPixel - 0.5) > 1e-5 or abs(got_gcps[3].GCPLine - 19.5) > 1e-5 or \
       abs(got_gcps[3].GCPX - 2) > 1e-5 or abs(got_gcps[3].GCPY - 48) > 1e-5:
        gdaltest.post_reason('wrong gcp')
        print(got_gcps[3])
        return 'fail'

    return 'success'

###############################################################################
# Create and read a JPEG encoded NITF file with NITF dimensions != JPEG dimensions


def nitf_70():

    src_ds = gdal.Open('data/rgbsmall.tif')

    ds = gdal.GetDriverByName('NITF').CreateCopy('tmp/nitf_70.ntf', src_ds,
                                                  options=['IC=C3', 'BLOCKXSIZE=64', 'BLOCKYSIZE=64'])
    ds = None

    # For comparison
    ds = gdal.GetDriverByName('GTiff').CreateCopy('tmp/nitf_70.tif', src_ds,
                                                  options=['COMPRESS=JPEG', 'PHOTOMETRIC=YCBCR', 'TILED=YES', 'BLOCKXSIZE=64', 'BLOCKYSIZE=64'])
    ds = None
    src_ds = None

    ds = gdal.Open('tmp/nitf_70.ntf')
    cs = ds.GetRasterBand(1).Checksum()
    ds = None

    ds = gdal.Open('tmp/nitf_70.tif')
    cs_ref = ds.GetRasterBand(1).Checksum()
    ds = None

    gdal.GetDriverByName('NITF').Delete('tmp/nitf_70.ntf')
    gdal.GetDriverByName('GTiff').Delete('tmp/nitf_70.tif')

    if cs != cs_ref:
        print(cs)
        print(cs_ref)
        return 'fail'

    return 'success'

###############################################################################
# Test reading ENGRDA TRE (#6285)


def nitf_71():

    ds = gdal.GetDriverByName('NITF').Create('/vsimem/nitf_71.ntf', 1, 1, options=['TRE=ENGRDA=0123456789012345678900210012345678901230123X01200000002XY01X01230123X01200000001X'])
    ds = None

    ds = gdal.Open('/vsimem/nitf_71.ntf')
    data = ds.GetMetadata('xml:TRE')[0]
    ds = None

    gdal.GetDriverByName('NITF').Delete('/vsimem/nitf_71.ntf')

    expected_data = """<tres>
  <tre name="ENGRDA" location="image">
    <field name="RESRC" value="01234567890123456789" />
    <field name="RECNT" value="002" />
    <repeated name="RECORDS" number="2">
      <group index="0">
        <field name="ENGLN" value="10" />
        <field name="ENGLBL" value="0123456789" />
        <field name="ENGMTXC" value="0123" />
        <field name="ENGMTXR" value="0123" />
        <field name="ENGTYP" value="X" />
        <field name="ENGDTS" value="0" />
        <field name="ENGDTU" value="12" />
        <field name="ENGDATC" value="00000002" />
        <field name="ENGDATA" value="XY" />
      </group>
      <group index="1">
        <field name="ENGLN" value="01" />
        <field name="ENGLBL" value="X" />
        <field name="ENGMTXC" value="0123" />
        <field name="ENGMTXR" value="0123" />
        <field name="ENGTYP" value="X" />
        <field name="ENGDTS" value="0" />
        <field name="ENGDTU" value="12" />
        <field name="ENGDATC" value="00000001" />
        <field name="ENGDATA" value="X" />
      </group>
    </repeated>
  </tre>
</tres>
"""
    if data != expected_data:
        print(data)
        return 'fail'

    return 'success'

###############################################################################
# Test writing and reading RPC00B


def compare_rpc(src_md, md):
    # Check that we got data with the expected precision
    for key in src_md:
        if key == 'ERR_BIAS' or key == 'ERR_RAND':
            continue
        if key not in md:
            gdaltest.post_reason('fail: %s missing' % key)
            print(md)
            return 'fail'
        if 'COEFF' in key:
            expected = [float(v) for v in src_md[key].strip().split(' ')]
            found = [float(v) for v in md[key].strip().split(' ')]
            if expected != found:
                gdaltest.post_reason('fail: %s value is not the one expected' % key)
                print(md)
                print(found)
                print(expected)
                return 'fail'
        elif float(src_md[key]) != float(md[key]):
            gdaltest.post_reason('fail: %s value is not the one expected' % key)
            print(md)
            return 'fail'
    return 'success'


def nitf_72():

    src_ds = gdal.GetDriverByName('MEM').Create('', 1, 1)
    # Use full precision
    src_md_max_precision = {
        'ERR_BIAS' : '1234.56',
        'ERR_RAND' : '2345.67',
        'LINE_OFF' : '345678',
        'SAMP_OFF' : '45678',
        'LAT_OFF' : '-89.8765',
        'LONG_OFF' : '-179.1234',
        'HEIGHT_OFF' : '-9876',
        'LINE_SCALE' : '987654',
        'SAMP_SCALE' : '67890',
        'LAT_SCALE' : '-12.3456',
        'LONG_SCALE' : '-123.4567',
        'HEIGHT_SCALE' : '-1234',
        'LINE_NUM_COEFF' : '0 9.876543e+9 9.876543e-9 -9.876543e+9 -9.876543e-9 0 9.876543e+9 9.876543e-9 -9.876543e+9 -9.876543e-9 0 9.876543e+9 9.876543e-9 -9.876543e+9 -9.876543e-9 0 9.876543e+9 9.876543e-9 -9.876543e+9 -9.876543e-9',
        'LINE_DEN_COEFF' : '1 9.876543e+9 9.876543e-9 -9.876543e+9 -9.876543e-9 0 9.876543e+9 9.876543e-9 -9.876543e+9 -9.876543e-9 0 9.876543e+9 9.876543e-9 -9.876543e+9 -9.876543e-9 0 9.876543e+9 9.876543e-9 -9.876543e+9 -9.876543e-9',
        'SAMP_NUM_COEFF' : '2 9.876543e+9 9.876543e-9 -9.876543e+9 -9.876543e-9 0 9.876543e+9 9.876543e-9 -9.876543e+9 -9.876543e-9 0 9.876543e+9 9.876543e-9 -9.876543e+9 -9.876543e-9 0 9.876543e+9 9.876543e-9 -9.876543e+9 -9.876543e-9',
        'SAMP_DEN_COEFF' : '3 9.876543e+9 9.876543e-9 -9.876543e+9 -9.876543e-9 0 9.876543e+9 9.876543e-9 -9.876543e+9 -9.876543e-9 0 9.876543e+9 9.876543e-9 -9.876543e+9 -9.876543e-9 0 9.876543e+9 9.876543e-9 -9.876543e+9 -9.876543e-9',
    }
    src_md = src_md_max_precision
    src_ds.SetMetadata(src_md, 'RPC')

    gdal.GetDriverByName('NITF').CreateCopy('/vsimem/nitf_72.ntf', src_ds)

    if gdal.GetLastErrorMsg() != '':
        gdaltest.post_reason('fail: did not expect warning')
        return 'fail'

    if gdal.VSIStatL('/vsimem/nitf_72.ntf.aux.xml') is not None:
        gdaltest.post_reason('fail: PAM file not expected')
        f = gdal.VSIFOpenL('/vsimem/nitf_72.ntf.aux.xml', 'rb')
        data = gdal.VSIFReadL(1, 10000, f)
        gdal.VSIFCloseL(f)
        print(str(data))
        return 'fail'

    ds = gdal.Open('/vsimem/nitf_72.ntf')
    md = ds.GetMetadata('RPC')
    RPC00B = ds.GetMetadataItem('RPC00B', 'TRE')
    ds = None

    gdal.GetDriverByName('NITF').Delete('/vsimem/nitf_72.ntf')

    if not compare_rpc(src_md, md):
        return 'fail'

    expected_RPC00B_max_precision = '11234.562345.6734567845678-89.8765-179.1234-987698765467890-12.3456-123.4567-1234+0.000000E+0+9.876543E+9+9.876543E-9-9.876543E+9-9.876543E-9+0.000000E+0+9.876543E+9+9.876543E-9-9.876543E+9-9.876543E-9+0.000000E+0+9.876543E+9+9.876543E-9-9.876543E+9-9.876543E-9+0.000000E+0+9.876543E+9+9.876543E-9-9.876543E+9-9.876543E-9+1.000000E+0+9.876543E+9+9.876543E-9-9.876543E+9-9.876543E-9+0.000000E+0+9.876543E+9+9.876543E-9-9.876543E+9-9.876543E-9+0.000000E+0+9.876543E+9+9.876543E-9-9.876543E+9-9.876543E-9+0.000000E+0+9.876543E+9+9.876543E-9-9.876543E+9-9.876543E-9+2.000000E+0+9.876543E+9+9.876543E-9-9.876543E+9-9.876543E-9+0.000000E+0+9.876543E+9+9.876543E-9-9.876543E+9-9.876543E-9+0.000000E+0+9.876543E+9+9.876543E-9-9.876543E+9-9.876543E-9+0.000000E+0+9.876543E+9+9.876543E-9-9.876543E+9-9.876543E-9+3.000000E+0+9.876543E+9+9.876543E-9-9.876543E+9-9.876543E-9+0.000000E+0+9.876543E+9+9.876543E-9-9.876543E+9-9.876543E-9+0.000000E+0+9.876543E+9+9.876543E-9-9.876543E+9-9.876543E-9+0.000000E+0+9.876543E+9+9.876543E-9-9.876543E+9-9.876543E-9'
    if RPC00B != expected_RPC00B_max_precision:
        gdaltest.post_reason('fail: did not get expected RPC00B')
        print(RPC00B)
        return 'fail'

    # Test without ERR_BIAS and ERR_RAND
    src_ds = gdal.GetDriverByName('MEM').Create('', 1, 1)
    src_md = copy.copy(src_md_max_precision)
    del src_md['ERR_BIAS']
    del src_md['ERR_RAND']
    src_ds.SetMetadata(src_md, 'RPC')

    gdal.GetDriverByName('NITF').CreateCopy('/vsimem/nitf_72.ntf', src_ds)

    if gdal.GetLastErrorMsg() != '':
        gdaltest.post_reason('fail: did not expect warning')
        return 'fail'

    if gdal.VSIStatL('/vsimem/nitf_72.ntf.aux.xml') is not None:
        gdaltest.post_reason('fail: PAM file not expected')
        f = gdal.VSIFOpenL('/vsimem/nitf_72.ntf.aux.xml', 'rb')
        data = gdal.VSIFReadL(1, 10000, f)
        gdal.VSIFCloseL(f)
        print(str(data))
        return 'fail'

    ds = gdal.Open('/vsimem/nitf_72.ntf')
    md = ds.GetMetadata('RPC')
    RPC00B = ds.GetMetadataItem('RPC00B', 'TRE')
    ds = None

    expected_RPC00B = '10000.000000.0034567845678-89.8765-179.1234-987698765467890-12.3456-123.4567-1234+0.000000E+0+9.876543E+9+9.876543E-9-9.876543E+9-9.876543E-9+0.000000E+0+9.876543E+9+9.876543E-9-9.876543E+9-9.876543E-9+0.000000E+0+9.876543E+9+9.876543E-9-9.876543E+9-9.876543E-9+0.000000E+0+9.876543E+9+9.876543E-9-9.876543E+9-9.876543E-9+1.000000E+0+9.876543E+9+9.876543E-9-9.876543E+9-9.876543E-9+0.000000E+0+9.876543E+9+9.876543E-9-9.876543E+9-9.876543E-9+0.000000E+0+9.876543E+9+9.876543E-9-9.876543E+9-9.876543E-9+0.000000E+0+9.876543E+9+9.876543E-9-9.876543E+9-9.876543E-9+2.000000E+0+9.876543E+9+9.876543E-9-9.876543E+9-9.876543E-9+0.000000E+0+9.876543E+9+9.876543E-9-9.876543E+9-9.876543E-9+0.000000E+0+9.876543E+9+9.876543E-9-9.876543E+9-9.876543E-9+0.000000E+0+9.876543E+9+9.876543E-9-9.876543E+9-9.876543E-9+3.000000E+0+9.876543E+9+9.876543E-9-9.876543E+9-9.876543E-9+0.000000E+0+9.876543E+9+9.876543E-9-9.876543E+9-9.876543E-9+0.000000E+0+9.876543E+9+9.876543E-9-9.876543E+9-9.876543E-9+0.000000E+0+9.876543E+9+9.876543E-9-9.876543E+9-9.876543E-9'
    if RPC00B != expected_RPC00B:
        gdaltest.post_reason('fail: did not get expected RPC00B')
        print(RPC00B)
        return 'fail'

    # Test that direct RPC00B copy works
    src_nitf_ds = gdal.Open('/vsimem/nitf_72.ntf')
    gdal.GetDriverByName('NITF').CreateCopy('/vsimem/nitf_72_copy.ntf', src_nitf_ds)
    src_nitf_ds = None

    ds = gdal.Open('/vsimem/nitf_72_copy.ntf')
    md = ds.GetMetadata('RPC')
    RPC00B = ds.GetMetadataItem('RPC00B', 'TRE')
    ds = None
    if RPC00B != expected_RPC00B:
        gdaltest.post_reason('fail: did not get expected RPC00B')
        print(RPC00B)
        return 'fail'

    gdal.GetDriverByName('NITF').Delete('/vsimem/nitf_72.ntf')
    gdal.GetDriverByName('NITF').Delete('/vsimem/nitf_72_copy.ntf')

    # Test that RPC00B = NO works
    gdal.GetDriverByName('NITF').CreateCopy('/vsimem/nitf_72.ntf', src_ds, options=['RPC00B=NO'])

    if gdal.VSIStatL('/vsimem/nitf_72.ntf.aux.xml') is None:
        gdaltest.post_reason('fail: PAM file was expected')
        return 'fail'

    ds = gdal.Open('/vsimem/nitf_72.ntf')
    md = ds.GetMetadata('RPC')
    RPC00B = ds.GetMetadataItem('RPC00B', 'TRE')
    ds = None

    gdal.GetDriverByName('NITF').Delete('/vsimem/nitf_72.ntf')
    if RPC00B is not None:
        gdaltest.post_reason('fail: did not expect RPC00B')
        print(RPC00B)
        return 'fail'

    src_ds = gdal.GetDriverByName('MEM').Create('', 1, 1)
    # Test padding
    src_md = {
        'ERR_BIAS' : '123',
        'ERR_RAND' : '234',
        'LINE_OFF' : '3456',
        'SAMP_OFF' : '4567',
        'LAT_OFF' : '8',
        'LONG_OFF' : '17',
        'HEIGHT_OFF' : '987',
        'LINE_SCALE' : '98765',
        'SAMP_SCALE' : '6789',
        'LAT_SCALE' : '12',
        'LONG_SCALE' : '109',
        'HEIGHT_SCALE' : '34',
        'LINE_NUM_COEFF' : '0 9.87e+9 9.876543e-9 -9.876543e+9 -9.876543e-9 0 9.876543e+9 9.876543e-9 -9.876543e+9 -9.876543e-9 0 9.876543e+9 9.876543e-9 -9.876543e+9 -9.876543e-9 0 9.876543e+9 9.876543e-9 -9.876543e+9 -9.876543e-9',
        'LINE_DEN_COEFF' : '1 9.876543e+9 9.876543e-9 -9.876543e+9 -9.876543e-9 0 9.876543e+9 9.876543e-9 -9.876543e+9 -9.876543e-9 0 9.876543e+9 9.876543e-9 -9.876543e+9 -9.876543e-9 0 9.876543e+9 9.876543e-9 -9.876543e+9 -9.876543e-9',
        'SAMP_NUM_COEFF' : '2 9.876543e+9 9.876543e-9 -9.876543e+9 -9.876543e-9 0 9.876543e+9 9.876543e-9 -9.876543e+9 -9.876543e-9 0 9.876543e+9 9.876543e-9 -9.876543e+9 -9.876543e-9 0 9.876543e+9 9.876543e-9 -9.876543e+9 -9.876543e-9',
        'SAMP_DEN_COEFF' : '3 9.876543e+9 9.876543e-9 -9.876543e+9 -9.876543e-9 0 9.876543e+9 9.876543e-9 -9.876543e+9 -9.876543e-9 0 9.876543e+9 9.876543e-9 -9.876543e+9 -9.876543e-9 0 9.876543e+9 9.876543e-9 -9.876543e+9 -9.876543e-9',
    }
    src_ds.SetMetadata(src_md, 'RPC')

    gdal.GetDriverByName('NITF').CreateCopy('/vsimem/nitf_72.ntf', src_ds)

    if gdal.GetLastErrorMsg() != '':
        gdaltest.post_reason('fail: did not expect warning')
        return 'fail'

    if gdal.VSIStatL('/vsimem/nitf_72.ntf.aux.xml') is not None:
        gdaltest.post_reason('fail: PAM file not expected')
        f = gdal.VSIFOpenL('/vsimem/nitf_72.ntf.aux.xml', 'rb')
        data = gdal.VSIFReadL(1, 10000, f)
        gdal.VSIFCloseL(f)
        print(str(data))
        return 'fail'

    ds = gdal.Open('/vsimem/nitf_72.ntf')
    md = ds.GetMetadata('RPC')
    RPC00B = ds.GetMetadataItem('RPC00B', 'TRE')
    ds = None

    gdal.GetDriverByName('NITF').Delete('/vsimem/nitf_72.ntf')

    if not compare_rpc(src_md, md):
        return 'fail'

    expected_RPC00B = '10123.000234.0000345604567+08.0000+017.0000+098709876506789+12.0000+109.0000+0034+0.000000E+0+9.870000E+9+9.876543E-9-9.876543E+9-9.876543E-9+0.000000E+0+9.876543E+9+9.876543E-9-9.876543E+9-9.876543E-9+0.000000E+0+9.876543E+9+9.876543E-9-9.876543E+9-9.876543E-9+0.000000E+0+9.876543E+9+9.876543E-9-9.876543E+9-9.876543E-9+1.000000E+0+9.876543E+9+9.876543E-9-9.876543E+9-9.876543E-9+0.000000E+0+9.876543E+9+9.876543E-9-9.876543E+9-9.876543E-9+0.000000E+0+9.876543E+9+9.876543E-9-9.876543E+9-9.876543E-9+0.000000E+0+9.876543E+9+9.876543E-9-9.876543E+9-9.876543E-9+2.000000E+0+9.876543E+9+9.876543E-9-9.876543E+9-9.876543E-9+0.000000E+0+9.876543E+9+9.876543E-9-9.876543E+9-9.876543E-9+0.000000E+0+9.876543E+9+9.876543E-9-9.876543E+9-9.876543E-9+0.000000E+0+9.876543E+9+9.876543E-9-9.876543E+9-9.876543E-9+3.000000E+0+9.876543E+9+9.876543E-9-9.876543E+9-9.876543E-9+0.000000E+0+9.876543E+9+9.876543E-9-9.876543E+9-9.876543E-9+0.000000E+0+9.876543E+9+9.876543E-9-9.876543E+9-9.876543E-9+0.000000E+0+9.876543E+9+9.876543E-9-9.876543E+9-9.876543E-9'
    if RPC00B != expected_RPC00B:
        gdaltest.post_reason('fail: did not get expected RPC00B')
        print(RPC00B)
        return 'fail'

    # Test loss of precision
    for key in ('LINE_OFF', 'SAMP_OFF', 'LAT_OFF', 'LONG_OFF', 'HEIGHT_OFF', 'LINE_SCALE', 'SAMP_SCALE', 'LAT_SCALE', 'LONG_SCALE', 'HEIGHT_SCALE'):
        src_ds = gdal.GetDriverByName('MEM').Create('', 1, 1)
        src_md = copy.copy(src_md_max_precision)
        if src_md[key].find('.') < 0:
            src_md[key] += '.1'
        else:
            src_md[key] += '1'

        src_ds.SetMetadata(src_md, 'RPC')

        with gdaltest.error_handler():
            ds = gdal.GetDriverByName('NITF').CreateCopy('/vsimem/nitf_72.ntf', src_ds)
        if ds is None:
            gdaltest.post_reason('fail: expected a dataset')
            return 'fail'
        ds = None

        if gdal.GetLastErrorMsg() == '':
            gdaltest.post_reason('fail: expected a warning')
            return 'fail'

        if gdal.VSIStatL('/vsimem/nitf_72.ntf.aux.xml') is None:
            gdaltest.post_reason('fail: PAM file was expected')
            return 'fail'
        gdal.Unlink('/vsimem/nitf_72.ntf.aux.xml')

        ds = gdal.Open('/vsimem/nitf_72.ntf')
        md = ds.GetMetadata('RPC')
        RPC00B = ds.GetMetadataItem('RPC00B', 'TRE')
        ds = None

        gdal.GetDriverByName('NITF').Delete('/vsimem/nitf_72.ntf')

        if RPC00B != expected_RPC00B_max_precision:
            gdaltest.post_reason('fail: did not get expected RPC00B')
            print(RPC00B)
            return 'fail'

    # Test loss of precision on coefficient lines
    src_ds = gdal.GetDriverByName('MEM').Create('', 1, 1)
    src_md = copy.copy(src_md_max_precision)
    src_md['LINE_NUM_COEFF'] = '0 9.876543e-10 9.876543e-9 -9.876543e+9 -9.876543e-9 0 9.876543e+9 9.876543e-9 -9.876543e+9 -9.876543e-9 0 9.876543e+9 9.876543e-9 -9.876543e+9 -9.876543e-9 0 9.876543e+9 9.876543e-9 -9.876543e+9 -9.876543e-9'
    src_ds.SetMetadata(src_md, 'RPC')

    with gdaltest.error_handler():
        ds = gdal.GetDriverByName('NITF').CreateCopy('/vsimem/nitf_72.ntf', src_ds)
    if ds is None:
        gdaltest.post_reason('fail: expected a dataset')
        return 'fail'
    ds = None

    if gdal.GetLastErrorMsg() == '':
        gdaltest.post_reason('fail: expected a warning')
        return 'fail'

    if gdal.VSIStatL('/vsimem/nitf_72.ntf.aux.xml') is None:
        gdaltest.post_reason('fail: PAM file was expected')
        return 'fail'
    gdal.Unlink('/vsimem/nitf_72.ntf.aux.xml')

    ds = gdal.Open('/vsimem/nitf_72.ntf')
    md = ds.GetMetadata('RPC')
    RPC00B = ds.GetMetadataItem('RPC00B', 'TRE')
    ds = None

    gdal.GetDriverByName('NITF').Delete('/vsimem/nitf_72.ntf')

    expected_RPC00B = '11234.562345.6734567845678-89.8765-179.1234-987698765467890-12.3456-123.4567-1234+0.000000E+0+0.000000E+0+9.876543E-9-9.876543E+9-9.876543E-9+0.000000E+0+9.876543E+9+9.876543E-9-9.876543E+9-9.876543E-9+0.000000E+0+9.876543E+9+9.876543E-9-9.876543E+9-9.876543E-9+0.000000E+0+9.876543E+9+9.876543E-9-9.876543E+9-9.876543E-9+1.000000E+0+9.876543E+9+9.876543E-9-9.876543E+9-9.876543E-9+0.000000E+0+9.876543E+9+9.876543E-9-9.876543E+9-9.876543E-9+0.000000E+0+9.876543E+9+9.876543E-9-9.876543E+9-9.876543E-9+0.000000E+0+9.876543E+9+9.876543E-9-9.876543E+9-9.876543E-9+2.000000E+0+9.876543E+9+9.876543E-9-9.876543E+9-9.876543E-9+0.000000E+0+9.876543E+9+9.876543E-9-9.876543E+9-9.876543E-9+0.000000E+0+9.876543E+9+9.876543E-9-9.876543E+9-9.876543E-9+0.000000E+0+9.876543E+9+9.876543E-9-9.876543E+9-9.876543E-9+3.000000E+0+9.876543E+9+9.876543E-9-9.876543E+9-9.876543E-9+0.000000E+0+9.876543E+9+9.876543E-9-9.876543E+9-9.876543E-9+0.000000E+0+9.876543E+9+9.876543E-9-9.876543E+9-9.876543E-9+0.000000E+0+9.876543E+9+9.876543E-9-9.876543E+9-9.876543E-9'
    if RPC00B != expected_RPC00B:
        gdaltest.post_reason('fail: did not get expected RPC00B')
        print(RPC00B)
        return 'fail'

    # Test RPCTXT creation option
    with gdaltest.error_handler():
        gdal.GetDriverByName('NITF').CreateCopy('/vsimem/nitf_72.ntf', src_ds, options=['RPCTXT=YES'])

    if gdal.VSIStatL('/vsimem/nitf_72.ntf.aux.xml') is None:
        gdaltest.post_reason('fail: PAM file was expected')
        return 'fail'
    gdal.Unlink('/vsimem/nitf_72.ntf.aux.xml')

    if gdal.VSIStatL('/vsimem/nitf_72_RPC.TXT') is None:
        gdaltest.post_reason('fail: rpc.txt file was expected')
        return 'fail'

    ds = gdal.Open('/vsimem/nitf_72.ntf')
    md = ds.GetMetadata('RPC')
    RPC00B = ds.GetMetadataItem('RPC00B', 'TRE')
    fl = ds.GetFileList()
    ds = None

    if '/vsimem/nitf_72_RPC.TXT' not in fl:
        gdaltest.post_reason('fail: _RPC.TXT file not reported in file list')
        print(fl)
        return 'fail'

    # Check that we get full precision from the _RPC.TXT file
    if not compare_rpc(src_md, md):
        return 'fail'

    if RPC00B != expected_RPC00B:
        gdaltest.post_reason('fail: did not get expected RPC00B')
        print(RPC00B)
        return 'fail'

    # Test out of range
    for key in ('LINE_OFF', 'SAMP_OFF', 'LAT_OFF', 'LONG_OFF', 'HEIGHT_OFF', 'LINE_SCALE', 'SAMP_SCALE', 'LAT_SCALE', 'LONG_SCALE', 'HEIGHT_SCALE'):
        src_ds = gdal.GetDriverByName('MEM').Create('', 1, 1)
        src_md = copy.copy(src_md_max_precision)
        if src_md[key].find('-') >= 0:
            src_md[key] = '-1' + src_md[key][1:]
        else:
            src_md[key] = '1' + src_md[key]

        src_ds.SetMetadata(src_md, 'RPC')

        with gdaltest.error_handler():
            ds = gdal.GetDriverByName('NITF').CreateCopy('/vsimem/nitf_72.ntf', src_ds)
        if ds is not None:
            gdaltest.post_reason('fail: expected failure for %s' % key)
            return 'fail'

    # Test out of rangeon coefficient lines
    src_ds = gdal.GetDriverByName('MEM').Create('', 1, 1)
    src_md = copy.copy(src_md_max_precision)
    src_md['LINE_NUM_COEFF'] = '0 9.876543e10 9.876543e-9 -9.876543e+9 -9.876543e-9 0 9.876543e+9 9.876543e-9 -9.876543e+9 -9.876543e-9 0 9.876543e+9 9.876543e-9 -9.876543e+9 -9.876543e-9 0 9.876543e+9 9.876543e-9 -9.876543e+9 -9.876543e-9'
    src_ds.SetMetadata(src_md, 'RPC')

    with gdaltest.error_handler():
        ds = gdal.GetDriverByName('NITF').CreateCopy('/vsimem/nitf_72.ntf', src_ds)
    if ds is not None:
        gdaltest.post_reason('fail: expected failure')
        return 'fail'

    return 'success'

###############################################################################
# Test case for https://bugs.chromium.org/p/oss-fuzz/issues/detail?id=1525


def nitf_73():

    with gdaltest.error_handler():
        gdal.Open('data/oss_fuzz_1525.ntf')

    return 'success'

###############################################################################
# Test cases for CCLSTA
#  - Simple case


def nitf_74():

    ds = gdal.GetDriverByName('NITF').Create('/vsimem/nitf_74.ntf', 1, 1, options=['FILE_TRE=CCINFA=0012AS 17ge:GENC:3:3-5:AUS00000'])
    ds = None

    ds = gdal.Open('/vsimem/nitf_74.ntf')
    data = ds.GetMetadata('xml:TRE')[0]
    ds = None

    gdal.GetDriverByName('NITF').Delete('/vsimem/nitf_74.ntf')

    expected_data = """<tres>
  <tre name="CCINFA" location="file">
    <field name="NUMCODE" value="001" />
    <repeated name="CODES" number="1">
      <group index="0">
        <field name="CODE_LEN" value="2" />
        <field name="CODE" value="AS" />
        <field name="EQTYPE" value="" />
        <field name="ESURN_LEN" value="17" />
        <field name="ESURN" value="ge:GENC:3:3-5:AUS" />
        <field name="DETAIL_LEN" value="00000" />
      </group>
    </repeated>
  </tre>
</tres>
"""
    if data != expected_data:
        print(data)
        return 'fail'

    return 'success'

#  - TABLE AG.2 case


def nitf_75():

    listing_AG1 = """<?xml version="1.0" encoding="UTF-8"?>
<genc:GeopoliticalEntityEntry 
    xmlns:genc="http://api.nsgreg.nga.mil/schema/genc/3.0" 
    xmlns:genc-cmn="http://api.nsgreg.nga.mil/schema/genc/3.0/genc-cmn" 
    xmlns:xsi="http://www.w3.org/2001/XMLSchema-instance" 
    xsi:schemaLocation="http://api.nsgreg.nga.mil/schema/genc/3.0 http://api.nsgreg.nga.mil/schema/genc/3.0.0/genc.xsd">
    <genc:encoding>
        <genc-cmn:char3Code>MMR</genc-cmn:char3Code>
        <genc-cmn:char3CodeURISet>
            <genc-cmn:codespaceURL>http://api.nsgreg.nga.mil/geo-political/GENC/3/3-5</genc-cmn:codespaceURL>
            <genc-cmn:codespaceURN>urn:us:gov:dod:nga:def:geo-political:GENC:3:3-5</genc-cmn:codespaceURN>
            <genc-cmn:codespaceURNBased>geo-political:GENC:3:3-5</genc-cmn:codespaceURNBased>
            <genc-cmn:codespaceURNBasedShort>ge:GENC:3:3-5</genc-cmn:codespaceURNBasedShort>
        </genc-cmn:char3CodeURISet>
        <genc-cmn:char2Code>MM</genc-cmn:char2Code>
        <genc-cmn:char2CodeURISet>
            <genc-cmn:codespaceURL>http://api.nsgreg.nga.mil/geo-political/GENC/2/3-5</genc-cmn:codespaceURL>
            <genc-cmn:codespaceURN>urn:us:gov:dod:nga:def:geo-political:GENC:2:3-5</genc-cmn:codespaceURN>
            <genc-cmn:codespaceURNBased>geo-political:GENC:2:3-5</genc-cmn:codespaceURNBased>
            <genc-cmn:codespaceURNBasedShort>ge:GENC:2:3-5</genc-cmn:codespaceURNBasedShort>
        </genc-cmn:char2CodeURISet>
        <genc-cmn:numericCode>104</genc-cmn:numericCode>
        <genc-cmn:numericCodeURISet>
            <genc-cmn:codespaceURL>http://api.nsgreg.nga.mil/geo-political/GENC/n/3-5</genc-cmn:codespaceURL>
            <genc-cmn:codespaceURN>urn:us:gov:dod:nga:def:geo-political:GENC:n:3-5</genc-cmn:codespaceURN>
            <genc-cmn:codespaceURNBased>geo-political:GENC:n:3-5</genc-cmn:codespaceURNBased>
            <genc-cmn:codespaceURNBasedShort>ge:GENC:n:3-5</genc-cmn:codespaceURNBasedShort>
        </genc-cmn:numericCodeURISet>
    </genc:encoding>
    <genc:name><![CDATA[BURMA]]></genc:name>
    <genc:shortName><![CDATA[Burma]]></genc:shortName>
    <genc:fullName><![CDATA[Union of Burma]]></genc:fullName>
    <genc:gencStatus>exception</genc:gencStatus>
    <genc:entryDate>2016-09-30</genc:entryDate>
    <genc:entryType>unchanged</genc:entryType>
    <genc:usRecognition>independent</genc:usRecognition>
    <genc:entryNotesOnNaming><![CDATA[
        The GENC Standard specifies the name "BURMA" where instead ISO 3166-1 specifies "MYANMAR"; GENC specifies the short name "Burma" where instead ISO 3166-1 specifies "Myanmar"; and GENC specifies the full name "Union of Burma" where instead ISO 3166-1 specifies "the Republic of the Union of Myanmar". The GENC Standard specifies the local short name for 'my'/'mya' as "Myanma Naingngandaw" where instead ISO 3166-1 specifies "Myanma".
        ]]></genc:entryNotesOnNaming>
    <genc:division codeSpace="as:GENC:6:3-5">MM-01</genc:division>
    <genc:division codeSpace="as:GENC:6:3-5">MM-02</genc:division>
    <genc:division codeSpace="as:GENC:6:3-5">MM-03</genc:division>
    <genc:division codeSpace="as:GENC:6:3-5">MM-04</genc:division>
    <genc:division codeSpace="as:GENC:6:3-5">MM-05</genc:division>
    <genc:division codeSpace="as:GENC:6:3-5">MM-06</genc:division>
    <genc:division codeSpace="as:GENC:6:3-5">MM-07</genc:division>
    <genc:division codeSpace="as:GENC:6:3-5">MM-11</genc:division>
    <genc:division codeSpace="as:GENC:6:3-5">MM-12</genc:division>
    <genc:division codeSpace="as:GENC:6:3-5">MM-13</genc:division>
    <genc:division codeSpace="as:GENC:6:3-5">MM-14</genc:division>
    <genc:division codeSpace="as:GENC:6:3-5">MM-15</genc:division>
    <genc:division codeSpace="as:GENC:6:3-5">MM-16</genc:division>
    <genc:division codeSpace="as:GENC:6:3-5">MM-17</genc:division>
    <genc:division codeSpace="as:GENC:6:3-5">MM-18</genc:division>
    <genc:localShortName>
        <genc:name><![CDATA[Myanma Naingngandaw]]></genc:name>
        <genc:iso6393Char3Code>mya</genc:iso6393Char3Code>
    </genc:localShortName>
</genc:GeopoliticalEntityEntry>"""

    ds = gdal.GetDriverByName('NITF').Create('/vsimem/nitf_75.ntf', 1, 1, options=['TRE=CCINFA=0062RQ 17ge:GENC:3:3-5:PRI000002RQ 20as:ISO2:6:II-3:US-PR000002BM 17ge:GENC:3:3-5:MMR04108 ' + \
                 listing_AG1 + '3MMR 19ge:ISO1:3:VII-7:MMR00000' + '2S1 19ge:GENC:3:3-alt:SCT000002YYC16gg:1059:2:ed9:3E00000'])
    ds = None

    ds = gdal.Open('/vsimem/nitf_75.ntf')
    data = ds.GetMetadata('xml:TRE')[0]
    ds = None

    gdal.GetDriverByName('NITF').Delete('/vsimem/nitf_75.ntf')

    expected_data = """<tres>
  <tre name="CCINFA" location="image">
    <field name="NUMCODE" value="006" />
    <repeated name="CODES" number="6">
      <group index="0">
        <field name="CODE_LEN" value="2" />
        <field name="CODE" value="RQ" />
        <field name="EQTYPE" value="" />
        <field name="ESURN_LEN" value="17" />
        <field name="ESURN" value="ge:GENC:3:3-5:PRI" />
        <field name="DETAIL_LEN" value="00000" />
      </group>
      <group index="1">
        <field name="CODE_LEN" value="2" />
        <field name="CODE" value="RQ" />
        <field name="EQTYPE" value="" />
        <field name="ESURN_LEN" value="20" />
        <field name="ESURN" value="as:ISO2:6:II-3:US-PR" />
        <field name="DETAIL_LEN" value="00000" />
      </group>
      <group index="2">
        <field name="CODE_LEN" value="2" />
        <field name="CODE" value="BM" />
        <field name="EQTYPE" value="" />
        <field name="ESURN_LEN" value="17" />
        <field name="ESURN" value="ge:GENC:3:3-5:MMR" />
        <field name="DETAIL_LEN" value="04108" />
        <field name="DETAIL_CMPR" value="" />
        <field name="DETAIL" value="&lt;?xml version=&quot;1.0&quot; encoding=&quot;UTF-8&quot;?&gt;
&lt;genc:GeopoliticalEntityEntry 
    xmlns:genc=&quot;http://api.nsgreg.nga.mil/schema/genc/3.0&quot; 
    xmlns:genc-cmn=&quot;http://api.nsgreg.nga.mil/schema/genc/3.0/genc-cmn&quot; 
    xmlns:xsi=&quot;http://www.w3.org/2001/XMLSchema-instance&quot; 
    xsi:schemaLocation=&quot;http://api.nsgreg.nga.mil/schema/genc/3.0 http://api.nsgreg.nga.mil/schema/genc/3.0.0/genc.xsd&quot;&gt;
    &lt;genc:encoding&gt;
        &lt;genc-cmn:char3Code&gt;MMR&lt;/genc-cmn:char3Code&gt;
        &lt;genc-cmn:char3CodeURISet&gt;
            &lt;genc-cmn:codespaceURL&gt;http://api.nsgreg.nga.mil/geo-political/GENC/3/3-5&lt;/genc-cmn:codespaceURL&gt;
            &lt;genc-cmn:codespaceURN&gt;urn:us:gov:dod:nga:def:geo-political:GENC:3:3-5&lt;/genc-cmn:codespaceURN&gt;
            &lt;genc-cmn:codespaceURNBased&gt;geo-political:GENC:3:3-5&lt;/genc-cmn:codespaceURNBased&gt;
            &lt;genc-cmn:codespaceURNBasedShort&gt;ge:GENC:3:3-5&lt;/genc-cmn:codespaceURNBasedShort&gt;
        &lt;/genc-cmn:char3CodeURISet&gt;
        &lt;genc-cmn:char2Code&gt;MM&lt;/genc-cmn:char2Code&gt;
        &lt;genc-cmn:char2CodeURISet&gt;
            &lt;genc-cmn:codespaceURL&gt;http://api.nsgreg.nga.mil/geo-political/GENC/2/3-5&lt;/genc-cmn:codespaceURL&gt;
            &lt;genc-cmn:codespaceURN&gt;urn:us:gov:dod:nga:def:geo-political:GENC:2:3-5&lt;/genc-cmn:codespaceURN&gt;
            &lt;genc-cmn:codespaceURNBased&gt;geo-political:GENC:2:3-5&lt;/genc-cmn:codespaceURNBased&gt;
            &lt;genc-cmn:codespaceURNBasedShort&gt;ge:GENC:2:3-5&lt;/genc-cmn:codespaceURNBasedShort&gt;
        &lt;/genc-cmn:char2CodeURISet&gt;
        &lt;genc-cmn:numericCode&gt;104&lt;/genc-cmn:numericCode&gt;
        &lt;genc-cmn:numericCodeURISet&gt;
            &lt;genc-cmn:codespaceURL&gt;http://api.nsgreg.nga.mil/geo-political/GENC/n/3-5&lt;/genc-cmn:codespaceURL&gt;
            &lt;genc-cmn:codespaceURN&gt;urn:us:gov:dod:nga:def:geo-political:GENC:n:3-5&lt;/genc-cmn:codespaceURN&gt;
            &lt;genc-cmn:codespaceURNBased&gt;geo-political:GENC:n:3-5&lt;/genc-cmn:codespaceURNBased&gt;
            &lt;genc-cmn:codespaceURNBasedShort&gt;ge:GENC:n:3-5&lt;/genc-cmn:codespaceURNBasedShort&gt;
        &lt;/genc-cmn:numericCodeURISet&gt;
    &lt;/genc:encoding&gt;
    &lt;genc:name&gt;&lt;![CDATA[BURMA]]&gt;&lt;/genc:name&gt;
    &lt;genc:shortName&gt;&lt;![CDATA[Burma]]&gt;&lt;/genc:shortName&gt;
    &lt;genc:fullName&gt;&lt;![CDATA[Union of Burma]]&gt;&lt;/genc:fullName&gt;
    &lt;genc:gencStatus&gt;exception&lt;/genc:gencStatus&gt;
    &lt;genc:entryDate&gt;2016-09-30&lt;/genc:entryDate&gt;
    &lt;genc:entryType&gt;unchanged&lt;/genc:entryType&gt;
    &lt;genc:usRecognition&gt;independent&lt;/genc:usRecognition&gt;
    &lt;genc:entryNotesOnNaming&gt;&lt;![CDATA[
        The GENC Standard specifies the name &quot;BURMA&quot; where instead ISO 3166-1 specifies &quot;MYANMAR&quot;; GENC specifies the short name &quot;Burma&quot; where instead ISO 3166-1 specifies &quot;Myanmar&quot;; and GENC specifies the full name &quot;Union of Burma&quot; where instead ISO 3166-1 specifies &quot;the Republic of the Union of Myanmar&quot;. The GENC Standard specifies the local short name for 'my'/'mya' as &quot;Myanma Naingngandaw&quot; where instead ISO 3166-1 specifies &quot;Myanma&quot;.
        ]]&gt;&lt;/genc:entryNotesOnNaming&gt;
    &lt;genc:division codeSpace=&quot;as:GENC:6:3-5&quot;&gt;MM-01&lt;/genc:division&gt;
    &lt;genc:division codeSpace=&quot;as:GENC:6:3-5&quot;&gt;MM-02&lt;/genc:division&gt;
    &lt;genc:division codeSpace=&quot;as:GENC:6:3-5&quot;&gt;MM-03&lt;/genc:division&gt;
    &lt;genc:division codeSpace=&quot;as:GENC:6:3-5&quot;&gt;MM-04&lt;/genc:division&gt;
    &lt;genc:division codeSpace=&quot;as:GENC:6:3-5&quot;&gt;MM-05&lt;/genc:division&gt;
    &lt;genc:division codeSpace=&quot;as:GENC:6:3-5&quot;&gt;MM-06&lt;/genc:division&gt;
    &lt;genc:division codeSpace=&quot;as:GENC:6:3-5&quot;&gt;MM-07&lt;/genc:division&gt;
    &lt;genc:division codeSpace=&quot;as:GENC:6:3-5&quot;&gt;MM-11&lt;/genc:division&gt;
    &lt;genc:division codeSpace=&quot;as:GENC:6:3-5&quot;&gt;MM-12&lt;/genc:division&gt;
    &lt;genc:division codeSpace=&quot;as:GENC:6:3-5&quot;&gt;MM-13&lt;/genc:division&gt;
    &lt;genc:division codeSpace=&quot;as:GENC:6:3-5&quot;&gt;MM-14&lt;/genc:division&gt;
    &lt;genc:division codeSpace=&quot;as:GENC:6:3-5&quot;&gt;MM-15&lt;/genc:division&gt;
    &lt;genc:division codeSpace=&quot;as:GENC:6:3-5&quot;&gt;MM-16&lt;/genc:division&gt;
    &lt;genc:division codeSpace=&quot;as:GENC:6:3-5&quot;&gt;MM-17&lt;/genc:division&gt;
    &lt;genc:division codeSpace=&quot;as:GENC:6:3-5&quot;&gt;MM-18&lt;/genc:division&gt;
    &lt;genc:localShortName&gt;
        &lt;genc:name&gt;&lt;![CDATA[Myanma Naingngandaw]]&gt;&lt;/genc:name&gt;
        &lt;genc:iso6393Char3Code&gt;mya&lt;/genc:iso6393Char3Code&gt;
    &lt;/genc:localShortName&gt;
&lt;/genc:GeopoliticalEntityEntry&gt;" />
      </group>
      <group index="3">
        <field name="CODE_LEN" value="3" />
        <field name="CODE" value="MMR" />
        <field name="EQTYPE" value="" />
        <field name="ESURN_LEN" value="19" />
        <field name="ESURN" value="ge:ISO1:3:VII-7:MMR" />
        <field name="DETAIL_LEN" value="00000" />
      </group>
      <group index="4">
        <field name="CODE_LEN" value="2" />
        <field name="CODE" value="S1" />
        <field name="EQTYPE" value="" />
        <field name="ESURN_LEN" value="19" />
        <field name="ESURN" value="ge:GENC:3:3-alt:SCT" />
        <field name="DETAIL_LEN" value="00000" />
      </group>
      <group index="5">
        <field name="CODE_LEN" value="2" />
        <field name="CODE" value="YY" />
        <field name="EQTYPE" value="C" />
        <field name="ESURN_LEN" value="16" />
        <field name="ESURN" value="gg:1059:2:ed9:3E" />
        <field name="DETAIL_LEN" value="00000" />
      </group>
    </repeated>
  </tre>
</tres>
"""

    if data != expected_data:
        print(data)
        return 'fail'

    return 'success'

###############################################################################
# Test reading C4 compressed file


def nitf_read_C4():

    ds = gdal.Open('data/RPFTOC01.ON2')
    cs = ds.GetRasterBand(1).Checksum()
    if cs != 53599:
        print(cs)
        return 'fail'

    return 'success'

###############################################################################
# Test NITF21_CGM_ANNO_Uncompressed_unmasked.ntf for bug #1313 and #1714


def nitf_online_1():

    if not gdaltest.download_file('http://download.osgeo.org/gdal/data/nitf/bugs/NITF21_CGM_ANNO_Uncompressed_unmasked.ntf', 'NITF21_CGM_ANNO_Uncompressed_unmasked.ntf'):
        return 'skip'

    tst = gdaltest.GDALTest('NITF', 'tmp/cache/NITF21_CGM_ANNO_Uncompressed_unmasked.ntf', 1, 13123, filename_absolute=1)

    # Shut up the warning about missing image segment
    gdal.PushErrorHandler('CPLQuietErrorHandler')
    ret = tst.testOpen()
    gdal.PopErrorHandler()

    return ret

###############################################################################
# Test NITF file with multiple images


def nitf_online_2():

    if not gdaltest.download_file('http://download.osgeo.org/gdal/data/nitf/nitf1.1/U_0001a.ntf', 'U_0001a.ntf'):
        return 'skip'

    ds = gdal.Open('tmp/cache/U_0001a.ntf')

    md = ds.GetMetadata('SUBDATASETS')
    if 'SUBDATASET_1_NAME' not in md:
        gdaltest.post_reason('missing SUBDATASET_1_NAME metadata')
        return 'fail'
    ds = None

    return 'success'

###############################################################################
# Test ARIDPCM (C2) image


def nitf_online_3():

    if not gdaltest.download_file('http://download.osgeo.org/gdal/data/nitf/nitf1.1/U_0001a.ntf', 'U_0001a.ntf'):
        return 'skip'

    tst = gdaltest.GDALTest('NITF', 'NITF_IM:3:tmp/cache/U_0001a.ntf', 1, 23463, filename_absolute=1)

    return tst.testOpen()

###############################################################################
# Test Vector Quantization (VQ) (C4) file


def nitf_online_4():

    if not gdaltest.download_file('http://download.osgeo.org/gdal/data/nitf/cadrg/001zc013.on1', '001zc013.on1'):
        return 'skip'

    # check that the RPF attribute metadata was carried through.
    ds = gdal.Open('tmp/cache/001zc013.on1')
    md = ds.GetMetadata()
    if md['NITF_RPF_CurrencyDate'] != '19950720' \
       or md['NITF_RPF_ProductionDate'] != '19950720' \
       or md['NITF_RPF_SignificantDate'] != '19890629':
        gdaltest.post_reason('RPF attribute metadata not captured (#3413)')
        return 'fail'

    ds = None

    tst = gdaltest.GDALTest('NITF', 'tmp/cache/001zc013.on1', 1, 53960, filename_absolute=1)

    return tst.testOpen()

###############################################################################
# Test Vector Quantization (VQ) (M4) file


def nitf_online_5():

    if not gdaltest.download_file('http://download.osgeo.org/gdal/data/nitf/cadrg/overview.ovr', 'overview.ovr'):
        return 'skip'

    tst = gdaltest.GDALTest('NITF', 'tmp/cache/overview.ovr', 1, 60699, filename_absolute=1)

    return tst.testOpen()

###############################################################################
# Test a JPEG compressed, single blocked 2048x2048 mono image


def nitf_online_6():

    if not gdaltest.download_file('http://download.osgeo.org/gdal/data/nitf/nitf2.0/U_4001b.ntf', 'U_4001b.ntf'):
        return 'skip'

    tst = gdaltest.GDALTest('NITF', 'tmp/cache/U_4001b.ntf', 1, 60030, filename_absolute=1)

    return tst.testOpen()


###############################################################################
# Test all combinations of IMODE (S,P,B,R) for an image with 6 bands whose 3 are RGB

def nitf_online_7():

    files = ['ns3228b.nsf', 'i_3228c.ntf', 'ns3228d.nsf', 'i_3228e.ntf']
    for file in files:
        if not gdaltest.download_file('http://www.gwg.nga.mil/ntb/baseline/software/testfile/Nitfv2_1/' + file, file):
            return 'skip'

        ds = gdal.Open('tmp/cache/' + file)
        if ds.RasterCount != 6:
            return 'fail'

        checksums = [48385, 48385, 40551, 54223, 48385, 33094]
        colorInterpretations = [gdal.GCI_Undefined, gdal.GCI_Undefined, gdal.GCI_RedBand, gdal.GCI_BlueBand, gdal.GCI_Undefined, gdal.GCI_GreenBand]

        for i in range(6):
            cs = ds.GetRasterBand(i + 1).Checksum()
            if cs != checksums[i]:
                gdaltest.post_reason('got checksum %d for image %s' \
                                      % (cs, file))
                return 'fail'

            if ds.GetRasterBand(i + 1).GetRasterColorInterpretation() != colorInterpretations[i]:
                gdaltest.post_reason('got wrong color interp for image %s' \
                                      % file)
                return 'fail'
        ds = None

        #shutil.copyfile('tmp/cache/' + file, 'tmp/' + file)
        #ds = gdal.Open('tmp/' + file, gdal.GA_Update)
        #data = ds.GetRasterBand(1).ReadRaster(0, 0, 1024, 1024)
        #ds.GetRasterBand(1).Fill(0)
        #ds = None

        #ds = gdal.Open('tmp/' + file, gdal.GA_Update)
        #ds.GetRasterBand(1).WriteRaster(0, 0, 1024, 1024, data)
        #ds = None

        #ds = gdal.Open('tmp/' + file)
        #print(ds.GetRasterBand(1).Checksum())
        #ds = None

        #os.remove('tmp/' + file)

    return 'success'

###############################################################################
# Test JPEG-compressed multi-block mono-band image with a data mask subheader (IC=M3, IMODE=B)


def nitf_online_8():

    if not gdaltest.download_file('http://www.gwg.nga.mil/ntb/baseline/software/testfile/Nitfv2_1/ns3301j.nsf', 'ns3301j.nsf'):
        return 'skip'

    tst = gdaltest.GDALTest('NITF', 'tmp/cache/ns3301j.nsf', 1, 56861, filename_absolute=1)

    return tst.testOpen()


###############################################################################
# Test JPEG-compressed multi-block mono-band image without a data mask subheader (IC=C3, IMODE=B)

def nitf_online_9():

    if not gdaltest.download_file('http://www.gwg.nga.mil/ntb/baseline/software/testfile/Nitfv2_1/ns3304a.nsf', 'ns3304a.nsf'):
        return 'skip'

    tst = gdaltest.GDALTest('NITF', 'tmp/cache/ns3304a.nsf', 1, 32419, filename_absolute=1)

    return tst.testOpen()


###############################################################################
# Verify that CGM access on a file with 8 CGM segments

def nitf_online_10():

    if not gdaltest.download_file('http://www.gwg.nga.mil/ntb/baseline/software/testfile/Nitfv2_1/ns3119b.nsf', 'ns3119b.nsf'):
        return 'skip'

    # Shut up the warning about missing image segment
    gdal.PushErrorHandler('CPLQuietErrorHandler')
    ds = gdal.Open('tmp/cache/ns3119b.nsf')
    gdal.PopErrorHandler()

    mdCGM = ds.GetMetadata('CGM')

    ds = None

    if mdCGM['SEGMENT_COUNT'] != '8':
        gdaltest.post_reason('wrong SEGMENT_COUNT.')
        return 'fail'

    tab = [
        ('SEGMENT_0_SLOC_ROW', '0'),
        ('SEGMENT_0_SLOC_COL', '0'),
        ('SEGMENT_0_CCS_COL', '0'),
        ('SEGMENT_0_CCS_COL', '0'),
        ('SEGMENT_0_SDLVL', '1'),
        ('SEGMENT_0_SALVL', '0'),
        ('SEGMENT_1_SLOC_ROW', '0'),
        ('SEGMENT_1_SLOC_COL', '684'),
        ('SEGMENT_2_SLOC_ROW', '0'),
        ('SEGMENT_2_SLOC_COL', '1364'),
        ('SEGMENT_3_SLOC_ROW', '270'),
        ('SEGMENT_3_SLOC_COL', '0'),
        ('SEGMENT_4_SLOC_ROW', '270'),
        ('SEGMENT_4_SLOC_COL', '684'),
        ('SEGMENT_5_SLOC_ROW', '270'),
        ('SEGMENT_5_SLOC_COL', '1364'),
        ('SEGMENT_6_SLOC_ROW', '540'),
        ('SEGMENT_6_SLOC_COL', '0'),
        ('SEGMENT_7_SLOC_ROW', '540'),
        ('SEGMENT_7_SLOC_COL', '1364'),
        ('SEGMENT_7_CCS_ROW', '540'),
        ('SEGMENT_7_CCS_COL', '1364'),
        ('SEGMENT_7_SDLVL', '8'),
        ('SEGMENT_7_SALVL', '0'),
        ]

    for item in tab:
        if mdCGM[item[0]] != item[1]:
            gdaltest.post_reason('wrong value for %s.' % item[0])
            return 'fail'

    return 'success'

###############################################################################
# 5 text files


def nitf_online_11():

    if not gdaltest.download_file('http://download.osgeo.org/gdal/data/nitf/nitf2.0/U_1122a.ntf', 'U_1122a.ntf'):
        return 'skip'

    ds = gdal.Open('tmp/cache/U_1122a.ntf')

    mdTEXT = ds.GetMetadata('TEXT')

    ds = None

    if mdTEXT['DATA_0'] != 'This is test text file 01.\r\n':
        gdaltest.post_reason('did not find expected DATA_0 from metadata.')
        return 'fail'
    if mdTEXT['DATA_1'] != 'This is test text file 02.\r\n':
        gdaltest.post_reason('did not find expected DATA_1 from metadata.')
        return 'fail'
    if mdTEXT['DATA_2'] != 'This is test text file 03.\r\n':
        gdaltest.post_reason('did not find expected DATA_2 from metadata.')
        return 'fail'
    if mdTEXT['DATA_3'] != 'This is test text file 04.\r\n':
        gdaltest.post_reason('did not find expected DATA_3 from metadata.')
        return 'fail'
    if mdTEXT['DATA_4'] != 'This is test text file 05.\r\n':
        gdaltest.post_reason('did not find expected DATA_4 from metadata.')
        return 'fail'

    return 'success'


###############################################################################
# Test 12 bit uncompressed image.

def nitf_online_12():

    if not gdaltest.download_file('http://download.osgeo.org/gdal/data/nitf/bugs/i_3430a.ntf', 'i_3430a.ntf'):
        return 'skip'

    tst = gdaltest.GDALTest('NITF', 'tmp/cache/i_3430a.ntf', 1, 38647,
                             filename_absolute=1)

    return tst.testOpen()


###############################################################################
# Test complex relative graphic/image attachment.

def nitf_online_13():

    if not gdaltest.download_file('http://download.osgeo.org/gdal/data/nitf/u_3054a.ntf', 'u_3054a.ntf'):
        return 'skip'

    # Shut up the warning about missing image segment
    ds = gdal.Open('NITF_IM:2:tmp/cache/u_3054a.ntf')

    mdCGM = ds.GetMetadata('CGM')
    md = ds.GetMetadata()

    ds = None

    if mdCGM['SEGMENT_COUNT'] != '3':
        gdaltest.post_reason('wrong SEGMENT_COUNT.')
        return 'fail'

    tab = [
        ('SEGMENT_2_SLOC_ROW', '0'),
        ('SEGMENT_2_SLOC_COL', '0'),
        ('SEGMENT_2_CCS_COL', '1100'),
        ('SEGMENT_2_CCS_COL', '1100'),
        ('SEGMENT_2_SDLVL', '6'),
        ('SEGMENT_2_SALVL', '3')
        ]

    for item in tab:
        if mdCGM[item[0]] != item[1]:
            gdaltest.post_reason('wrong value for %s.' % item[0])
            return 'fail'

    tab = [
        ('NITF_IDLVL', '3'),
        ('NITF_IALVL', '1'),
        ('NITF_ILOC_ROW', '1100'),
        ('NITF_ILOC_COLUMN', '1100'),
        ('NITF_CCS_ROW', '1100'),
        ('NITF_CCS_COLUMN', '1100'),
        ]

    for item in tab:
        if md[item[0]] != item[1]:
            gdaltest.post_reason('wrong value for %s, got %s instead of %s.'
                                  % (item[0], md[item[0]], item[1]))
            return 'fail'

    return 'success'


###############################################################################
# Check reading a 12-bit JPEG compressed NITF (multi-block)

def nitf_online_14():

    if not gdaltest.download_file('http://download.osgeo.org/gdal/data/nitf/nitf2.0/U_4020h.ntf', 'U_4020h.ntf'):
        return 'skip'

    try:
        os.remove('tmp/cache/U_4020h.ntf.aux.xml')
    except:
        pass

    if gdaltest.jpeg_version == '9b':
        return 'skip'

    # Check if JPEG driver supports 12bit JPEG reading/writing
    jpg_drv = gdal.GetDriverByName('JPEG')
    md = jpg_drv.GetMetadata()
    if md[gdal.DMD_CREATIONDATATYPES].find('UInt16') == -1:
        sys.stdout.write('(12bit jpeg not available) ... ')
        return 'skip'

    ds = gdal.Open('tmp/cache/U_4020h.ntf')
    if ds.GetRasterBand(1).DataType != gdal.GDT_UInt16:
        return 'fail'
    stats = ds.GetRasterBand(1).GetStatistics(0, 1)
    if stats[2] < 2607 or stats[2] > 2608:
        print(stats)
        return 'fail'
    ds = None

    try:
        os.remove('tmp/cache/U_4020h.ntf.aux.xml')
    except:
        pass

    return 'success'

###############################################################################
# Test opening a IC=C8 NITF file with the various JPEG2000 drivers


def nitf_online_15(driver_to_test, expected_cs=1054):
    if not gdaltest.download_file('http://www.gwg.nga.mil/ntb/baseline/software/testfile/Jpeg2000/p0_01/p0_01a.ntf', 'p0_01a.ntf'):
        return 'skip'

    try:
        jp2_drv = gdal.GetDriverByName(driver_to_test)
    except:
        jp2_drv = None

    if jp2_drv is None:
        return 'skip'

    # Deregister other potential conflicting JPEG2000 drivers
    gdaltest.deregister_all_jpeg2000_drivers_but(driver_to_test)

    ds = gdal.Open('tmp/cache/p0_01a.ntf')
    if ds.GetRasterBand(1).Checksum() == expected_cs:
        ret = 'success'
    else:
        print(ds.GetRasterBand(1).Checksum())
        gdaltest.post_reason('Did not get expected checksums')
        ret = 'fail'

    gdaltest.reregister_all_jpeg2000_drivers()

    return ret


def nitf_online_15_jp2ecw():
    return nitf_online_15('JP2ECW')


def nitf_online_15_jp2mrsid():
    return nitf_online_15('JP2MrSID')


def nitf_online_15_jp2kak():
    return nitf_online_15('JP2KAK')


def nitf_online_15_jasper():
    return nitf_online_15('JPEG2000')


def nitf_online_15_openjpeg():
    return nitf_online_15('JP2OpenJPEG')

###############################################################################
# Test opening a IC=C8 NITF file which has 256-entry palette/LUT in both JP2 Header and image Subheader
# We expect RGB expansion from some JPEG2000 driver


def nitf_online_16(driver_to_test):
    if not gdaltest.download_file('http://www.gwg.nga.mil/ntb/baseline/software/testfile/Jpeg2000/jp2_09/file9_jp2_2places.ntf', 'file9_jp2_2places.ntf'):
        return 'skip'

    try:
        jp2_drv = gdal.GetDriverByName(driver_to_test)
    except:
        jp2_drv = None

    if jp2_drv is None:
        return 'skip'

    # Deregister other potential conflicting JPEG2000 drivers
    gdaltest.deregister_all_jpeg2000_drivers_but(driver_to_test)

    ds = gdal.Open('tmp/cache/file9_jp2_2places.ntf')
    # JPEG2000 driver
    if ds.RasterCount == 3 and \
       ds.GetRasterBand(1).Checksum() == 48954 and \
       ds.GetRasterBand(2).Checksum() == 4939 and \
       ds.GetRasterBand(3).Checksum() == 17734 :
        ret = 'success'

    elif ds.RasterCount == 1 and \
       ds.GetRasterBand(1).Checksum() == 47664 and \
       ds.GetRasterBand(1).GetRasterColorTable() is not None:
        ret = 'success'
    else:
        print(ds.RasterCount)
        for i in range(ds.RasterCount):
            print(ds.GetRasterBand(i + 1).Checksum())
        print(ds.GetRasterBand(1).GetRasterColorTable())
        gdaltest.post_reason('Did not get expected checksums')
        ret = 'fail'

    gdaltest.reregister_all_jpeg2000_drivers()

    return ret


def nitf_online_16_jp2ecw():
    return nitf_online_16('JP2ECW')


def nitf_online_16_jp2mrsid():
    return nitf_online_16('JP2MrSID')


def nitf_online_16_jp2kak():
    return nitf_online_16('JP2KAK')


def nitf_online_16_jasper():
    return nitf_online_16('JPEG2000')


def nitf_online_16_openjpeg():
    return nitf_online_16('JP2OpenJPEG')

###############################################################################
# Test opening a IC=C8 NITF file which has 256-entry/LUT in Image Subheader, JP2 header completely removed
# We don't expect RGB expansion from the JPEG2000 driver


def nitf_online_17(driver_to_test):
    if not gdaltest.download_file('http://www.gwg.nga.mil/ntb/baseline/software/testfile/Jpeg2000/jp2_09/file9_j2c.ntf', 'file9_j2c.ntf'):
        return 'skip'

    try:
        jp2_drv = gdal.GetDriverByName(driver_to_test)
    except:
        jp2_drv = None

    if jp2_drv is None:
        return 'skip'

    # Deregister other potential conflicting JPEG2000 drivers
    gdaltest.deregister_all_jpeg2000_drivers_but(driver_to_test)

    ds = gdal.Open('tmp/cache/file9_j2c.ntf')
    if ds.RasterCount == 1 and \
       ds.GetRasterBand(1).Checksum() == 47664 and \
       ds.GetRasterBand(1).GetRasterColorTable() is not None:
        ret = 'success'
    else:
        print(ds.RasterCount)
        for i in range(ds.RasterCount):
            print(ds.GetRasterBand(i + 1).Checksum())
        print(ds.GetRasterBand(1).GetRasterColorTable())
        gdaltest.post_reason('Did not get expected checksums')
        ret = 'fail'

    gdaltest.reregister_all_jpeg2000_drivers()

    return ret


def nitf_online_17_jp2ecw():
    return nitf_online_17('JP2ECW')


def nitf_online_17_jp2mrsid():
    return nitf_online_17('JP2MrSID')


def nitf_online_17_jp2kak():
    return nitf_online_17('JP2KAK')


def nitf_online_17_jasper():
    return nitf_online_17('JPEG2000')


def nitf_online_17_openjpeg():
    return nitf_online_17('JP2OpenJPEG')

###############################################################################
# Test polar stereographic CADRG tile.


def nitf_online_18():
    if not gdaltest.download_file('http://download.osgeo.org/gdal/data/nitf/bugs/bug3337.ntf', 'bug3337.ntf'):
        return 'skip'

    ds = gdal.Open('tmp/cache/bug3337.ntf')

    gt = ds.GetGeoTransform()
    prj = ds.GetProjection()

    # If we have functioning coordinate transformer.
    if prj[:6] == 'PROJCS':
        if prj.find('Azimuthal_Equidistant') == -1:
            gdaltest.post_reason('wrong projection?')
            return 'fail'
        expected_gt = (-1669792.3618991028, 724.73626818537502, 0.0, -556597.45396636717, 0.0, -724.73626818537434)
        if not gdaltest.geotransform_equals(gt, expected_gt, 1.0):
            gdaltest.post_reason('did not get expected geotransform.')
            return 'fail'

    # If we do not have a functioning coordinate transformer.
    else:
        if prj != '' \
             or not gdaltest.geotransform_equals(gt, (0, 1, 0, 0, 0, 1), 0.00000001):
            print(gt)
            print(prj)
            gdaltest.post_reason('did not get expected empty gt/projection')
            return 'fail'

        prj = ds.GetGCPProjection()
        if prj[:6] != 'GEOGCS':
            gdaltest.post_reason('did not get expected geographic srs')
            return 'fail'

        gcps = ds.GetGCPs()
        gcp3 = gcps[3]
        if gcp3.GCPPixel != 0 or gcp3.GCPLine != 1536 \
                or abs(gcp3.GCPX + 45) > 0.0000000001 \
                or abs(gcp3.GCPY - 68.78679656) > 0.00000001:
            gdaltest.post_reason('did not get expected gcp.')
            return 'fail'

    ds = None

    return 'success'

###############################################################################
# Test CADRG tile crossing dateline (#3383)


def nitf_online_19():

    if not gdaltest.download_file('http://download.osgeo.org/gdal/data/nitf/0000M033.GN3', '0000M033.GN3'):
        return 'skip'

    tst = gdaltest.GDALTest('NITF', 'tmp/cache/0000M033.GN3', 1, 38928,
                             filename_absolute=1)

    return tst.testOpen(check_gt=(174.375000000000000, 0.010986328125000, 0,
                                     51.923076923076927, 0, -0.006760817307692))

###############################################################################
# Check that the RPF attribute metadata was carried through.
# Special case where the reported size of the attribute subsection is
# smaller than really available


def nitf_online_20():

    if not gdaltest.download_file('http://download.osgeo.org/gdal/data/nitf/0000M033.GN3', '0000M033.GN3'):
        return 'skip'

    # check that the RPF attribute metadata was carried through.
    # Special case where the reported size of the attribute subsection is
    # smaller than really available
    ds = gdal.Open('tmp/cache/0000M033.GN3')
    md = ds.GetMetadata()
    if md['NITF_RPF_CurrencyDate'] != '19941201' \
       or md['NITF_RPF_ProductionDate'] != '19980511' \
       or md['NITF_RPF_SignificantDate'] != '19850305':
        gdaltest.post_reason('RPF attribute metadata not captured (#3413)')
        return 'fail'

    return 'success'

###############################################################################
# Check that we can read NITF header located in STREAMING_FILE_HEADER DE
# segment when header at beginning of file is incomplete


def nitf_online_21():

    if not gdaltest.download_file('http://www.gwg.nga.mil/ntb/baseline/software/testfile/Nitfv2_1/ns3321a.nsf', 'ns3321a.nsf'):
        return 'skip'

    ds = gdal.Open('tmp/cache/ns3321a.nsf')
    md = ds.GetMetadata()
    ds = None

    # If we get NS3321A, it means we are not exploiting the header from the STREAMING_FILE_HEADER DE segment
    if md['NITF_OSTAID'] != 'I_3321A':
        gdaltest.post_reason('did not get expected OSTAID value')
        print(md['NITF_OSTAID'])
        return 'fail'

    return 'success'

###############################################################################
# Test fix for #3002 (reconcile NITF file with LA segments)
#


def nitf_online_22():

    if not gdaltest.download_file('http://www.gwg.nga.mil/ntb/baseline/software/testfile/Nitfv1_1/U_0001C.NTF', 'U_0001C.NTF'):
        return 'skip'

    ds = gdal.Open('NITF_IM:1:tmp/cache/U_0001C.NTF')
    md = ds.GetMetadata()
    ds = None

    tab = [
        ('NITF_IDLVL', '6'),
        ('NITF_IALVL', '1'),
        ('NITF_ILOC_ROW', '360'),
        ('NITF_ILOC_COLUMN', '380'),
        ('NITF_CCS_ROW', '425'),
        ('NITF_CCS_COLUMN', '410'),
        ]

    for item in tab:
        if md[item[0]] != item[1]:
            gdaltest.post_reason('(1) wrong value for %s, got %s instead of %s.'
                                  % (item[0], md[item[0]], item[1]))
            return 'fail'

    ds = gdal.Open('NITF_IM:2:tmp/cache/U_0001C.NTF')
    md = ds.GetMetadata()
    ds = None

    tab = [
        ('NITF_IDLVL', '11'),
        ('NITF_IALVL', '2'),
        ('NITF_ILOC_ROW', '360'),
        ('NITF_ILOC_COLUMN', '40'),
        ('NITF_CCS_ROW', '422'),
        ('NITF_CCS_COLUMN', '210'),
        ]

    for item in tab:
        if md[item[0]] != item[1]:
            gdaltest.post_reason('(2) wrong value for %s, got %s instead of %s.'
                                  % (item[0], md[item[0]], item[1]))
            return 'fail'

    ds = gdal.Open('NITF_IM:3:tmp/cache/U_0001C.NTF')
    md = ds.GetMetadata()
    ds = None

    tab = [
        ('NITF_IDLVL', '5'),
        ('NITF_IALVL', '3'),
        ('NITF_ILOC_ROW', '40'),
        ('NITF_ILOC_COLUMN', '240'),
        ('NITF_CCS_ROW', '-1'),
        ('NITF_CCS_COLUMN', '-1'),
        ]

    for item in tab:
        if md[item[0]] != item[1]:
            gdaltest.post_reason('(3) wrong value for %s, got %s instead of %s.'
                                  % (item[0], md[item[0]], item[1]))
            return 'fail'

    ds = gdal.Open('NITF_IM:4:tmp/cache/U_0001C.NTF')
    md = ds.GetMetadata()
    ds = None

    tab = [
        ('NITF_IDLVL', '1'),
        ('NITF_IALVL', '0'),
        ('NITF_ILOC_ROW', '65'),
        ('NITF_ILOC_COLUMN', '30'),
        ('NITF_CCS_ROW', '65'),
        ('NITF_CCS_COLUMN', '30'),
        ]

    for item in tab:
        if md[item[0]] != item[1]:
            gdaltest.post_reason('(4) wrong value for %s, got %s instead of %s.'
                                  % (item[0], md[item[0]], item[1]))
            return 'fail'

    return 'success'

###############################################################################
# Test reading a M4 compressed file (fixed for #3848)


def nitf_online_23():

    if not gdaltest.download_file('http://download.osgeo.org/gdal/data/nitf/nitf2.0/U_3058b.ntf', 'U_3058b.ntf'):
        return 'skip'

    tst = gdaltest.GDALTest('NITF', 'tmp/cache/U_3058b.ntf', 1, 44748, filename_absolute=1)

    return tst.testOpen()

###############################################################################
# Test reading ECRG frames


def nitf_online_24():

    if not gdaltest.download_file('http://www.falconview.org/trac/FalconView/downloads/17', 'ECRG_Sample.zip'):
        return 'skip'

    try:
        os.stat('tmp/cache/ECRG_Sample.zip')
    except:
        return 'skip'

    oldval = gdal.GetConfigOption('NITF_OPEN_UNDERLYING_DS')
    gdal.SetConfigOption('NITF_OPEN_UNDERLYING_DS', 'NO')
    ds = gdal.Open('/vsizip/tmp/cache/ECRG_Sample.zip/ECRG_Sample/EPF/clfc/2/000000009s0013.lf2')
    gdal.SetConfigOption('NITF_OPEN_UNDERLYING_DS', oldval)
    if ds is None:
        return 'fail'
    xml_tre = ds.GetMetadata('xml:TRE')[0]
    ds = None

    if xml_tre.find('<tre name="GEOPSB"') == -1 or \
       xml_tre.find('<tre name="J2KLRA"') == -1 or \
       xml_tre.find('<tre name="GEOLOB"') == -1 or \
       xml_tre.find('<tre name="BNDPLB"') == -1 or \
       xml_tre.find('<tre name="ACCPOB"') == -1 or \
       xml_tre.find('<tre name="SOURCB"') == -1:
           gdaltest.post_reason('did not get expected xml:TRE')
           print(xml_tre)
           return 'fail'

    return 'success'

###############################################################################
# Test reading a HRE file


def nitf_online_25():

    if not gdaltest.download_file('http://www.gwg.nga.mil/ntb/baseline/docs/HRE_spec/Case1_HRE10G324642N1170747W_Uxx.hr5', 'Case1_HRE10G324642N1170747W_Uxx.hr5'):
        return 'skip'

    tst = gdaltest.GDALTest('NITF', 'tmp/cache/Case1_HRE10G324642N1170747W_Uxx.hr5', 1, 7099, filename_absolute=1)

    ret = tst.testOpen()
    if ret != 'success':
        return ret

    ds = gdal.Open('tmp/cache/Case1_HRE10G324642N1170747W_Uxx.hr5')
    xml_tre = ds.GetMetadata('xml:TRE')[0]
    ds = None

    if xml_tre.find('<tre name="PIAPRD"') == -1:
           gdaltest.post_reason('did not get expected xml:TRE')
           print(xml_tre)
           return 'fail'

    return 'success'

###############################################################################
# Cleanup.


def nitf_cleanup():
    try:
        gdal.GetDriverByName('NITF').Delete('tmp/test_create.ntf')
    except:
        pass

    try:
        gdal.GetDriverByName('NITF').Delete('tmp/nitf9.ntf')
    except:
        pass

    try:
        gdal.GetDriverByName('NITF').Delete('tmp/test_13.ntf')
    except:
        pass

    try:
        gdal.GetDriverByName('NITF').Delete('tmp/test_29.ntf')
    except:
        pass

    try:
        gdal.GetDriverByName('NITF').Delete('tmp/test_29_copy.ntf')
    except:
        pass

    try:
        gdal.GetDriverByName('NITF').Delete('tmp/nitf36.ntf')
    except:
        pass

    try:
        gdal.GetDriverByName('NITF').Delete('tmp/nitf37.ntf')
    except:
        pass

    try:
        gdal.GetDriverByName('NITF').Delete('tmp/nitf38.ntf')
        os.unlink('tmp/nitf38.ntf_0.ovr')
    except:
        pass

    try:
        gdal.GetDriverByName('NITF').Delete('tmp/nitf39.ntf')
    except:
        pass

    try:
        os.stat('tmp/nitf40.ntf')
        gdal.GetDriverByName('NITF').Delete('tmp/nitf40.ntf')
    except:
        pass

    try:
        os.stat('tmp/nitf42.ntf')
        gdal.GetDriverByName('NITF').Delete('tmp/nitf42.ntf')
    except:
        pass

    try:
        gdal.GetDriverByName('NITF').Delete('tmp/nitf44.ntf')
    except:
        pass

    try:
        gdal.GetDriverByName('NITF').Delete('tmp/nitf45.ntf')
        os.unlink('tmp/nitf45.ntf_0.ovr')
    except:
        pass

    try:
        os.stat('tmp/nitf46.ntf')
        gdal.GetDriverByName('NITF').Delete('tmp/nitf46.ntf')
        os.unlink('tmp/nitf46.ntf_0.ovr')
    except:
        pass

    try:
        gdal.GetDriverByName('NITF').Delete('tmp/nitf49.ntf')
    except:
        pass

    try:
        gdal.GetDriverByName('NITF').Delete('tmp/nitf49_2.ntf')
    except:
        pass

    try:
        gdal.GetDriverByName('NITF').Delete('tmp/nitf50.ntf')
    except:
        pass

    try:
        gdal.GetDriverByName('NITF').Delete('tmp/nitf51.ntf')
    except:
        pass

    try:
        gdal.GetDriverByName('NITF').Delete('tmp/nitf52.ntf')
    except:
        pass

    try:
        gdal.GetDriverByName('NITF').Delete('tmp/nitf53.ntf')
    except:
        pass

    try:
        gdal.GetDriverByName('NITF').Delete('tmp/nitf54.ntf')
    except:
        pass

    try:
        gdal.GetDriverByName('NITF').Delete('tmp/nitf55.ntf')
    except:
        pass

    try:
        gdal.GetDriverByName('NITF').Delete('tmp/nitf56.ntf')
    except:
        pass

    try:
        gdal.GetDriverByName('NITF').Delete('tmp/nitf57.ntf')
    except:
        pass

    try:
        gdal.GetDriverByName('NITF').Delete('tmp/nitf58.ntf')
    except:
        pass

    try:
        os.remove('tmp/nitf59.hdr')
        gdal.GetDriverByName('NITF').Delete('tmp/nitf59.ntf')
    except:
        pass

    try:
        gdal.GetDriverByName('NITF').Delete('tmp/nitf62.ntf')
    except:
        pass

    try:
        gdal.GetDriverByName('NITF').Delete('tmp/nitf63.ntf')
    except:
        pass

    return 'success'


gdaltest_list = [
    nitf_1,
    nitf_2,
    nitf_3,
    nitf_4,
    nitf_5,
    nitf_6,
    nitf_7,
    nitf_8,
    nitf_9,
    nitf_10,
    nitf_11,
    nitf_12,
    nitf_13,
    nitf_14,
    nitf_15,
    nitf_16,
    nitf_17,
    nitf_18,
    nitf_19,
    nitf_20,
    nitf_21,
    nitf_22,
    nitf_23,
    nitf_24,
    nitf_25,
    nitf_26,
    nitf_27,
    nitf_28_jp2ecw,
    nitf_28_jp2mrsid,
    nitf_28_jp2kak,
    nitf_28_jp2openjpeg,
    nitf_28_jp2openjpeg_bis,
    nitf_29,
    nitf_30,
    nitf_31,
    nitf_32,
    nitf_33,
    nitf_34,
    nitf_35,
    nitf_36,
    nitf_37,
    nitf_38,
    nitf_39,
    nitf_40,
    nitf_41,
    nitf_42,
    nitf_43_jasper,
    nitf_43_jp2ecw,
    nitf_43_jp2kak,
    nitf_44,
    nitf_45,
    #nitf_46_jp2ecw,
    #nitf_46_jp2mrsid,
    #nitf_46_jp2kak,
    nitf_46_jasper,
    #nitf_46_openjpeg,
    nitf_47,
    nitf_48,
    nitf_49,
    nitf_50,
    nitf_51,
    nitf_52,
    nitf_53,
    nitf_54,
    nitf_55,
    nitf_56,
    nitf_57,
    nitf_58,
    nitf_read_IMRFCA_IMASDA,
    nitf_59,
    nitf_60,
    nitf_61,
    nitf_62,
    nitf_63,
    nitf_64,
    nitf_65,
    nitf_66,
    nitf_67,
    nitf_68,
    nitf_69,
    nitf_70,
    nitf_71,
    nitf_72,
    nitf_73,
    nitf_74,
    nitf_75,
    nitf_read_C4,
    nitf_online_1,
    nitf_online_2,
    nitf_online_3,
    nitf_online_4,
    nitf_online_5,
    nitf_online_6,
    nitf_online_7,
    nitf_online_8,
    nitf_online_9,
    nitf_online_10,
    nitf_online_11,
    nitf_online_12,
    nitf_online_13,
    nitf_online_14,
    nitf_online_15_jp2ecw,
    nitf_online_15_jp2mrsid,
    nitf_online_15_jp2kak,
    nitf_online_15_jasper,
    nitf_online_15_openjpeg,
    nitf_online_16_jp2ecw,
    nitf_online_16_jp2mrsid,
    nitf_online_16_jp2kak,
    nitf_online_16_jasper,
    nitf_online_16_openjpeg,
    nitf_online_17_jp2ecw,
    nitf_online_17_jp2mrsid,
    nitf_online_17_jp2kak,
    nitf_online_17_jasper,
    nitf_online_17_openjpeg,
    nitf_online_18,
    nitf_online_19,
    nitf_online_20,
    nitf_online_21,
    nitf_online_22,
    nitf_online_23,
    nitf_online_24,
    nitf_online_25,
    nitf_cleanup]

# gdaltest_list = [ nitf_72 ]

if __name__ == '__main__':

    gdaltest.setup_run('nitf')

    gdaltest.run_tests(gdaltest_list)

    gdaltest.summarize()<|MERGE_RESOLUTION|>--- conflicted
+++ resolved
@@ -596,11 +596,7 @@
     blockxsize, blockysize = ds.GetRasterBand(1).GetBlockSize()
     ds = None
     gdal.Unlink(tmpfilename)
-<<<<<<< HEAD
-    if (blockxsize, blockysize) != (256, 256): # 256 since this is hardcoded as such in the ECW driver
-=======
-    if (blockxsize, blockysize) != (256,256):  # 256 since this is hardcoded as such in the ECW driver
->>>>>>> 4f6defb4
+    if (blockxsize, blockysize) != (256, 256):  # 256 since this is hardcoded as such in the ECW driver
         gdaltest.post_reason('wrong block size')
         print(blockxsize, blockysize)
         ret = 'fail'
