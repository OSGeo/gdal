--- conflicted
+++ resolved
@@ -317,17 +317,11 @@
     #Note: Rotated Pole not in this list, as seems not GDAL-supported
     ("TM", "Transverse Mercator", "EPSG:32655",  # UTM Zone 55N
         "transverse_mercator",
-        [
-            'scale_factor_at_central_meridian',
-        'longitude_of_central_meridian',
-        'latitude_of_projection_origin',
-<<<<<<< HEAD
-         'false_easting', 'false_northing'],
-     ['projection_x_coordinate', 'projection_y_coordinate']),
-=======
-            'false_easting', 'false_northing'],
-         ['projection_x_coordinate', 'projection_y_coordinate']),
->>>>>>> b2b5c1ac
+        ['scale_factor_at_central_meridian',
+         'longitude_of_central_meridian',
+         'latitude_of_projection_origin',
+         'false_easting', 'false_northing'],
+        ['projection_x_coordinate', 'projection_y_coordinate']),
     ("GEOS", "Geostationary_satellite",
         "+proj=geos +h=35785831 +lon_0=145 +datum=WGS84 +sweep=y +units=m",
         "geostationary",
