--- conflicted
+++ resolved
@@ -400,17 +400,10 @@
                 "-oo OuterExtents",
                 "-oo OuterExtents",
                 ""
-<<<<<<< HEAD
             ],
-            'Projwin' : "-projwin 145300 6737500 209680 6688700",
-            'Outsize' : "-outsize $size 0",
-            'Coverage' : [
-=======
-                ],
             'Projwin': "-projwin 145300 6737500 209680 6688700",
             'Outsize': "-outsize $size 0",
             'Coverage': [
->>>>>>> 6630c948
                 'smartsea:eusm2016', 'smartsea:eusm2016',
                 'smartsea:eusm2016', 'smartsea__eusm2016'],
             'Versions': [100, 110, 111, 201],
@@ -422,21 +415,12 @@
                 "-oo OuterExtents -oo NoGridAxisSwap",
                 "-oo OuterExtents -oo NoGridAxisSwap",
                 "-oo NoGridAxisSwap -oo SubsetAxisSwap"
-<<<<<<< HEAD
             ],
-            'Projwin' : "-projwin 145300 6737500 209680 6688700",
-            'Outsize' : "-outsize $size 0",
-            'Coverage' : ['smartsea:south', 'smartsea:south', 'smartsea:south', 'smartsea__south'],
-            'Versions' : [100, 110, 111, 201],
-            'Range' : ['GREEN_BAND', 'BLUE_BAND']
-=======
-                ],
             'Projwin': "-projwin 145300 6737500 209680 6688700",
             'Outsize': "-outsize $size 0",
             'Coverage': ['smartsea:south', 'smartsea:south', 'smartsea:south', 'smartsea__south'],
             'Versions': [100, 110, 111, 201],
             'Range': ['GREEN_BAND', 'BLUE_BAND']
->>>>>>> 6630c948
         },
         'GeoServer': {
             'URL': 'https://msp.smartsea.fmi.fi/geoserver/wcs',
@@ -445,17 +429,10 @@
                 "-oo OuterExtents -oo BufSizeAdjust=0.5 -oo NoGridAxisSwap",
                 "-oo OuterExtents -oo BufSizeAdjust=0.5 -oo NoGridAxisSwap",
                 "-oo NoGridAxisSwap -oo SubsetAxisSwap",
-<<<<<<< HEAD
             ],
-            'Projwin' : "-projwin 3200000 6670000 3280000 6620000",
-            'Outsize' : "-outsize $size 0",
-            'Coverage' : [
-=======
-                ],
             'Projwin': "-projwin 3200000 6670000 3280000 6620000",
             'Outsize': "-outsize $size 0",
             'Coverage': [
->>>>>>> 6630c948
                 'smartsea:eusm2016-EPSG2393', 'smartsea:eusm2016-EPSG2393',
                 'smartsea:eusm2016-EPSG2393', 'smartsea__eusm2016-EPSG2393'],
             'Versions': [100, 110, 111, 201]
@@ -468,19 +445,11 @@
                 "-oo INTERLEAVE=PIXEL -oo OffsetsPositive -oo NrOffsets=2 -oo NoGridAxisSwap -oo BandIdentifier=none",
                 "-oo INTERLEAVE=PIXEL -oo OffsetsPositive -oo NrOffsets=2 -oo NoGridAxisSwap -oo BandIdentifier=none",
                 "-oo OriginAtBoundary",
-<<<<<<< HEAD
             ],
-            'Projwin' : "-projwin 10 45 15 35",
-            'Outsize' : "-outsize $size 0",
-            'Coverage' : 'BGS_EMODNET_CentralMed-MCol',
-            'Versions' : [100, 110, 111, 112, 201]
-=======
-                ],
             'Projwin': "-projwin 10 45 15 35",
             'Outsize': "-outsize $size 0",
             'Coverage': 'BGS_EMODNET_CentralMed-MCol',
             'Versions': [100, 110, 111, 112, 201]
->>>>>>> 6630c948
         },
         'Rasdaman': {
             'URL': 'http://ows.rasdaman.org/rasdaman/ows',
@@ -507,19 +476,11 @@
                 "-oo NrOffsets=2",
                 "-oo NrOffsets=2",
                 "-oo UseScaleFactor"
-<<<<<<< HEAD
             ],
-            'Projwin' : "-projwin 181000 7005000 200000 6980000",
-            'Outsize' : "-outsize $size 0",
-            'Coverage' : [2, 2, 2, 2, 'Coverage2'],
-            'Versions' : [100, 110, 111, 112, 201]
-=======
-                ],
             'Projwin': "-projwin 181000 7005000 200000 6980000",
             'Outsize': "-outsize $size 0",
             'Coverage': [2, 2, 2, 2, 'Coverage2'],
             'Versions': [100, 110, 111, 112, 201]
->>>>>>> 6630c948
         }
     }
 
