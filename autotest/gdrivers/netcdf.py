--- conflicted
+++ resolved
@@ -104,10 +104,7 @@
 
 
 def netcdf_test_copy(ifile, band, checksum, ofile, opts=None, driver='NETCDF'):
-<<<<<<< HEAD
     # pylint: disable=unused-argument
-=======
->>>>>>> 1af83ee7
     opts = [] if opts is None else opts
     test = gdaltest.GDALTest('NETCDF', '../' + ifile, band, checksum, options=opts)
     return test.testCreateCopy(check_gt=0, check_srs=0, new_filename=ofile, delete_copy=0, check_minmax=0)
