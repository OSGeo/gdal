#!/usr/bin/env python
###############################################################################
# $Id$
#
# Project:  GDAL/OGR Test Suite
# Purpose:  Test NetCDF driver CF compliance.
# Author:   Etienne Tourigny <etourigny.dev at gmail dot com>
#
###############################################################################
# No copyright in original script...  apparently under BSD licence
# original can be found at http://pypi.python.org/pypi/cfchecker
#
# Slightly modified to please pyflakes and being imported by Python3 (but
# actually untested with python3)
###############################################################################
# Adapted for numpy/ma/cdms2 by convertcdms.py
#-------------------------------------------------------------
# Name: cfchecks.py
#
# Author: Rosalyn Hatcher - Met Office, UK
#
# Maintainer: Rosalyn Hatcher - NCAS-CMS, Univ. of Reading, UK
#
#
# File Revision:
#
# CF Checker Version: 2.0.9-gdal
#
#-------------------------------------------------------------
''' cfchecker [-a|--area_types area_types.xml] [-s|--cf_standard_names standard_names.xml] [-u|--udunits udunits.dat] [-v|--version CFVersion] file1 [file2...]

Description:
 The cfchecker checks NetCDF files for compliance to the CF standard.

Options:
 -a or --area_types:
       the location of the CF area types table (xml)

 -s or --cf_standard_names:
       the location of the CF standard name table (xml)

 -u or --udunits:
       the location of the udunits.dat file

 -h or --help: Prints this help text.

 -v or --version: CF version to check against, use auto to auto-detect the file version.

'''

import cdms2 as cdms, re, string, numpy
import sys

from cdms2.axis import FileAxis
from cdms2.auxcoord import FileAuxAxis1D

# Use ctypes to interface to the UDUNITS-2 shared library
# The udunits2 library needs to be in a standard path o/w export LD_LIBRARY_PATH
import ctypes
udunits=ctypes.CDLL("libudunits2.so")

STANDARDNAME = 'http://cfconventions.org/Data/cf-standard-names/current/src/cf-standard-name-table.xml'
AREATYPES = 'http://cfconventions.org/Data/area-type-table/current/src/area-type-table.xml'

#-----------------------------------------------------------
from xml.sax import ContentHandler
from xml.sax import make_parser
from xml.sax.handler import feature_namespaces


def normalize_whitespace(text):
    "Remove redundant whitespace from a string."
    return ' '.join(text.split())

def my_cmp(a,b):
    return (a>b)-(a<b)

class CFVersion(object):
    """A CF version number, stored as a tuple, that can be instantiated with
    a tuple or a string, written out as a string, and compared with another version"""

    def __init__(self, value=()):
        "Instantiate CFVersion with a string or with a tuple of ints"
        if isinstance(value, str):
            if value.startswith("CF-"):
                value = value[3:]
            self.tuple = map(int, value.split("."))
        else:
            self.tuple = value

    def __nonzero__(self):
        if self.tuple:
            return True
        else:
            return False

    def __str__(self):
        return "CF-%s" % string.join(map(str, self.tuple), ".")

    def __cmp__(self, other):
        # maybe overkill but allow for different lengths in future e.g. 3.2 and 3.2.1
        pos = 0
        while True:
            in_s = (pos < len(self.tuple))
            in_o = (pos < len(other.tuple))
            if in_s:
                if in_o:
                    c = my_cmp(self.tuple[pos], other.tuple[pos])
                    if c != 0:
                        return c  # e.g. 1.x <=> 1.y
                else:  # in_s and not in_o
                    return 1  # e.g. 3.2.1 > 3.2
            else:
                if in_o:  # and not in_s
                    return -1  # e.g. 3.2 < 3.2.1
                else:  # not in_s and not in_o
                    return 0  # e.g. 3.2 == 3.2
            pos += 1

vn1_0 = CFVersion((1, 0))
vn1_1 = CFVersion((1, 1))
vn1_2 = CFVersion((1, 2))
vn1_3 = CFVersion((1, 3))
vn1_4 = CFVersion((1, 4))
vn1_5 = CFVersion((1, 5))
vn1_6 = CFVersion((1, 6))
cfVersions = [vn1_0, vn1_1, vn1_2, vn1_3, vn1_4, vn1_5, vn1_6]
newest_version = max(cfVersions)


class ConstructDict(ContentHandler):
    """Parse the xml standard_name table, reading all entries
       into a dictionary; storing standard_name and units.
    """
    def __init__(self):
        self.inUnitsContent = 0
        self.inEntryIdContent = 0
        self.inVersionNoContent = 0
        self.inLastModifiedContent = 0
        self.dict = {}

    def startElement(self, name, attrs):
        # If it's an entry element, save the id
        if name == 'entry':
            id = normalize_whitespace(attrs.get('id', ""))
            self.this_id = id

        # If it's the start of a canonical_units element
        elif name == 'canonical_units':
            self.inUnitsContent = 1
            self.units = ""

        elif name == 'alias':
            id = normalize_whitespace(attrs.get('id', ""))
            self.this_id = id

        elif name == 'entry_id':
            self.inEntryIdContent = 1
            self.entry_id = ""

        elif name == 'version_number':
            self.inVersionNoContent = 1
            self.version_number = ""

        elif name == 'last_modified':
            self.inLastModifiedContent = 1
            self.last_modified = ""


    def characters(self, ch):
        if self.inUnitsContent:
            self.units = self.units + ch

        elif self.inEntryIdContent:
            self.entry_id = self.entry_id + ch

        elif self.inVersionNoContent:
            self.version_number = self.version_number + ch

        elif self.inLastModifiedContent:
            self.last_modified = self.last_modified + ch

    def endElement(self, name):
        # If it's the end of the canonical_units element, save the units
        if name == 'canonical_units':
            self.inUnitsContent = 0
            self.units = normalize_whitespace(self.units)
            self.dict[self.this_id] = self.units

        # If it's the end of the entry_id element, find the units for the self.alias
        elif name == 'entry_id':
            self.inEntryIdContent = 0
            self.entry_id = normalize_whitespace(self.entry_id)
            try:
                self.dict[self.this_id] = self.dict[self.entry_id]
            except KeyError:
                print("")
                print("**WARNING** Error in standard_name table:  entry_id '"+self.entry_id+"' not found")
                print("Please contact Rosalyn Hatcher (r.s.hatcher@reading.ac.uk)")
                print("")

        # If it's the end of the version_number element, save it
        elif name == 'version_number':
            self.inVersionNoContent = 0
            self.version_number = normalize_whitespace(self.version_number)

        # If it's the end of the last_modified element, save the last modified date
        elif name == 'last_modified':
            self.inLastModifiedContent = 0
            self.last_modified = normalize_whitespace(self.last_modified)

class ConstructList(ContentHandler):
    """Parse the xml area_type table, reading all area_types
       into a list.
    """
    def __init__(self):
        self.inVersionNoContent = 0
        self.inLastModifiedContent = 0
        self.list = []

    def startElement(self, name, attrs):
        # If it's an entry element, save the id
        if name == 'entry':
            id = normalize_whitespace(attrs.get('id', ""))
            self.list.append(id)

        elif name == 'version_number':
            self.inVersionNoContent = 1
            self.version_number = ""

        elif name == 'date':
            self.inLastModifiedContent = 1
            self.last_modified = ""

    def characters(self, ch):
        if self.inVersionNoContent:
            self.version_number = self.version_number + ch

        elif self.inLastModifiedContent:
            self.last_modified = self.last_modified + ch

    def endElement(self, name):
        # If it's the end of the version_number element, save it
        if name == 'version_number':
            self.inVersionNoContent = 0
            self.version_number = normalize_whitespace(self.version_number)

        # If it's the end of the date element, save the last modified date
        elif name == 'date':
            self.inLastModifiedContent = 0
            self.last_modified = normalize_whitespace(self.last_modified)


def chkDerivedName(name):
    """Checks whether name is a derived standard name and adheres
       to the transformation rules. See CF standard names document
       for more information.
    """
    if re.search("^(direction|magnitude|square|divergence)_of_[a-zA-Z][a-zA-Z0-9_]*$",name):
        return 0

    if re.search("^rate_of_change_of_[a-zA-Z][a-zA-Z0-9_]*$",name):
        return 0

    if re.search("^(grid_)?(northward|southward|eastward|westward)_derivative_of_[a-zA-Z][a-zA-Z0-9_]*$",name):
        return 0

    if re.search("^product_of_[a-zA-Z][a-zA-Z0-9_]*_and_[a-zA-Z][a-zA-Z0-9_]*$",name):
        return 0

    if re.search("^ratio_of_[a-zA-Z][a-zA-Z0-9_]*_to_[a-zA-Z][a-zA-Z0-9_]*$",name):
        return 0

    if re.search("^derivative_of_[a-zA-Z][a-zA-Z0-9_]*_wrt_[a-zA-Z][a-zA-Z0-9_]*$",name):
        return 0

    if re.search("^(correlation|covariance)_over_[a-zA-Z][a-zA-Z0-9_]*_of_[a-zA-Z][a-zA-Z0-9_]*_and_[a-zA-Z][a-zA-Z0-9_]*$",name):
        return 0

    if re.search("^histogram_over_[a-zA-Z][a-zA-Z0-9_]*_of_[a-zA-Z][a-zA-Z0-9_]*$",name):
        return 0

    if re.search("^probability_distribution_over_[a-zA-Z][a-zA-Z0-9_]*_of_[a-zA-Z][a-zA-Z0-9_]*$",name):
        return 0

    if re.search("^probability_density_function_over_[a-zA-Z][a-zA-Z0-9_]*_of_[a-zA-Z][a-zA-Z0-9_]*$",name):
        return 0

    # Not a valid derived name
    return 1


#======================
# Checking class
#======================
class CFChecker:

  def __init__(self, uploader=None, useFileName="yes", badc=None, coards=None, cfStandardNamesXML=None, cfAreaTypesXML=None, udunitsDat=None, version=newest_version):
      self.uploader = uploader
      self.useFileName = useFileName
      self.badc = badc
      self.coards = coards
      self.standardNames = cfStandardNamesXML
      self.areaTypes = cfAreaTypesXML
      self.udunits = udunitsDat
      self.version = version
      self.err = 0
      self.warn = 0
      self.info = 0
      self.cf_roleCount = 0          # Number of occurrences of the cf_role attribute in the file
      self.raggedArrayFlag = 0       # Flag to indicate if file contains any ragged array representations

  def checker(self, file):

    fileSuffix = re.compile('^\S+\.nc$')

    print("")
    if self.uploader:
        realfile = string.split(file,".nc")[0]+".nc"
        print("CHECKING NetCDF FILE:", realfile)
    elif self.useFileName=="no":
        print("CHECKING NetCDF FILE")
    else:
        print("CHECKING NetCDF FILE:",file)
    print("=====================")

    # Check for valid filename
    if not fileSuffix.match(file):
        print("ERROR (2.1): Filename must have .nc suffix")
        exit(1)

    # Initialize udunits-2 package
    # (Temporarily ignore messages to std error stream to prevent "Definition override" warnings
    # being displayed see Trac #50)
    # Use ctypes callback functions to declare ut_error_message_handler (uemh)
    # Don't fully understand why this works!  Solution supplied by ctypes-mailing-list. 19.01.10
    uemh = ctypes.CFUNCTYPE(ctypes.c_int,ctypes.c_char_p)
    ut_set_error_message_handler = ctypes.CFUNCTYPE(uemh,uemh)(("ut_set_error_message_handler",udunits))
    ut_write_to_stderr = uemh(("ut_write_to_stderr",udunits))
    ut_ignore = uemh(("ut_ignore",udunits))

    #old_handler =
    ut_set_error_message_handler(ut_ignore)

    # if self.udunits=None this will load the UDUNITS2 xml file from the default place
    self.unitSystem=udunits.ut_read_xml(self.udunits)
    if not self.unitSystem:
        exit("Could not read the UDUNITS2 xml database from: %s" % self.udunits)

    #old_handler =
    ut_set_error_message_handler(ut_write_to_stderr)

    # Read in netCDF file
    try:
        self.f=cdms.open(file,"r")

    except AttributeError:
        print("NetCDF Attribute Error:")
        raise
    except:
        print("\nCould not open file, please check that NetCDF is formatted correctly.\n".upper())
        print("ERRORS detected:",1)
        raise
        exit(1)

    #if 'auto' version, check the CF version in the file
    #if none found, use the default
    if not self.version:
        self.version = self.getFileCFVersion()
        if not self.version:
            print("WARNING: Cannot determine CF version from the Conventions attribute; checking against latest CF version:",newest_version)
            self.warn = self.warn+1
            self.version = newest_version


    # Set up dictionary of all valid attributes, their type and use
    self.setUpAttributeList()

    # Set up dictionary of standard_names and their assoc. units
    parser = make_parser()
    parser.setFeature(feature_namespaces, 0)
    self.std_name_dh = ConstructDict()
    parser.setContentHandler(self.std_name_dh)
    parser.parse(self.standardNames)

    if self.version >= vn1_4:
        # Set up list of valid area_types
        self.area_type_lh = ConstructList()
        parser.setContentHandler(self.area_type_lh)
        parser.parse(self.areaTypes)

    print("Using CF Checker Version 2.0.9-gdal")

    if not self.version:
        print( "Checking against CF Version (auto)")
    else:
        print("Checking against CF Version %s" % self.version)

    print("Using Standard Name Table Version "+self.std_name_dh.version_number+" ("+self.std_name_dh.last_modified+")")

    if self.version >= vn1_4:
        print("Using Area Type Table Version "+self.area_type_lh.version_number+" ("+self.area_type_lh.last_modified+")")
    print("")

    # Read in netCDF file
    try:
        self.f=cdms.open(file,"r")

    except AttributeError:
        print("NetCDF Attribute Error:")
        raise
    except:
        print("\nCould not open file, please check that NetCDF is formatted correctly.\n".upper())
        print("ERRORS detected:",1)
        raise

    try:
        return self._checker()
    finally:
        self.f.close()

  def _checker(self):
    """
    Main implementation of checker assuming self.f exists.
    """
    lowerVars=[]
    rc=1

    # Check global attributes
    if not self.chkGlobalAttributes():
        rc=0

    (coordVars,auxCoordVars,boundsVars,climatologyVars,gridMappingVars)=self.getCoordinateDataVars()
    self.coordVars = coordVars
    self.auxCoordVars = auxCoordVars
    self.boundsVars = boundsVars
    self.climatologyVars = climatologyVars
    self.gridMappingVars = gridMappingVars

    #print "Auxiliary Coordinate Vars:",auxCoordVars
    #print "Coordinate Vars: ",coordVars

    allCoordVars=coordVars[:]
    allCoordVars[len(allCoordVars):]=auxCoordVars[:]

    self.setUpFormulas()

    axes=self.f.axes.keys()

    # Check each variable
    for var in self.f._file_.variables.keys():
        print("")
        print("------------------")
        print("Checking variable:",var)
        print("------------------")

        if not self.validName(var):
            print("ERROR (2.3): Invalid variable name -",var)
            self.err = self.err+1
            rc=0

        # Check to see if a variable with this name already exists (case-insensitive)
        lowerVar=var.lower()
        if lowerVar in lowerVars:
            print("WARNING (2.3): variable clash:-",var)
            self.warn = self.warn + 1
        else:
            lowerVars.append(lowerVar)

        if var not in axes:
            # Non-coordinate variable
            if not self.chkDimensions(var,allCoordVars):
                rc=0

        if not self.chkDescription(var):
            rc=0

        for attribute in self.f[var].attributes.keys():
            if not self.chkAttribute(attribute,var,allCoordVars):
                rc=0

        if not self.chkUnits(var,allCoordVars):
            rc=0

        if not self.chkValidMinMaxRange(var):
            rc=0

        if not self.chk_FillValue(var):
            rc=0

        if not self.chkAxisAttribute(var):
            rc=0

        if not self.chkPositiveAttribute(var):
            rc=0

        if not self.chkCellMethods(var):
            rc=0

        if not self.chkCellMeasures(var):
            rc=0

        if not self.chkFormulaTerms(var,allCoordVars):
            rc=0

        if not self.chkCompressAttr(var):
            rc=0

        if not self.chkPackedData(var):
            rc=0

        if self.version >= vn1_3:
            # Additional conformance checks from CF-1.3 onwards
            if not self.chkFlags(var):
                rc=0

        if self.version >= vn1_6:
            # Additional conformance checks from CF-1.6 onwards
            if not self.chkCFRole(var):
                rc=0
            if not self.chkRaggedArray(var):
                rc=0

        if var in coordVars:
            if not self.chkMultiDimCoord(var, axes):
                rc=0
            if not self.chkValuesMonotonic(var):
                rc=0

        if var in gridMappingVars:
            if not self.chkGridMappingVar(var) :
                rc=0

        #print "Axes:",axes
        if var in axes:
            # Check var is a FileAxis.  If not then there may be a problem with its declaration.
            # I.e. Multi-dimensional coordinate var with a dimension of the same name
            # or an axis that hasn't been identified through the coordinates attribute
            # CRM035 (17.04.07)
            if not (isinstance(self.f[var], FileAxis) or isinstance(self.f[var], FileAuxAxis1D)):
                print("WARNING (5): Possible incorrect declaration of a coordinate variable.")
                self.warn = self.warn+1
            else:
                if self.f[var].isTime():
                    if not self.chkTimeVariableAttributes(var):
                        rc=0

    if rc:
        pass

    #print self.cf_roleCount,"variable(s) have the cf_role attribute set"
    if self.version >= vn1_6:
        print(" ")

        if self.raggedArrayFlag != 0 and 'featureType' not in self.f.attributes:
            print("ERROR (9.4): The global attribute 'featureType' must be present (A ragged array representation has been used)")
            self.err = self.err + 1


        if 'featureType' in self.f.attributes:
            featureType = self.f.attributes['featureType']

            if self.cf_roleCount == 0 and featureType != "point":
                print("WARNING (9.5): A variable with the attribute cf_role should be included in a Discrete Geometry CF File")
                self.warn = self.warn + 1

            if re.match('^(timeSeries|trajectory|profile)$',featureType,re.I) and self.cf_roleCount != 1:
                # Should only be a single occurrence of a cf_role attribute
                print("WARNING (9.5): CF Files containing",featureType,"featureType should only include a single occurrence of a cf_role attribute")
                self.warn = self.warn + 1

            elif re.match('^(timeSeriesProfile|trajectoryProfile)$',featureType,re.I) and self.cf_roleCount > 2:
                # May contain up to 2 occurrences of cf_roles attribute
                print("ERROR (9.5): CF Files containing",featureType,"featureType may contain 2 occurrences of a cf_role attribute")
                self.err = self.err + 1


    print("")
    print("ERRORS detected:",self.err)
    print("WARNINGS given:",self.warn)
    print("INFORMATION messages:",self.info)

    if self.err:
        # Return number of errors found
        return self.err
    elif self.warn:
        # No errors, but some warnings found
        return -(self.warn)
    else:
        # No errors or warnings - return success!
        return 0


  #-----------------------------
  def setUpAttributeList(self):
  #-----------------------------
      """Set up Dictionary of valid attributes, their corresponding
      Type; S(tring), N(umeric) D(ata variable type) and Use C(oordinate),
      D(ata non-coordinate) or G(lobal) variable."""

      self.AttrList={}
      self.AttrList['add_offset']=['N','D']
      self.AttrList['ancillary_variables']=['S','D']
      self.AttrList['axis']=['S','C']
      self.AttrList['bounds']=['S','C']
      self.AttrList['calendar']=['S','C']
      self.AttrList['cell_measures']=['S','D']
      self.AttrList['cell_methods']=['S','D']
      self.AttrList['climatology']=['S','C']
      self.AttrList['comment']=['S',('G','D')]
      self.AttrList['compress']=['S','C']
      self.AttrList['Conventions']=['S','G']
      self.AttrList['coordinates']=['S','D']
      self.AttrList['_FillValue']=['D','D']
      self.AttrList['flag_meanings']=['S','D']
      self.AttrList['flag_values']=['D','D']
      self.AttrList['formula_terms']=['S','C']
      self.AttrList['grid_mapping']=['S','D']
      self.AttrList['history']=['S','G']
      self.AttrList['institution']=['S',('G','D')]
      self.AttrList['leap_month']=['N','C']
      self.AttrList['leap_year']=['N','C']
      self.AttrList['long_name']=['S',('C','D')]
      self.AttrList['missing_value']=['D','D']
      self.AttrList['month_lengths']=['N','C']
      self.AttrList['positive']=['S','C']
      self.AttrList['references']=['S',('G','D')]
      self.AttrList['scale_factor']=['N','D']
      self.AttrList['source']=['S',('G','D')]
      self.AttrList['standard_error_multiplier']=['N','D']
      self.AttrList['standard_name']=['S',('C','D')]
      self.AttrList['title']=['S','G']
      self.AttrList['units']=['S',('C','D')]
      self.AttrList['valid_max']=['N',('C','D')]
      self.AttrList['valid_min']=['N',('C','D')]
      self.AttrList['valid_range']=['N',('C','D')]

      if self.version >= vn1_3:
          self.AttrList['flag_masks']=['D','D']

      if self.version >= vn1_6:
          self.AttrList['cf_role']=['S','C']
          self.AttrList['featureType']=['S','G']
          self.AttrList['instance_dimension']=['S','D']
          self.AttrList['sample_dimension']=['S','D']

      return


  #---------------------------
  def uniqueList(self, list):
  #---------------------------
      """Determine if list has any repeated elements."""
      # Rewrite to allow list to be either a list or a Numeric array
      seen=[]

      for x in list:
          if x in seen:
              return 0
          else:
              seen.append(x)
      return 1


  #-------------------------
  def isNumeric(self, var):
  #-------------------------
      """Determine if variable is of Numeric data type."""
      types=['i','f','d']
      rc=1
      if self.getTypeCode(self.f[var]) not in types:
          rc=0
      return rc

  #-------------------------
  def getStdNameOld(self, var):
  #-------------------------
      """Get standard_name of variable (i.e. just first part of standard_name attribute, without modifier)"""
      attName = 'standard_name'
      attDict = var.attributes
      if attName not in attDict.keys():
          return None
      bits = string.split(attDict[attName])
      if bits:
          return bits[0]
      else:
          return ""

  #-------------------------
  def getStdName(self, var):
  #-------------------------
      """Get standard_name of variable.  Return it as 2 parts - the standard name and the modifier, if present."""
      attName = 'standard_name'
      attDict = var.attributes

      if attName not in attDict.keys():
          return None

      bits = string.split(attDict[attName])

      if len(bits) == 1:
          # Only standard_name part present
          return (bits[0],"")
      elif len(bits) == 0:
          # Standard Name is blank
          return ("","")
      else:
          # At least 2 elements so return the first 2.
          # If there are more than 2, which is invalid syntax, this will have been picked up by chkDescription()
          return (bits[0],bits[1])

  #--------------------------------------------------
  def getInterpretation(self, units, positive=None):
  #--------------------------------------------------
    """Determine the interpretation (time - T, height or depth - Z,
    latitude - Y or longitude - X) of a dimension."""

    if units in ['level','layer','sigma_level']:
        # Dimensionless vertical coordinate
        return "Z"

    # Parse the string representation of units into its binary representation for use by udunits
    binaryUnit = udunits.ut_parse(self.unitSystem, units, "UT_ASCII")
    if not binaryUnit:
        # Don't print this message out o/w it is repeated for every variable
        # that has this dimension.  CRM033 return "None" instead
        # print "ERROR: Invalid units:",units
        #self.err = self.err+1
        return None

#    print "here"

    # Time Coordinate
    # 19.08.10 - Workaround since udunits2 deems a unit without reference time not convertible to a
    # unit with reference time and vice versa
    if udunits.ut_are_convertible(binaryUnit, udunits.ut_parse(self.unitSystem, "second", "UT_ASCII")):
        return "T"
    elif udunits.ut_are_convertible(binaryUnit, udunits.ut_parse(self.unitSystem, "seconds since 1-1-1 0:0:0", "UT_ASCII")):
        return "T"

    # Vertical Coordinate
    if positive and re.match('(up|down)',positive,re.I):
        return "Z"

    # Variable is a vertical coordinate if the units are dimensionally
    # equivalent to Pressure
    if udunits.ut_are_convertible(binaryUnit, udunits.ut_parse(self.unitSystem, "Pa", "UT_ASCII")):
        return "Z"

    # Latitude Coordinate
    if re.match('(degrees_north|degree_north|degrees_N|degree_N|degreesN|degreeN)',units):
        return "Y"

    # Longitude Coordinate
    if re.match('(degrees_east|degree_east|degrees_E|degree_E|degreesE|degreeE)',units):
        return "X"

    # Not possible to deduce interpretation
    return None


  #--------------------------------
  def getCoordinateDataVars(self):
  #--------------------------------
    """Obtain list of coordinate data variables, boundary
    variables, climatology variables and grid_mapping variables."""

    variables=self.f.variables.keys()     # List of variables, but doesn't include coord vars
    allVariables=self.f._file_.variables.keys()   # List of all vars, including coord vars
    axes=self.f.axes.keys()

    coordVars=[]
    boundaryVars=[]
    climatologyVars=[]
    gridMappingVars=[]
    auxCoordVars=[]

    for var in allVariables:
        if var not in variables:
            # Coordinate variable - 1D & dimension is the same name as the variable
            coordVars.append(var)

## Commented out 21.02.06 - Duplicate code also in method chkDimensions
## Probably can be completely removed.
##         if var not in coordVars:
##             # Non-coordinate variable so check if it has any repeated dimensions
##             dimensions=self.f[var].getAxisIds()
##             dimensions.sort()
##             if not self.uniqueList(dimensions):
##                 print "ERROR: variable has repeated dimensions"
##                 self.err = self.err+1

        #------------------------
        # Auxiliary Coord Checks
        #------------------------
        if 'coordinates' in self.f[var].attributes:
            # Check syntax of 'coordinates' attribute
            if not self.parseBlankSeparatedList(self.f[var].attributes['coordinates']):
                print("ERROR (5): Invalid syntax for 'coordinates' attribute in",var)
                self.err = self.err+1
            else:
                coordinates=string.split(self.f[var].attributes['coordinates'])
                for dataVar in coordinates:
                    if dataVar in variables:

                        # Has Auxiliary Coordinate already been identified and checked?
                        if dataVar not in auxCoordVars:
                            auxCoordVars.append(dataVar)

                            # Is the auxiliary coordinate var actually a label?
                            if self.getTypeCode(self.f[dataVar]) == 'c':
                                # Label variable
                                num_dimensions = len(self.f[dataVar].getAxisIds())
                                if self.version < vn1_4:
                                    if not num_dimensions == 2:
                                        print("ERROR (6.1): Label variable",dataVar,"must have 2 dimensions only")
                                        self.err = self.err+1

                                if self.version >= vn1_4:
                                    if num_dimensions != 1 and num_dimensions != 2:
                                        print("ERROR (6.1): Label variable",dataVar,"must have 1 or 2 dimensions, but has",num_dimensions)
                                        self.err = self.err+1

                                if num_dimensions == 2:
                                    if self.f[dataVar].getAxisIds()[0] not in self.f[var].getAxisIds():
                                        if self.version >= vn1_6 and 'featureType' in self.f.attributes:
                                            # This file contains Discrete Sampling Geometries
                                            print("INFO (6.1): File contains a Discrete Sampling Geometry. Skipping check on dimensions of",dataVar)
                                            self.info = self.info + 1
                                        else:
                                            print("ERROR (6.1): Leading dimension of",dataVar,"must match one of those for",var)
                                            self.err = self.err+1
                            else:
                                # Not a label variable

                                # 31.05.13 The other exception is a ragged array (chapter 9 - Discrete sampling geometries
                                # Todo - implement exception
                                # A ragged array is identified by the presence of either the attribute sample_dimension
                                # or instance_dimension. Need to check that the sample dimension is the dimension of
                                # the variable to which the aux coord var is attached.

                                #print dataVar,"- Not a label variable. Dimensions are:",self.f[dataVar].getAxisIds()
                                #print var,"dimensions are:",self.f[var].getAxisIds()

                                for dim in self.f[dataVar].getAxisIds():
                                    if dim not in self.f[var].getAxisIds():
                                        if self.version >= vn1_6 and 'featureType' in self.f.attributes:
                                            # This file contains Discrete Sampling Geometries
                                            print("INFO (5): File contains a Discrete Sampling Geometry. Skipping check on dimensions of",dataVar)
                                            self.info = self.info + 1
                                        else:
                                            print("ERROR (5): Dimensions of",dataVar,"must be a subset of dimensions of",var)
                                            self.err = self.err+1

                                        break

                    elif dataVar not in allVariables:
                        print("ERROR (5): coordinates attribute referencing non-existent variable:",dataVar)
                        self.err = self.err+1

        #-------------------------
        # Boundary Variable Checks
        #-------------------------
        if 'bounds' in self.f[var].attributes:
            bounds=self.f[var].attributes['bounds']
            # Check syntax of 'bounds' attribute
            if not re.search("^[a-zA-Z0-9_]*$",bounds):
                print("ERROR (7.1): Invalid syntax for 'bounds' attribute")
                self.err = self.err+1
            else:
                if bounds in variables:
                    boundaryVars.append(bounds)

                    if not self.isNumeric(bounds):
                        print("ERROR (7.1): boundary variable with non-numeric data type")
                        self.err = self.err+1
                    if len(self.f[var].shape) + 1 == len(self.f[bounds].shape):
                        if var in axes:
                            varDimensions=[var]
                        else:
                            varDimensions=self.f[var].getAxisIds()

                        for dim in varDimensions:
                            if dim not in self.f[bounds].getAxisIds():
                                print("ERROR (7.1): Incorrect dimensions for boundary variable:",bounds)
                                self.err = self.err+1
                    else:
                        print("ERROR (7.1): Incorrect number of dimensions for boundary variable:",bounds)
                        self.err = self.err+1

                    if 'units' in self.f[bounds].attributes:
                        if self.f[bounds].attributes['units'] != self.f[var].attributes['units']:
                            print("ERROR (7.1): Boundary var",bounds,"has inconsistent units to",var)
                            self.err = self.err+1
                    if 'standard_name' in self.f[bounds].attributes and 'standard_name' in self.f[var].attributes:
                        if self.f[bounds].attributes['standard_name'] != self.f[var].attributes['standard_name']:
                            print("ERROR (7.1): Boundary var",bounds,"has inconsistent std_name to",var)
                            self.err = self.err+1
                else:
                    print("ERROR (7.1): bounds attribute referencing non-existent variable:",bounds)
                    self.err = self.err+1

            # Check that points specified by a coordinate or auxiliary coordinate
            # variable should lie within, or on the boundary, of the cells specified by
            # the associated boundary variable.
            if bounds in variables:
                # Is boundary variable 2 dimensional?  If so can check that points
                # lie within, or on the boundary.
                if len(self.f[bounds].getAxisIds()) <= 2:
                    varData=self.f[var].getValue()
                    boundsData=self.f[bounds].getValue()

                    try:
                        length = len(varData)
                    except TypeError:
                        length = 1  # scalar (no len); treat as length 1

                    if length == 0:
                        print("WARNING: Problem with variable: '" + var + "' - Skipping check that data lies within cell boundaries.")
                        self.warn = self.warn+1

                    elif length == 1:
                        # Gone for belts and braces approach here!!
                        # Variable contains only one value
                        # Bounds array will be 1 dimensional
                        if not ((varData <= boundsData[0] and varData >= boundsData[1])
                                or (varData >= boundsData[0] and varData <= boundsData[1])):
                            print("WARNING (7.1): Data for variable",var,"lies outside cell boundaries")
                            self.warn = self.warn+1
                    else:
                        i=0
                        for value in varData:
                            if not ((value <= boundsData[i][0] and value >= boundsData[i][1]) \
                                    or (value >= boundsData[i][0] and value <= boundsData[i][1])):
                                print("WARNING (7.1): Data for variable",var,"lies outside cell boundaries")
                                self.warn = self.warn+1
                                break
                            i=i+1

        #----------------------------
        # Climatology Variable Checks
        #----------------------------
        if 'climatology' in self.f[var].attributes:
            climatology=self.f[var].attributes['climatology']
            # Check syntax of 'climatology' attribute
            if not re.search("^[a-zA-Z0-9_]*$",climatology):
                print("ERROR (7.4): Invalid syntax for 'climatology' attribute")
                self.err = self.err+1
            else:
                if climatology in variables:
                    climatologyVars.append(climatology)
                    if not self.isNumeric(climatology):
                        print("ERROR (7.4): climatology variable with non-numeric data type")
                        self.err = self.err+1
                    if 'units' in self.f[climatology].attributes:
                        if self.f[climatology].attributes['units'] != self.f[var].attributes['units']:
                            print("ERROR (7.4): Climatology var",climatology,"has inconsistent units to",var)
                            self.err = self.err+1
                    if 'standard_name' in self.f[climatology].attributes:
                        if self.f[climatology].attributes['standard_name'] != self.f[var].attributes['standard_name']:
                            print("ERROR (7.4): Climatology var",climatology,"has inconsistent std_name to",var)
                            self.err = self.err+1
                    if 'calendar' in self.f[climatology].attributes:
                        if self.f[climatology].attributes['calendar'] != self.f[var].attributes['calendar']:
                            print("ERROR (7.4): Climatology var",climatology,"has inconsistent calendar to",var)
                            self.err = self.err+1
                else:
                    print("ERROR (7.4): climatology attribute referencing non-existent variable")
                    self.err = self.err+1

        #------------------------------------------
        # Is there a grid_mapping variable?
        #------------------------------------------
        if 'grid_mapping' in self.f[var].attributes:
            grid_mapping = self.f[var].attributes['grid_mapping']
            # Check syntax of grid_mapping attribute: a string whose value is a single variable name.
            if not re.search("^[a-zA-Z0-9_]*$",grid_mapping):
                print("ERROR (5.6):",var,"- Invalid syntax for 'grid_mapping' attribute")
                self.err = self.err+1
            else:
                if grid_mapping in variables:
                    gridMappingVars.append(grid_mapping)
                else:
                    print("ERROR (5.6): grid_mapping attribute referencing non-existent variable",grid_mapping)
                    self.err = self.err+1

    return (coordVars, auxCoordVars, boundaryVars, climatologyVars, gridMappingVars)


  #-------------------------------------
  def chkGridMappingVar(self, varName):
  #-------------------------------------
      """Section 5.6: Grid Mapping Variable Checks"""
      rc=1
      var=self.f[varName]

      if 'grid_mapping_name' in var.attributes:
          # Check grid_mapping_name is valid
          validNames = ['albers_conical_equal_area','azimuthal_equidistant','lambert_azimuthal_equal_area',
                        'lambert_conformal_conic','polar_stereographic','rotated_latitude_longitude',
                        'stereographic','transverse_mercator']
          validNames += [ 'geostationary' ] # GDAL addition

          if self.version >= vn1_2:
              # Extra grid_mapping_names at vn1.2
              validNames[len(validNames):] = ['latitude_longitude','vertical_perspective']

          if self.version >= vn1_4:
              # Extra grid_mapping_names at vn1.4
              validNames[len(validNames):] = ['lambert_cylindrical_equal_area','mercator','orthographic']

          if var.grid_mapping_name not in validNames:
              print("ERROR (5.6): Invalid grid_mapping_name:",var.grid_mapping_name)
              self.err = self.err+1
              rc=0
      else:
          print("ERROR (5.6): No grid_mapping_name attribute set")
          self.err = self.err+1
          rc=0

      if len(var.getAxisIds()) != 0:
          print("WARNING (5.6): A grid mapping variable should have 0 dimensions")
          self.warn = self.warn+1

      return rc


  #------------------------
  def setUpFormulas(self):
  #------------------------
      """Set up dictionary of all valid formulas"""
      self.formulas={}
      self.alias={}
      self.alias['atmosphere_ln_pressure_coordinate']='atmosphere_ln_pressure_coordinate'
      self.alias['atmosphere_sigma_coordinate']='sigma'
      self.alias['sigma']='sigma'
      self.alias['atmosphere_hybrid_sigma_pressure_coordinate']='hybrid_sigma_pressure'
      self.alias['hybrid_sigma_pressure']='hybrid_sigma_pressure'
      self.alias['atmosphere_hybrid_height_coordinate']='atmosphere_hybrid_height_coordinate'
      self.alias['ocean_sigma_coordinate']='ocean_sigma_coordinate'
      self.alias['ocean_s_coordinate']='ocean_s_coordinate'
      self.alias['ocean_sigma_z_coordinate']='ocean_sigma_z_coordinate'
      self.alias['ocean_double_sigma_coordinate']='ocean_double_sigma_coordinate'

      self.formulas['atmosphere_ln_pressure_coordinate']=['p(k)=p0*exp(-lev(k))']
      self.formulas['sigma']=['p(n,k,j,i)=ptop+sigma(k)*(ps(n,j,i)-ptop)']

      self.formulas['hybrid_sigma_pressure']=['p(n,k,j,i)=a(k)*p0+b(k)*ps(n,j,i)'
                                              ,'p(n,k,j,i)=ap(k)+b(k)*ps(n,j,i)']

      self.formulas['atmosphere_hybrid_height_coordinate']=['z(n,k,j,i)=a(k)+b(k)*orog(n,j,i)']

      self.formulas['ocean_sigma_coordinate']=['z(n,k,j,i)=eta(n,j,i)+sigma(k)*(depth(j,i)+eta(n,j,i))']

      self.formulas['ocean_s_coordinate']=['z(n,k,j,i)=eta(n,j,i)*(1+s(k))+depth_c*s(k)+(depth(j,i)-depth_c)*C(k)'
                                           ,'C(k)=(1-b)*sinh(a*s(k))/sinh(a)+b*[tanh(a*(s(k)+0.5))/(2*tanh(0.5*a))-0.5]']

      self.formulas['ocean_sigma_z_coordinate']=['z(n,k,j,i)=eta(n,j,i)+sigma(k)*(min(depth_c,depth(j,i))+eta(n,j,i))'
                                                 ,'z(n,k,j,i)=zlev(k)']

      self.formulas['ocean_double_sigma_coordinate']=['z(k,j,i)=sigma(k)*f(j,i)'
                                                      ,'z(k,j,i)=f(j,i)+(sigma(k)-1)*(depth(j,i)-f(j,i))'
                                                      ,'f(j,i)=0.5*(z1+z2)+0.5*(z1-z2)*tanh(2*a/(z1-z2)*(depth(j,i)-href))']

  #----------------------------------------
  def parseBlankSeparatedList(self, list):
  #----------------------------------------
      """Parse blank separated list"""
      if re.match("^[a-zA-Z0-9_ ]*$",list):
          return 1
      else:
          return 0

  #-------------------------------------------
  def extendedBlankSeparatedList(self, list):
  #-------------------------------------------
      """Check list is a blank separated list of words containing alphanumeric characters
      plus underscore '_', period '.', plus '+', hyphen '-', or "at" sign '@'."""
      if re.match("^[a-zA-Z0-9_ @\-\+\.]*$",list):
          return 1
      else:
          return 0

  #-------------------------------------------
  def commaOrBlankSeparatedList(self, list):
  #-------------------------------------------
      """Check list is a blank or comma separated list of words containing alphanumeric
      characters plus underscore '_', period '.', plus '+', hyphen '-', or "at" sign '@'."""
      if re.match("^[a-zA-Z0-9_ @\-\+\.,]*$",list):
          return 1
      else:
          return 0


  #------------------------------
  def chkGlobalAttributes(self):
  #------------------------------
    """Check validity of global attributes."""
    rc=1
    if 'Conventions' in self.f.attributes:
        conventions = self.f.attributes['Conventions']

        # Conventions attribute can be a blank separated (or comma separated) list of conforming conventions
        if not self.commaOrBlankSeparatedList(conventions):
            print("ERROR(2.6.1): Conventions attribute must be a blank (or comma) separated list of convention names")
            self.err = self.err+1
            rc=0
        else:
            # Split string up into component parts
            # If a comma is present we assume a comma separated list as names cannot contain commas
            if re.match("^.*,.*$",conventions):
                conventionList = string.split(conventions,",")
            else:
                conventionList = string.split(conventions)

            found = 0
            for convention in conventionList:
                if convention.strip() in map(str, cfVersions):
                    found = 1
                    break

            if found != 1:
                print("ERROR (2.6.1): This netCDF file does not appear to contain CF Convention data.")
                self.err = self.err+1
                rc=0
            else:
                if convention.strip() != str(self.version):
                    print("WARNING: Inconsistency - This netCDF file appears to contain "+convention+" data, but you've requested a validity check against %s" % self.version)
                    self.warn = self.warn+1

    else:
        print("WARNING (2.6.1): No 'Conventions' attribute present")
        self.warn = self.warn+1
        rc=1

    # Discrete geometries
    if self.version >= vn1_6 and 'featureType' in self.f.attributes:
        featureType = self.f.attributes['featureType']

        if not re.match('^(point|timeSeries|trajectory|profile|timeSeriesProfile|trajectoryProfile)$',featureType,re.I):
            print("ERROR (9.4): Global attribute 'featureType' contains invalid value")

        #self.chkFeatureType()

    for attribute in ['title','history','institution','source','reference','comment']:
        if attribute in self.f.attributes:
            if not isinstance(self.f.attributes[attribute], str):
                print("ERROR (2.6.2): Global attribute",attribute,"must be of type 'String'")
                self.err = self.err+1
    return rc


  #------------------------------
  def getFileCFVersion(self):
  #------------------------------
    """Return CF version of file, used for auto version option. If Conventions is COARDS return CF-1.0,
    else a valid version based on Conventions else an empty version (for auto version)"""
    rc = CFVersion()
    if 'Conventions' in self.f.attributes:
        conventions = self.f.attributes['Conventions']

        # Split string up into component parts
        # If a comma is present we assume a comma separated list as names cannot contain commas
        if re.match("^.*,.*$",conventions):
            conventionList = string.split(conventions,",")
        else:
            conventionList = string.split(conventions)

        found = 0
        coards = 0
        for convention in conventionList:
            if convention.strip() in map(str, cfVersions):
                found = 1
                rc = CFVersion(convention.strip())
                break
            elif convention.strip() == 'COARDS':
                coards = 1

        if not found and coards:
            print("WARNING: The conventions attribute specifies COARDS, assuming CF-1.0")
            rc = CFVersion((1, 0))

    return rc

  #--------------------------
  def validName(self, name):
  #--------------------------
    """ Check for valid name.  They must begin with a
    letter and be composed of letters, digits and underscores."""

    nameSyntax = re.compile('^[a-zA-Z][a-zA-Z0-9_]*$')
    if not nameSyntax.match(name):
        return 0

    return 1


  #---------------------------------------------
  def chkDimensions(self,varName,allcoordVars):
  #---------------------------------------------
    """Check variable has non-repeated dimensions, that
       space/time dimensions are listed in the order T,Z,Y,X
       and that any non space/time dimensions are added to
       the left of the space/time dimensions, unless it
       is a boundary variable or climatology variable, where
       1 trailing dimension is allowed."""

    var=self.f[varName]
    dimensions=var.getAxisIds()
    trailingVars=[]

    if len(dimensions) > 1:
        order=['T','Z','Y','X']
        axesFound=[0,0,0,0] # Holding array to record whether a dimension with an axis value has been found.
        i=-1
        lastPos=-1
        #trailing=0   # Flag to indicate trailing dimension

        # Flags to hold positions of first space/time dimension and
        # last Non-space/time dimension in variable declaration.
        firstST=-1
        lastNonST=-1
        nonSpaceDimensions=[]

        for dim in dimensions:
            i=i+1
            try:
                if hasattr(self.f[dim],'axis'):
                    pos=order.index(self.f[dim].axis)

                    # Is there already a dimension with this axis attribute specified.
                    if axesFound[pos] == 1:
                        print("ERROR (4): Variable has more than 1 coordinate variable with same axis value")
                        self.err = self.err+1
                    else:
                        axesFound[pos] = 1
                elif hasattr(self.f[dim],'units') and self.f[dim].units != "":
                    # Determine interpretation of variable by units attribute
                    if hasattr(self.f[dim],'positive'):
                        interp=self.getInterpretation(self.f[dim].units,self.f[dim].positive)
                    else:
                        interp=self.getInterpretation(self.f[dim].units)

                    if not interp:
                        raise ValueError
                    pos=order.index(interp)
                else:
                    # No axis or units attribute so can't determine interpretation of variable
                    raise ValueError

                if firstST == -1:
                    firstST=pos
            except AttributeError:
                print("ERROR: Problem accessing variable:",dim,"(May not exist in file).")
                self.err = self.err+1
                exit(self.err)
            except ValueError:
                # Dimension is not T,Z,Y or X axis
                nonSpaceDimensions.append(dim)
                trailingVars.append(dim)
                lastNonST=i
            else:
                # Is the dimensional position of this dimension further to the right than the previous dim?
                if pos >= lastPos:
                    lastPos=pos
                    trailingVars=[]
                else:
                    print("WARNING (2.4): space/time dimensions appear in incorrect order")
                    self.warn = self.warn+1

        # As per CRM #022
        # This check should only be applied for COARDS conformance.
        if self.coards:
            validTrailing=self.boundsVars[:]
            validTrailing[len(validTrailing):]=self.climatologyVars[:]
            if lastNonST > firstST and firstST != -1:
                if len(trailingVars) == 1:
                    if var.id not in validTrailing:
                        print("WARNING (2.4): dimensions",nonSpaceDimensions,"should appear to left of space/time dimensions")
                        self.warn = self.warn+1
                else:
                    print("WARNING (2.4): dimensions",nonSpaceDimensions,"should appear to left of space/time dimensions")
                    self.warn = self.warn+1

        dimensions.sort()
        if not self.uniqueList(dimensions):
            print("ERROR (2.4): variable has repeated dimensions")
            self.err = self.err+1

## Removed this check as per emails 11 June 2004 (See CRM #020)
##     # Check all dimensions of data variables have associated coordinate variables
##     for dim in dimensions:
##         if dim not in f._file_.variables.keys() or dim not in allcoordVars:
##             if dim not in trailingVars:
##                 # dim is not a valid trailing dimension. (valid trailing dimensions e.g. for bounds
##                 # vars; do not need to have an associated coordinate variable CF doc 7.1)
##                 print "WARNING: Dimension:",dim,"does not have an associated coordinate variable"
##                 self.warn = self.warn+1

  #-------------------------------------------------------
  def getTypeCode(self, obj):
  #-------------------------------------------------------
      """
      Get the type, as a 1-character code, of an object that may be a
      CDMS FileAxis, a CDMS FileVariable, or a numpy.ndarray
      """
      # A previous comment in the code claimed:
      #
      # # 26.02.10 - CDAT-5.2 - An inconsistency means that determining the type of
      # # a FileAxis or FileVariable is different.  C.Doutriaux will hopefully
      # # make this more uniform (Raised on the cdat mailing list) CF Trac #
      #
      # in fact it seems that both cdms.axis.FileAxis and cdms.fvariable.FileVariable
      # support obj.typecode() (although the FileVariable also supports obj.dtype.char,
      # so obj.typecode() will work for both of these.  However, numpy.ndarray only
      # supports obj.dtype.char

      if isinstance(obj, numpy.ndarray):
          return obj.dtype.char
      return obj.typecode()

  #-------------------------------------------------------
  def chkAttribute(self, attribute,varName,allCoordVars):
  #-------------------------------------------------------
    """Check the syntax of the attribute name, that the attribute
    is of the correct type and that it is attached to the right
    kind of variable."""
    rc=1
    var=self.f[varName]

    if not self.validName(attribute) and attribute != "_FillValue":
        print("ERROR: Invalid attribute name -",attribute)
        self.err = self.err+1
        return 0

    value=var.attributes[attribute]

    #------------------------------------------------------------
    # Attribute of wrong 'type' in the sense numeric/non-numeric
    #------------------------------------------------------------
    if attribute in self.AttrList:
        # Standard Attribute, therefore check type

        attrType=type(value)

        if isinstance(value, str):
            attrType='S'
        elif isinstance(value, int) or isinstance(value, float):
            attrType='N'
        elif isinstance(value, numpy.ndarray):
            attrType='N'
        elif isinstance(value, type(None)):
            #attrType=self.AttrList[attribute][0]
            attrType='NoneType'
        else:
            print("Unknown Type for attribute:",attribute,attrType)


        # If attrType = 'NoneType' then it has been automatically created e.g. missing_value
        typeError=0
        if attrType != 'NoneType':
            if self.AttrList[attribute][0] == 'D':
                # Special case for 'D' as these attributes will always be caught
                # by one of the above cases.
                # Attributes of type 'D' should be the same type as the data variable
                # they are attached to.
                if attrType == 'S':
                    # Note: A string is an array of chars
                    if self.getTypeCode(var) != 'c':
                        typeError=1
                else:
                    if self.getTypeCode(var) != self.getTypeCode(var.attributes[attribute]):
                            typeError=1

            elif self.AttrList[attribute][0] != attrType:
                typeError=1

            if typeError:
                print("ERROR: Attribute",attribute,"of incorrect type")
                self.err = self.err+1
                rc=0

        # Attribute attached to the wrong kind of variable
        uses=self.AttrList[attribute][1]
        usesLen=len(uses)
        i=1
        for use in uses:
            if use == "C" and var.id in allCoordVars:
                # Valid association
                break
            elif use == "D" and var.id not in allCoordVars:
                # Valid association
                break
            elif i == usesLen:
                if attribute == "missing_value":
                    # Special case since missing_value attribute is present for all
                    # variables whether set explicitly or not. Is this a cdms thing?
                    # Using var.missing_value is null then missing_value not set in the file
                    if var.missing_value:
                        print("WARNING: attribute",attribute,"attached to wrong kind of variable")
                        self.warn = self.warn+1
                else:
                    print("INFO: attribute '" + attribute + "' is being used in a non-standard way")
                    self.info = self.info+1
            else:
                i=i+1


        # Check no time variable attributes. E.g. calendar, month_lengths etc.
        TimeAttributes=['calendar','month_lengths','leap_year','leap_month','climatology']
        if attribute in TimeAttributes:

            if 'units' in var.attributes:
                varUnits = udunits.ut_parse(self.unitSystem, var.attributes['units'], "UT_ASCII")
                secsSinceEpoch = udunits.ut_parse(self.unitSystem, "seconds since 1970-01-01", "UT_ASCII")
                if not udunits.ut_are_convertible(varUnits, secsSinceEpoch) :
                    print("ERROR (4.4.1): Attribute",attribute,"may only be attached to time coordinate variable")
                    self.err = self.err+1
                    rc=0

                # Free up resources associated with varUnits
                udunits.ut_free(varUnits)
                udunits.ut_free(secsSinceEpoch)

            else:
                print("ERROR (4.4.1): Attribute",attribute,"may only be attached to time coordinate variable")
                self.err = self.err+1
                rc=0

    return rc


  #----------------------------------
  def chkCellMethods(self, varName):
  #----------------------------------
    """Checks on cell_methods attribute
    1) Correct syntax
    2) Valid methods
    3) Valid names
    4) No duplicate entries for dimension other than 'time'"""
    # dim1: [dim2: [dim3: ...]] method [ (comment) ]
    # where comment is of the form:  ([interval: value unit [interval: ...] comment:] remainder)
    rc=1
    error = 0  # Flag to indicate validity of cell_methods string syntax
    varDimensions={}
    var=self.f[varName]

    if 'cell_methods' in var.attributes:
        cellMethods=var.attributes['cell_methods']
        getComments=re.compile(r'\([^)]+\)')

        # Remove comments from the cell_methods string and split at these points
        noComments=getComments.sub('%5A',cellMethods)
        substrings=re.split('%5A',noComments)
        pr=re.compile(r'^\s*(\S+\s*:\s*(\S+\s*:\s*)*(point|sum|maximum|median|mid_range|minimum|mean|mode|standard_deviation|variance)(\s+(over|within)\s+(days|years))?\s*)+$')
        # Validate each substring
        for s in substrings:
            if s:
                if not pr.match(s):
                    strError=s
                    error=1
                    break

                # Validate dim and check that it only appears once unless it is 'time'
                allDims=re.findall(r'\S+\s*:',s)
                for part in allDims:
                    dims=re.split(':',part)
                    for d in dims:
                        if d:
                            if var.getAxisIndex(d) == -1 and not d in self.std_name_dh.dict.keys():
                                print("ERROR (7.3): Invalid 'name' in cell_methods attribute:",d)
                                self.err = self.err+1
                                rc=0
                            elif d in varDimensions and d != "time":
                                print("ERROR (7.3): Multiple cell_methods entries for dimension:",d)
                                self.err = self.err+1
                            else:
                                varDimensions[d]=1

        # Validate the comment if it is standardized
        ### RSH TO DO:  Still need to implement validation of unit in the standardized comment.
        if not error:
            comments=getComments.findall(cellMethods)
            cpr=re.compile(r'^\((interval:\s+\d+\s+(years|months|days|hours|minutes|seconds)\s*)*(comment: .+)?\)')
            for c in comments:
                if re.search(r'^\(\s*interval',c):
                    # Only need to check standardized comments i.e. those beginning (interval ...)
                    if not cpr.match(c):
                        strError=c
                        error=1
                        break

        if error:
            print("ERROR (7.3): Invalid cell_methods syntax: '" + strError + "'")
            self.err = self.err + 1
            rc=0

    return rc

  #----------------------------
  def chkCFRole(self,varName):
  #----------------------------
      # Validate cf_role attribute
      rc=1
      var=self.f[varName]

      if 'cf_role' in var.attributes:
          cf_role=var.attributes['cf_role']

          # Keep a tally of how many variables have the cf_role attribute set
          #print "ROS: Attribute cf_role found!!"
          self.cf_roleCount = self.cf_roleCount + 1

          if not cf_role in ['timeseries_id','profile_id','trajectory_id']:
              print("ERROR (9.5): Invalid value for cf_role attribute")
              self.err = self.err + 1

              rc=0
      return rc

  #---------------------------------
  def chkRaggedArray(self,varName):
  #---------------------------------
      # Validate count/index variable
      #rc=1
      var=self.f[varName]

      if 'sample_dimension' in var.attributes:

          #print varName," is a count variable (Discrete Geometries)"
          self.raggedArrayFlag = 1

          if self.getTypeCode(var) != 'i':
              print("ERROR (9.3): count variable '"+varName+"' must be of type integer")
              self.err = self.err + 1

      if 'instance_dimension' in var.attributes:

          #print varName," is an index variable (Discrete Geometries)"
          self.raggedArrayFlag = 1

          if self.getTypeCode(var) != 'i':
              print("ERROR (9.3): index variable '"+varName+"' must be of type integer")
              self.err = self.err + 1

  #----------------------------------
  def isValidUdunitsUnit(self,unit):
  #----------------------------------
      # units must be recognizable by udunits package
      udunitsUnit = udunits.ut_parse(self.unitSystem, unit, "UT_ASCII")
      if udunitsUnit:
          # Valid unit
          rc=1
      else:
          # Invalid unit
          rc=0

      # Free up resources associated with udunitsUnit
      udunits.ut_free(udunitsUnit)

      return rc


  #---------------------------------------------------
  def isValidCellMethodTypeValue(self, type, value):
  #---------------------------------------------------
      """ Is <type1> or <type2> in the cell_methods attribute a valid value"""
      rc=1
      # Is it a string-valued aux coord var with standard_name of area_type?
      if value in self.auxCoordVars:
          if self.getTypeCode(self.f[value]) != 'c':
              rc=0
          elif type == "type2":
              # <type2> has the additional requirement that it is not allowed a leading dimension of more than one
              leadingDim = self.f[value].getAxisIds()[0]
              # Must not be a value of more than one
              if self.f.dimensions[leadingDim] > 1:
                  print("ERROR (7.3):",value,"is not allowed a leading dimension of more than one.")
                  self.err = self.err + 1

          if 'standard_name' in self.f[value].attributes:
              if self.f[value].attributes['standard_name'] != 'area_type':
                  rc=0

      # Is type a valid area_type according to the area_type table
      elif value not in self.area_type_lh.list:
          rc=0

      return rc

  #----------------------------------
  def chkCellMethods_redefined(self,varName):
  #----------------------------------
    """Checks on cell_methods attribute
       dim1: [dim2: [dim3: ...]] method [where type1 [over type2]] [ (comment) ]
       where comment is of the form:  ([interval: value unit [interval: ...] comment:] remainder)
    """

    rc=1
    #error = 0  # Flag to indicate validity of cell_methods string syntax
    varDimensions={}
    var=self.f[varName]

    if 'cell_methods' in var.attributes:
        cellMethods=var.attributes['cell_methods']

#        cellMethods="lat: area: maximum (interval: 1 hours interval: 3 hours comment: fred)"

        pr1=re.compile(r'^'
                      r'(\s*\S+\s*:\s*(\S+\s*:\s*)*'
                      r'([a-z_]+)'
                      r'(\s+where\s+\S+(\s+over\s+\S+)?)?'
                      r'(\s+(over|within)\s+(days|years))?\s*'
                      r'(\((interval:\s+\d+\s+\S+\s*)*(comment: .+)?.*\))?)'
                      r'+$')

        # Validate the entire string
        m = pr1.match(cellMethods)
        if not m:
            print("ERROR (7.3) Invalid syntax for cell_methods attribute")
            self.err = self.err + 1
            rc=0

        # Grab each word-list - dim1: [dim2: [dim3: ...]] method [where type1 [over type2]] [within|over days|years] [(comment)]
        pr2=re.compile(r'(?P<dimensions>\s*\S+\s*:\s*(\S+\s*:\s*)*'
                      r'(?P<method>[a-z_]+)'
                      r'(?:\s+where\s+(?P<type1>\S+)(?:\s+over\s+(?P<type2>\S+))?)?'
                      r'(?:\s+(?:over|within)\s+(?:days|years))?\s*)'
                      r'(?P<comment>\([^)]+\))?')

        substr_iter=pr2.finditer(cellMethods)

        # Validate each substring
        for s in substr_iter:
            if not re.match(r'point|sum|maximum|median|mid_range|minimum|mean|mode|standard_deviation|variance',s.group('method')):
                print("ERROR (7.3): Invalid cell_method:",s.group('method'))
                self.err = self.err + 1
                rc=0

            if self.version >= vn1_4:
                if s.group('type1'):
                    if not self.isValidCellMethodTypeValue('type1', s.group('type1')):
                        print("ERROR (7.3): Invalid type1: '"+s.group('type1')+"' - must be a variable name or valid area_type")
                        self.err = self.err + 1

                if s.group('type2'):
                    if not self.isValidCellMethodTypeValue('type2', s.group('type2')):
                        print("ERROR (7.3): Invalid type2: '"+s.group('type2')+"' - must be a variable name or valid area_type")
                        self.err = self.err + 1

            # Validate dim and check that it only appears once unless it is 'time'
            allDims=re.findall(r'\S+\s*:',s.group('dimensions'))
            dc=0          # Number of dims

            for part in allDims:
                dims=re.split(':',part)

                for d in dims:
                    if d:
                        dc=dc+1
                        if var.getAxisIndex(d) == -1 and not d in self.std_name_dh.dict.keys():
                            if self.version >= vn1_4:
                                # Extra constraints at CF-1.4 and above
                                if d != "area":
                                    print("ERROR (7.3): Invalid 'name' in cell_methods attribute:",d)
                                    self.err = self.err+1
                                    rc=0
                            else:
                                print("ERROR (7.3): Invalid 'name' in cell_methods attribute:",d)
                                self.err = self.err+1
                                rc=0

                        else:
                            # dim is a variable dimension
                            if d in varDimensions and d != "time":
                                print("ERROR (7.3): Multiple cell_methods entries for dimension:",d)
                                self.err = self.err+1
                                rc=0
                            else:
                                varDimensions[d]=1

                            if self.version >= vn1_4:
                                # If dim is a coordinate variable and cell_method is not 'point' check
                                # if the coordinate variable has either bounds or climatology attributes
                                if d in self.coordVars and s.group('method') != 'point':
                                    if 'bounds' not in self.f[d].attributes and 'climatology' not in self.f[d].attributes:
                                        print("WARNING (7.3): Coordinate variable",d,"should have bounds or climatology attribute")
                                        self.warn = self.warn + 1

            # Validate the comment associated with this method, if present
            comment = s.group('comment')
            if comment:
                getIntervals = re.compile(r'(?P<interval>interval:\s+\d+\s+(?P<unit>\S+)\s*)')
                allIntervals = getIntervals.finditer(comment)

                # There must be zero, one or exactly as many interval clauses as there are dims
                i=0   # Number of intervals present
                for m in allIntervals:
                    i=i+1
                    unit=m.group('unit')
                    if not self.isValidUdunitsUnit(unit):
                        print("ERROR (7.3): Invalid unit",unit,"in cell_methods comment")
                        self.err = self.err + 1
                        rc=0

                if i > 1 and i != dc:
                    print("ERROR (7.3): Incorrect number or interval clauses in cell_methods attribute")
                    self.err = self.err + 1
                    rc=0

    return rc


  #----------------------------------
  def chkCellMeasures(self,varName):
  #----------------------------------
    """Checks on cell_measures attribute:
    1) Correct syntax
    2) Reference valid variable
    3) Valid measure"""
    rc=1
    var=self.f[varName]

    if 'cell_measures' in var.attributes:
        cellMeasures=var.attributes['cell_measures']
        if not re.search("^([a-zA-Z0-9]+: +([a-zA-Z0-9_ ]+:?)*( +[a-zA-Z0-9_]+)?)$",cellMeasures):
            print("ERROR (7.2): Invalid cell_measures syntax")
            self.err = self.err+1
            rc=0
        else:
            # Need to validate the measure + name
            split=string.split(cellMeasures)
            splitIter=iter(split)
            try:
                while 1:
                    measure=splitIter.next()
                    variable=splitIter.next()

                    if variable not in self.f.variables.keys():
                        print("WARNING (7.2): cell_measures referring to variable '"+variable+"' that doesn't exist in this netCDF file.")
                        print("INFO (7.2): This is strictly an error if the cell_measures variable is not included in the dataset.")
                        self.warn = self.warn+1
                        rc=0

                    else:
                        # Valid variable name in cell_measures so carry on with tests.
                        if len(self.f[variable].getAxisIds()) > len(var.getAxisIds()):
                            print("ERROR (7.2): Dimensions of",variable,"must be same or a subset of",var.getAxisIds())
                            self.err = self.err+1
                            rc=0
                        else:
                            # If cell_measures variable has more dims than var then this check automatically will fail
                            # Put in else so as not to duplicate ERROR messages.
                            for dim in self.f[variable].getAxisIds():
                                if dim not in var.getAxisIds():
                                    print("ERROR (7.2): Dimensions of",variable,"must be same or a subset of",var.getAxisIds())
                                    self.err = self.err+1
                                    rc=0

                        measure=re.sub(':','',measure)
                        if not re.match("^(area|volume)$",measure):
                            print("ERROR (7.2): Invalid measure in attribute cell_measures")
                            self.err = self.err+1
                            rc=0

                        if measure == "area" and self.f[variable].units != "m2":
                            print("ERROR (7.2): Must have square meters for area measure")
                            self.err = self.err+1
                            rc=0

                        if measure == "volume" and self.f[variable].units != "m3":
                            print("ERROR (7.2): Must have cubic meters for volume measure")
                            self.err = self.err+1
                            rc=0

            except StopIteration:
                pass

    return rc


  #----------------------------------
  def chkFormulaTerms(self,varName,allCoordVars):
  #----------------------------------
    """Checks on formula_terms attribute (CF Section 4.3.2):
    formula_terms = var: term var: term ...
    1) No standard_name present
    2) No formula defined for std_name
    3) Invalid formula_terms syntax
    4) Var referenced, not declared"""
    rc=1
    var=self.f[varName]

    if 'formula_terms' in var.attributes:

        if varName not in allCoordVars:
            print("ERROR (4.3.2): formula_terms attribute only allowed on coordinate variables")
            self.err = self.err+1

        # Get standard_name to determine which formula is to be used
        if 'standard_name' not in var.attributes:
            print("ERROR (4.3.2): Cannot get formula definition as no standard_name")
            self.err = self.err+1
            # No sense in carrying on as can't validate formula_terms without valid standard name
            return 0


        (stdName,modifier) = self.getStdName(var)

        if stdName not in self.alias:
            print("ERROR (4.3.2): No formula defined for standard name:",stdName)
            self.err = self.err+1
            # No formula available so can't validate formula_terms
            return 0

        index=self.alias[stdName]

        formulaTerms=var.attributes['formula_terms']
        if not re.search("^([a-zA-Z0-9_]+: +[a-zA-Z0-9_]+( +)?)*$",formulaTerms):
            print("ERROR (4.3.2): Invalid formula_terms syntax")
            self.err = self.err+1
            rc=0
        else:
            # Need to validate the term & var
            split=string.split(formulaTerms)
            for x in split[:]:
                if not re.search("^[a-zA-Z0-9_]+:$", x):
                    # Variable - should be declared in netCDF file
                    if x not in self.f._file_.variables.keys():
                        print("ERROR (4.3.2):",x,"is not declared as a variable")
                        self.err = self.err+1
                        rc=0
                else:
                    # Term - Should be present in formula
                    x=re.sub(':','',x)
                    found='false'
                    for formula in self.formulas[index]:
                        if re.search(x,formula):
                            found='true'
                            break

                    if found == 'false':
                        print("ERROR (4.3.2): term",x,"not present in formula")
                        self.err = self.err+1
                        rc=0

    return rc


  #----------------------------------------
  def chkUnits(self,varName,allCoordVars):
  #----------------------------------------
      """Check units attribute"""
      rc=1
      var=self.f[varName]

      if self.badc:
          rc = self.chkBADCUnits(var)
          # If unit is a BADC unit then no need to check via udunits
          if rc:
              return rc

      # Test for blank since coordinate variables have 'units' defined even if not specifically defined in the file
      if 'units' in var.attributes and var.attributes['units'] != '':
          # Type of units is a string
          units = var.attributes['units']
          if not isinstance(units, str):
              print("ERROR (3.1): units attribute must be of type 'String'")
              self.err = self.err+1
              # units not a string so no point carrying out further tests
              return 0

          # units - level, layer and sigma_level are deprecated
          if units in ['level','layer','sigma_level']:
              print("WARNING (3.1): units",units,"is deprecated")
              self.warn = self.warn+1
          elif units == 'month':
              print("WARNING (4.4): The unit 'month', defined by udunits to be exactly year/12, should")
              print("         be used with caution.")
              self.warn = self.warn+1
          elif units == 'year':
              print("WARNING (4.4): The unit 'year', defined by udunits to be exactly 365.242198781 days,")
              print("         should be used with caution. It is not a calendar year.")
          else:

              # units must be recognizable by udunits package
              varUnit = udunits.ut_parse(self.unitSystem, units, "UT_ASCII")
              if not varUnit:
                  print("ERROR (3.1): Invalid units: ",units)
                  self.err = self.err+1
                  # Invalid units so no point continuing with further unit checks
                  return 0

              # units of a variable that specifies a standard_name must
              # be consistent with units given in standard_name table
              if 'standard_name' in var.attributes:
                  (stdName,modifier) = self.getStdName(var)

                  # Is the Standard Name modifier number_of_observations being used.
                  if modifier == 'number_of_observations':
                      # Standard Name modifier is number_of_observations therefore units should be "1".  See Appendix C
                      if not units == "1":
                          print("ERROR (3.3): Standard Name modifier 'number_of_observations' present therefore units must be set to 1.")
                          self.err = self.err + 1

                  elif stdName in self.std_name_dh.dict.keys():
                      # Get canonical units from standard name table
                      stdNameUnits = self.std_name_dh.dict[stdName]

                      # stdNameUnits is unicode which udunits can't deal with.  Explicitly convert it to ASCII
                      stdNameUnits=stdNameUnits.encode('ascii')

                      canonicalUnit = udunits.ut_parse(self.unitSystem, stdNameUnits, "UT_ASCII")

                      # To compare units we need to remove the reference time from the variable units
                      if re.search("since",units):
                          # unit attribute contains a reference time - remove it
                          udunits.ut_free(varUnit)
                          varUnit = udunits.ut_parse(self.unitSystem, units.split()[0], "UT_ASCII")

                      # If variable has cell_methods=variance we need to square standard_name table units
                      if 'cell_methods' in var.attributes:
                          # Remove comments from the cell_methods string - no need to search these
                          getComments=re.compile(r'\([^)]+\)')
                          noComments=getComments.sub('%5A',var.attributes['cell_methods'])

                          if re.search(r'(\s+|:)variance',noComments):
                              # Variance method so standard_name units need to be squared.
                              unit1 = udunits.ut_parse(self.unitSystem, stdNameUnits, "UT_ASCII")
                              canonicalUnit = udunits.ut_multiply(unit1,unit1)
                              udunits.ut_free(unit1)

                      if not udunits.ut_are_convertible(varUnit, canonicalUnit):
                          # Conversion unsuccessful
                          print("ERROR (3.1): Units are not consistent with those given in the standard_name table.")
                          self.err = self.err+1
                          rc=0

                      # Free resources associated with canonicalUnit
                      udunits.ut_free(canonicalUnit)

              # Free resources associated with udunitsUnit
              udunits.ut_free(varUnit)

      else:

          # No units attribute - is this a coordinate variable or
          # dimensionless vertical coordinate var
          if var.id in allCoordVars:

              # Label variables do not require units attribute
              if self.f[var.id].typecode() != 'c':
                  if 'axis' in var.attributes:
                      if not var.axis == 'Z':
                          print("WARNING (3.1): units attribute should be present")
                          self.warn = self.warn+1
                  elif not hasattr(var,'positive') and not hasattr(var,'formula_terms') and not hasattr(var,'compress'):
                      print("WARNING (3.1): units attribute should be present")
                      self.warn = self.warn+1

          elif var.id not in self.boundsVars and var.id not in self.climatologyVars and var.id not in self.gridMappingVars:
              # Variable is not a boundary or climatology variable

              dimensions = self.f[var.id].getAxisIds()

              if not hasattr(var,'flag_values') and len(dimensions) != 0 and self.f[var.id].typecode() != 'c':
                  # Variable is not a flag variable or a scalar or a label

                  print("INFO (3.1): No units attribute set.  Please consider adding a units attribute for completeness.")
                  self.info = self.info+1

      return rc


  #----------------------------
  def chkBADCUnits(self, var):
  #----------------------------
      """Check units allowed by BADC"""
      units_lines=open("/usr/local/cf-checker/lib/badc_units.txt").readlines()

      # badc_units test case
      #units_lines=open("/home/ros/SRCE_projects/CF_Checker_W/main/Test_Files/badc_units.txt").readlines()

      # units must be recognizable by the BADC units file
      for line in units_lines:
          if hasattr(var, 'units') and var.attributes['units'] in string.split(line):
              print("Valid units in BADC list:", var.attributes['units'])
              rc=1
              break
          else:
              rc=0

      return rc


  #---------------------------------------
  def chkValidMinMaxRange(self, varName):
  #---------------------------------------
      """Check that valid_range and valid_min/valid_max are not both specified"""
      var=self.f[varName]

      if 'valid_range' in var.attributes:
          if 'valid_min' in var.attributes or \
             'valid_max' in var.attributes:

              print("ERROR (2.5.1): Illegal use of valid_range and valid_min/valid_max")
              self.err = self.err+1
              return 0

      return 1


  #---------------------------------
  def chk_FillValue(self, varName):
  #---------------------------------
    """Check 1) type of _FillValue
    2) _FillValue lies outside of valid_range
    3) type of missing_value
    4) flag use of missing_value as deprecated"""
    rc=1
    var=self.f[varName]

##    varType = self.getTypeCode(var)

    if '_FillValue' in var.__dict__:
        fillValue=var.__dict__['_FillValue']

## 05.02.08 No longer needed as this is now detected by chkAttribute as _FillValue
## has an attribute type of 'D'. See Trac #022
##         if varType == 'c' or varType == types.StringType:
##             if type(fillValue) != types.StringType:
##                 print "ERROR (2.5.1): _FillValue of different type to variable"
##                 self.err = self.err+1
##                 rc=0
##         elif varType != self.getTypeCode(fillValue):
##             print "ERROR (2.5.1): _FillValue of different type to variable"
##             self.err = self.err+1
##             rc=0

        if 'valid_range' in var.attributes:
            # Check _FillValue is outside valid_range
            validRange=var.attributes['valid_range']
            if fillValue > validRange[0] and fillValue < validRange[1]:
                print("WARNING (2.5.1): _FillValue should be outside valid_range")
                self.warn = self.warn+1

        if var.id in self.boundsVars:
            print("WARNING (7.1): Boundary Variable",var.id,"should not have _FillValue attribute")
            self.warn = self.warn+1
        elif var.id in self.climatologyVars:
            print("ERROR (7.4): Climatology Variable",var.id,"must not have _FillValue attribute")
            self.err = self.err+1
            rc=0

    if 'missing_value' in var.attributes:
        missingValue=var.attributes['missing_value']

#        print type(missingValue)
#        print type(Numeric.array([]))

        try:
            if missingValue:
                if '_FillValue' in var.__dict__:
                    if fillValue != missingValue:
                        # Special case: NaN == NaN is not detected as NaN does not compare equal to anything else
                        if not (numpy.isnan(fillValue) and numpy.isnan(missingValue)):
                            print("WARNING (2.5.1): missing_value and _FillValue set to differing values")

                            self.warn = self.warn+1

## 08.12.10 missing_value is no longer deprecated by the NUG
##            else:
##                # _FillValue not present
##                print "WARNING (2.5.1): Use of 'missing_value' attribute is deprecated"
##                self.warn = self.warn+1

## 05.02.08 No longer needed as this is now detected by chkAttribute as missing_value
## has an attribute type of 'D'. See Trac #022
##             typeError = 0
##             if varType == 'c':
##                 if type(missingValue) != types.StringType:
##                     typeError = 1
##             elif varType != self.getTypeCode(missingValue):
##                 typeError = 1
##
##             if typeError:
##                 print "ERROR (2.5.1): missing_value of different type to variable"
##                 self.err = self.err+1
##                 rc=0

                if var.id in self.boundsVars:
                    print("WARNING (7.1): Boundary Variable",var.id,"should not have missing_value attribute")
                    self.warn = self.warn+1
                elif var.id in self.climatologyVars:
                    print("ERROR (7.4): Climatology Variable",var.id,"must not have missing_value attribute")
                    self.err = self.err+1
                    rc=0

        except ValueError:
#            if type(missingValue) == type(Numeric.array([])):
#                print "ERROR (2.5.1): missing_value should be a scalar value"
#                self.err = self.err+1
#                rc=0
#            else:
            print("ValueError:", sys.exc_info()[1])
            print("INFO: Could not complete tests on missing_value attribute")
            raise
            rc=0

    return rc


  #------------------------------------
  def chkAxisAttribute(self, varName):
  #------------------------------------
      """Check validity of axis attribute"""
      var=self.f[varName]

      if 'axis' in var.attributes:
          if not re.match('^(X|Y|Z|T)$',var.attributes['axis'],re.I):
              print("ERROR (4): Invalid value for axis attribute")
              self.err = self.err+1
              return 0

          # axis attribute is allowed on an aux coord var as of CF-1.6
          if self.version >= vn1_1 and self.version < vn1_6 and varName in self.auxCoordVars:
              print("ERROR (4): Axis attribute is not allowed for auxiliary coordinate variables.")
              self.err = self.err+1
              return 0

          # Check that axis attribute is consistent with the coordinate type
          # deduced from units and positive.
          if hasattr(var,'units'):
              if hasattr(var,'positive'):
                  interp=self.getInterpretation(var.units,var.positive)
              else:
                  interp=self.getInterpretation(var.units)
          else:
              # Variable does not have a units attribute so a consistency check cannot be made
              interp=None

#          print "interp:",interp
#          print "axis:",var.axis

          if interp is not None:
              # It was possible to deduce axis interpretation from units/positive
              if interp != var.axis:
                  print("ERROR (4): axis attribute inconsistent with coordinate type as deduced from units and/or positive")
                  self.err = self.err+1
                  return 0

      return 1


  #----------------------------------------
  def chkPositiveAttribute(self, varName):
  #----------------------------------------
      var=self.f[varName]
      if 'positive' in var.attributes:
          if not re.match('^(down|up)$',var.attributes['positive'],re.I):
              print("ERROR (4.3): Invalid value for positive attribute")
              self.err = self.err+1
              return 0

      return 1


  #-----------------------------------------
  def chkTimeVariableAttributes(self, varName):
  #-----------------------------------------
    rc=1
    var=self.f[varName]

    if 'calendar' in var.attributes:
        if not re.match('(gregorian|standard|proleptic_gregorian|noleap|365_day|all_leap|366_day|360_day|julian|none)',
                        var.attributes['calendar'],re.I):
            # Non-standardized calendar so month_lengths should be present
            if 'month_lengths' not in var.attributes:
                print("ERROR (4.4.1): Non-standard calendar, so month_lengths attribute must be present")
                self.err = self.err+1
                rc=0
        else:
            if 'month_lengths' in var.attributes or \
               'leap_year' in var.attributes or \
               'leap_month' in var.attributes:
                print("ERROR (4.4.1): The attributes 'month_lengths', 'leap_year' and 'leap_month' must not appear when 'calendar' is present.")
                self.err = self.err+1
                rc=0

    if 'calendar' not in var.attributes and 'month_lengths' not in var.attributes:
        print("WARNING (4.4.1): Use of the calendar and/or month_lengths attributes is recommended for time coordinate variables")
        self.warn = self.warn+1
        rc=0

    if 'month_lengths' in var.attributes:
        if len(var.attributes['month_lengths']) != 12 and \
           self.getTypeCode(var.attributes['month_lengths']) != 'i':
            print("ERROR (4.4.1): Attribute 'month_lengths' should be an integer array of size 12")
            self.err = self.err+1
            rc=0

    if 'leap_year' in var.attributes:
        if self.getTypeCode(var.attributes['leap_year']) != 'i' and \
           len(var.attributes['leap_year']) != 1:
            print("ERROR (4.4.1): leap_year should be a scalar value")
            self.err = self.err+1
            rc=0

    if 'leap_month' in var.attributes:
        if not re.match("^(1|2|3|4|5|6|7|8|9|10|11|12)$",
                        str(var.attributes['leap_month'][0])):
            print("ERROR (4.4.1): leap_month should be between 1 and 12")
            self.err = self.err+1
            rc=0

        if 'leap_year' not in var.attributes:
            print("WARNING (4.4.1): leap_month is ignored as leap_year NOT specified")
            self.warn = self.warn+1

    # Time units must contain a reference time
    # To do this; test if the "unit" in question is convertible with a known timestamp "unit".
    varUnits=udunits.ut_parse(self.unitSystem, var.units, "UT_ASCII")
    secsSinceEpoch=udunits.ut_parse(self.unitSystem, "seconds since 1970-01-01", "UT_ASCII")

    if not udunits.ut_are_convertible(secsSinceEpoch, varUnits):
        print("ERROR (4.4): Invalid units and/or reference time")
        self.err = self.err+1

    # Free resources used by varUnits and secsSinceEpoch
    udunits.ut_free(varUnits)
    udunits.ut_free(secsSinceEpoch)

    return rc


  #----------------------------------
  def chkDescription(self, varName):
  #----------------------------------
      """Check 1) standard_name & long_name attributes are present
               2) for a valid standard_name as listed in the standard name table."""
      rc=1
      var=self.f[varName]

      if 'standard_name' not in var.attributes and \
         'long_name' not in var.attributes:

          exceptions=self.boundsVars+self.climatologyVars+self.gridMappingVars
          if var.id not in exceptions:
              print("WARNING (3): No standard_name or long_name attribute specified")
              self.warn = self.warn+1

      if 'standard_name' in var.attributes:
          # Check if valid by the standard_name table and allowed modifiers
          std_name=var.attributes['standard_name']

          # standard_name attribute can comprise a standard_name only or a standard_name
          # followed by a modifier (E.g. atmosphere_cloud_liquid_water_content status_flag)
          std_name_el=string.split(std_name)
          if not std_name_el:
              print("ERROR (3.3): Empty string for 'standard_name' attribute")
              self.err = self.err + 1
              rc=0

          elif not self.parseBlankSeparatedList(std_name) or len(std_name_el) > 2:
              print("ERROR (3.3): Invalid syntax for 'standard_name' attribute: '"+std_name+"'")
              self.err = self.err + 1
              rc=0

          else:
              # Validate standard_name
              name=std_name_el[0]
              if not name in self.std_name_dh.dict.keys():
                  if chkDerivedName(name):
                      print("ERROR (3.3): Invalid standard_name:",name)
                      self.err = self.err + 1
                      rc=0

              if len(std_name_el) == 2:
                  # Validate modifier
                  modifier=std_name_el[1]
                  if not modifier in ['detection_minimum','number_of_observations','standard_error','status_flag']:
                      print("ERROR (3.3): Invalid standard_name modifier: "+modifier)
                      rc=0

      return rc


  #-----------------------------------
  def chkCompressAttr(self, varName):
  #-----------------------------------
    rc=1
    var=self.f[varName]
    if 'compress' in var.attributes:
        compress=var.attributes['compress']

        if var.typecode() != 'i':
            print("ERROR (8.2):",var.id,"- compress attribute can only be attached to variable of type int.")
            self.err = self.err+1
            return 0
        if not re.search("^[a-zA-Z0-9_ ]*$",compress):
            print("ERROR (8.2): Invalid syntax for 'compress' attribute")
            self.err = self.err+1
            rc=0
        else:
            dimensions=string.split(compress)
            dimProduct=1
            for x in dimensions:
                found='false'
                if x in self.f.axes.keys():
                    # Get product of compressed dimension sizes for use later
                    #dimProduct=dimProduct*self.f.dimensions[x]
                    dimProduct=dimProduct*len(self.f.dimensionarray(x))
                    found='true'

                if found != 'true':
                    print("ERROR (8.2): compress attribute naming non-existent dimension: ",x)
                    self.err = self.err+1
                    rc=0

            values=var.getValue()
            outOfRange=0
            for val in values[:]:
                if val < 0 or val > dimProduct-1:
                    outOfRange=1
                    break

            if outOfRange:
                print("ERROR (8.2): values of",var.id,"must be in the range 0 to",dimProduct-1)
                self.err = self.err+1
    return rc

  #---------------------------------
  def chkPackedData(self, varName):
  #---------------------------------
    rc=1
    var=self.f[varName]
    if 'scale_factor' in var.attributes and 'add_offset' in var.attributes:
        if self.getTypeCode(var.attributes['scale_factor']) != self.getTypeCode(var.attributes['add_offset']):
            print("ERROR (8.1): scale_factor and add_offset must be the same numeric data type")
            self.err = self.err+1
            # No point running rest of packed data tests
            return 0

    if 'scale_factor' in var.attributes:
        type=var.attributes['scale_factor'].dtype.char
    elif 'add_offset' in var.attributes:
        type=var.attributes['add_offset'].dtype.char
    else:
        # No packed Data attributes present
        return 1

    varType = self.getTypeCode(var)

    # One or other attributes present; run remaining checks
    if varType != type:
        if type != 'f' and type != 'd':
            print("ERROR (8.1): scale_factor and add_offset must be of type float or double")
            self.err = self.err+1
            rc=0

        if varType != 'b' and varType != 'h' and varType != 'i':
            print("ERROR (8.1):",var.id,"must be of type byte, short or int")
            self.err = self.err+1
            rc=0

        if type == 'f' and varType == 'i':
            print("WARNING (8.1): scale_factor/add_offset are type float, therefore",var.id,"should not be of type int")
            self.warn = self.warn+1

    return rc

  #----------------------------
  def chkFlags(self, varName):
  #----------------------------
      var=self.f[varName]
      rc=1

      if 'flag_meanings' in var.attributes:
          # Flag to indicate whether one of flag_values or flag_masks present
          values_or_masks=0
          meanings = var.attributes['flag_meanings']

#          if not self.parseBlankSeparatedList(meanings):
          if not self.extendedBlankSeparatedList(meanings):
                print("ERROR (3.5): Invalid syntax for 'flag_meanings' attribute")
                self.err = self.err+1
                rc=0

          if 'flag_values' in var.attributes:
              values_or_masks=1
              values = var.attributes['flag_values']

              # If values is a string of chars, split it up into a list of chars
#              print "Ros: flag_values:",values
#              print "Ros: flag_values type:",type(values)

#              if type(values) == str:
#                  print "Ros - flag_values is a string"
#                  values = values.split()

#              print "Ros: after split:",values
#              print "Ros: after split:",type(values)

              retcode = self.equalNumOfValues(values,meanings)
              if retcode == -1:
                  print("ERROR (3.5): Problem in subroutine equalNumOfValues")
                  rc = 0
              elif not retcode:
                  print("ERROR (3.5): Number of flag_values values must equal the number or words/phrases in flag_meanings")
                  self.err = self.err + 1
                  rc = 0

              # flag_values values must be mutually exclusive
              if type(values) == str:
                  values = values.split()

              if not self.uniqueList(values):
                  print("ERROR (3.5): flag_values attribute must contain a list of unique values")
                  self.err = self.err + 1
                  rc = 0

          if 'flag_masks' in var.attributes:
              values_or_masks=1
              masks = var.attributes['flag_masks']

              retcode = self.equalNumOfValues(masks,meanings)
              if retcode == -1:
                  print("ERROR (3.5): Problem in subroutine equalNumOfValues")
                  rc = 0
              elif not retcode:
                  print("ERROR (3.5): Number of flag_masks values must equal the number or words/phrases in flag_meanings")
                  self.err = self.err + 1
                  rc = 0

              # flag_values values must be non-zero
              for v in masks:
                  if v == 0:
                      print("ERROR (3.5): flag_masks values must be non-zero")
                      self.err = self.err + 1
                      rc = 0

          # Doesn't make sense to do bitwise comparison for char variable
          if self.getTypeCode(var) != 'c':
              if 'flag_values' in var.attributes and 'flag_masks' in var.attributes:
                  # Both flag_values and flag_masks present
                  # Do a bitwise AND of each flag_value and its corresponding flag_mask value,
                  # the result must be equal to the flag_values entry
                  i=0
                  for v in values:
                      bitwise_AND = v & masks[i]

                      if bitwise_AND != v:
                          print("WARNING (3.5): Bitwise AND of flag_value",v,"and corresponding flag_mask",masks[i],"doesn't match flag_value.")
                          self.warn = self.warn + 1
                      i=i+1

          if values_or_masks == 0:
              # flag_meanings attribute present, but no flag_values or flag_masks
              print("ERROR (3.5): flag_meanings present, but no flag_values or flag_masks specified")
              self.err = self.err + 1
              rc = 0

          if 'flag_values' in var.attributes and 'flag_meanings' not in var.attributes:
              print("ERROR (3.5): flag_meanings attribute is missing")
              self.err = self.err + 1
              rc = 0

      return rc


  #-----------------------
  def getType(self, arg):
  #-----------------------
      if isinstance(arg, numpy.ndarray):
          return "array"

      elif type(arg) == str:
          return "str"

      elif type(arg) == list:
          return "list"

      else:
          print("<cfchecker> ERROR: Unknown Type in getType("+arg+")")
          return 0


  #----------------------------------------
  def equalNumOfValues(self, arg1, arg2):
  #----------------------------------------
      """ Check that arg1 and arg2 contain the same number of blank-separated elements."""

      # Determine the type of both arguments.  strings and arrays need to be handled differently
      type_arg1 = self.getType(arg1)
      type_arg2 = self.getType(arg2)

      if not type_arg1 or not type_arg2:
          return -1

      if type_arg1 == "str":
          len_arg1 = len(arg1.split())
      else:
          len_arg1 = len(arg1)

      if type_arg2 == "str":
          len_arg2 = len(arg2.split())
      else:
          len_arg2 = len(arg2)

      if len_arg1 != len_arg2:
          return 0

      return 1


  #------------------------------------------
  def chkMultiDimCoord(self, varName, axes):
  #------------------------------------------
      """If a coordinate variable is multi-dimensional, then it is recommended
      that the variable name should not match the name of any of its dimensions."""
      var=self.f[varName]

      # This is a temporary work around to obtain the dimensions of the coord
      # var.  In CDMS vn4.0 only 1D coord vars will be axis variables; There
      # will be no need to use _obj_. See CRM #011
      if var.id in axes and len(var._obj_.dimensions) > 1:
          # Multi-dimensional coordinate var
          if var.id in var._obj_.dimensions:
              print("WARNING (5): The name of a multi-dimensional coordinate variable")
              print("             should not match the name of any of its dimensions.")
              self.warn = self.warn + 1


  #--------------------------------------
  def chkValuesMonotonic(self, varName):
  #--------------------------------------
    """A coordinate variable must have values that are strictly monotonic
    (increasing or decreasing)."""
    #rc=1
    var=self.f[varName]
    values=var.getValue()
    i=0
    for val in values[:]:
        if i == 0:
            # First value - no comparison to do
            i=i+1
            lastVal=val
            continue
        elif i == 1:
            i=i+1
            if val < lastVal:
                # Decreasing sequence
                type='decr'
            elif val > lastVal:
                # Increasing sequence
                type='incr'
            else:
                # Same value - ERROR
                print("ERROR (5): co-ordinate variable '" + var.id + "' not monotonic")
                self.err = self.err+1
                return 1

            lastVal=val
        else:
            i=i+1
            if val < lastVal and type != 'decr':
                # ERROR - should be increasing value
                print("ERROR (5): co-ordinate variable '" + var.id + "' not monotonic")
                self.err = self.err+1
                return 1
            elif val > lastVal and type != 'incr':
                # ERROR - should be decreasing value
                print("ERROR (5): co-ordinate variable '" + var.id + "' not monotonic")
                self.err = self.err+1
                return 1

            lastVal=val


def getargs(arglist):

    '''getargs(arglist): parse command line options and environment variables'''

    from getopt import getopt, GetoptError
    from os import environ
    from sys import stderr, exit

    udunitskey='UDUNITS'
    standardnamekey='CF_STANDARD_NAMES'
    areatypeskey='CF_AREA_TYPES'
    # set defaults
    udunits=None
    standardname=STANDARDNAME
    areatypes=AREATYPES
    uploader=None
    useFileName="yes"
    badc=None
    coards=None
    version=newest_version

    # set to environment variables
    if udunitskey in environ:
        udunits=environ[udunitskey]
    if standardnamekey in environ:
        standardname=environ[standardnamekey]
    if areatypeskey in environ:
        areatypes=environ[areatypeskey]

    try:
        (opts,args)=getopt(arglist[1:],'a:bchlnu:s:v:',['area_types=','badc','coards','help','uploader','noname','udunits=','cf_standard_names=','version='])
    except GetoptError:
        stderr.write('%s\n'%__doc__)
        exit(1)

    for a, v in opts:
        if a in ('-a','--area_types'):
            areatypes=v.strip()
            continue
        if a in ('-b','--badc'):
            badc="yes"
            continue
        if a in ('-c','--coards'):
            coards="yes"
            continue
        if a in ('-h','--help'):
            print(__doc__)
            exit(0)
        if a in ('-l','--uploader'):
            uploader="yes"
            continue
        if a in ('-n','--noname'):
            useFileName="no"
            continue
        if a in ('-u','--udunits'):
            udunits=v.strip()
            continue
        if a in ('-s','--cf_standard_names'):
            standardname=v.strip()
            continue
        if a in ('-v','--version'):
            if v == 'auto':
                version = CFVersion()
            else:
                try:
                    version = CFVersion(v)
                except ValueError:
                    print("WARNING: '%s' cannot be parsed as a version number." % v)
                    print("Performing check against newest version", newest_version)
                if version not in cfVersions:
                    print("WARNING: %s is not a valid CF version." % version)
                    print("Performing check against newest version", newest_version)
                    version = newest_version
            continue

    if len(args) == 0:
        stderr.write('ERROR in command line\n\nusage:\n%s\n'%__doc__)
        exit(1)

    return (badc,coards,uploader,useFileName,standardname,areatypes,udunits,version,args)


#--------------------------
# Main Program
#--------------------------

if __name__ == '__main__':

    from sys import argv,exit

    (badc,coards,uploader,useFileName,standardName,areaTypes,udunitsDat,version,files)=getargs(argv)

    inst = CFChecker(uploader=uploader, useFileName=useFileName, badc=badc, coards=coards, cfStandardNamesXML=standardName, cfAreaTypesXML=areaTypes, udunitsDat=udunitsDat, version=version)
    for file in files:
        rc = inst.checker(file)
<<<<<<< HEAD
        exit(rc)

=======
        exit (rc)
>>>>>>> 776e902c
<|MERGE_RESOLUTION|>--- conflicted
+++ resolved
@@ -2672,9 +2672,4 @@
     inst = CFChecker(uploader=uploader, useFileName=useFileName, badc=badc, coards=coards, cfStandardNamesXML=standardName, cfAreaTypesXML=areaTypes, udunitsDat=udunitsDat, version=version)
     for file in files:
         rc = inst.checker(file)
-<<<<<<< HEAD
-        exit(rc)
-
-=======
-        exit (rc)
->>>>>>> 776e902c
+        exit(rc)