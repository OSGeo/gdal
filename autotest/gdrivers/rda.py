--- conflicted
+++ resolved
@@ -1396,13 +1396,8 @@
 
     config_options = {
         'GBDX_AUTH_URL': '127.0.0.1:%d/auth_url' % gdaltest.webserver_port,
-<<<<<<< HEAD
-        'GBDX_RDA_API_URL':  '127.0.0.1:%d/rda_api' % gdaltest.webserver_port,
+        'GBDX_RDA_API_URL': '127.0.0.1:%d/rda_api' % gdaltest.webserver_port,
         'GBDX_USERNAME': 'user_name',
-=======
-        'GBDX_RDA_API_URL': '127.0.0.1:%d/rda_api' % gdaltest.webserver_port,
-         'GBDX_USERNAME': 'user_name',
->>>>>>> ac171f5b
         'GBDX_PASSWORD': 'password'
     }
 
