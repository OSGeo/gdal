--- conflicted
+++ resolved
@@ -229,11 +229,7 @@
     src_ds = gdal.Open('../gcore/data/byte.tif')
     tmp_ds = gdal.GetDriverByName('GTiff').CreateCopy('tmp/vrtwarp_6.tif', src_ds)
     cs_main = tmp_ds.GetRasterBand(1).Checksum()
-<<<<<<< HEAD
-    tmp_ds.SetGeoTransform([0, 1, 0, 0, 0, 1]) # cancel geotransform
-=======
-    tmp_ds.SetGeoTransform([0,1,0,0,0,1])  # cancel geotransform
->>>>>>> 4f6defb4
+    tmp_ds.SetGeoTransform([0, 1, 0, 0, 0, 1])  # cancel geotransform
     gcp1 = gdal.GCP()
     gcp1.GCPPixel = 0
     gcp1.GCPLine = 0
@@ -289,11 +285,7 @@
     src_ds = gdal.Open('../gcore/data/byte.tif')
     tmp_ds = gdal.GetDriverByName('GTiff').CreateCopy('tmp/vrtwarp_7.tif', src_ds)
     cs_main = tmp_ds.GetRasterBand(1).Checksum()
-<<<<<<< HEAD
-    tmp_ds.SetGeoTransform([0, 1, 0, 0, 0, 1]) # cancel geotransform
-=======
-    tmp_ds.SetGeoTransform([0,1,0,0,0,1])  # cancel geotransform
->>>>>>> 4f6defb4
+    tmp_ds.SetGeoTransform([0, 1, 0, 0, 0, 1])  # cancel geotransform
     gcp1 = gdal.GCP()
     gcp1.GCPPixel = 0
     gcp1.GCPLine = 0
