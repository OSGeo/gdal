# $Id: makefile.vc,v 1.5 2006/12/06 15:38:16 mloskot Exp $
#
# Makefile to build GDAL C++ Unit Tests (subset of Python tests)
#
# These tests are dedicated to Windows CE platform and cover features
# supported by Windows CE port of GDAL.
# Also, compatible and runnable on Windows 2000/XP.
#
#############################################################################
# CONFIGURATION

# GDAL library

!IFNDEF GDAL_ROOT
!IF EXIST("..\..\nmake.opt")
GDAL_ROOT = ..\..
!ENDIF
!ENDIF

!INCLUDE $(GDAL_ROOT)\nmake.opt

# Specification of enabled GDAL drivers
#GDAL_SUPPORT = \
#    -DHAVE_GEOS \
#    -DOGR_ENABLED \
#    -DSHAPE_ENABLED \
#    -DFRMT_aaigrid \
#    -DFRMT_dted \
#    -DFRMT_gtiff
GDAL_SUPPORT = \
    -DOGR_ENABLED \
    -DSHAPE_ENABLED \
    -DFRMT_aaigrid \
    -DFRMT_dted \
    -DFRMT_gtiff

# END OF CONFIGURATION
#############################################################################

GDAL_LIB = $(GDAL_ROOT)\gdal_i.lib

INCLUDE_DIR = \
    -I. \
    -Itut \
    -I$(PROJ4_ROOT)\src

OBJ = \
    test_cpl.obj \
    test_alg.obj \
    test_gdal.obj \
    test_gdal_aaigrid.obj \
    test_gdal_dted.obj \
    test_gdal_gtiff.obj \
    test_triangulation.obj \
    test_ogr.obj \
<<<<<<< HEAD
	test_ogr_geometry_stealing.obj \
=======
    test_ogr_lgpl.obj \
>>>>>>> 5df23cce
    test_ogr_geos.obj \
    test_ogr_shape.obj \
    test_osr.obj \
    test_osr_ct.obj \
    test_osr_pci.obj \
    test_osr_proj4.obj \
    test_marching_squares_square.obj \
    test_marching_squares_tile.obj \
    test_marching_squares_contour.obj \
    test_marching_squares_polygon.obj \
    tut/tut_gdal.obj

# Commands
RM = -del

# Complete set of compilation flags
CFLAGS	= $(CFLAGS) $(INCLUDE_DIR)
CPPFLAGS = $(CFLAGS)

GDAL_TEST_EXE = gdal_unit_test.exe

default: $(GDAL_TEST_EXE) testcopywords.exe testperfcopywords.exe testclosedondestroydm.exe testthreadcond.exe testblockcache.exe testblockcachewrite.exe testblockcachelimits.exe testdestroy.exe testmultithreadedwriting.exe test_include_from_c_file.exe test_c_include_from_cpp_file.exe bug1488.exe

check:	 $(GDAL_TEST_EXE) testblockcache.exe testblockcachewrite.exe testblockcachelimits.exe testmultithreadedwriting.exe bug1488.exe testlog.exe
	 $(GDAL_TEST_EXE)
	testblockcache.exe -check -co TILED=YES --debug TEST,LOCK -loops 3 --config GDAL_RB_LOCK_DEBUG_CONTENTION YES
	testblockcache.exe -check -co TILED=YES --debug TEST,LOCK -loops 3 --config GDAL_RB_LOCK_DEBUG_CONTENTION YES --config GDAL_RB_LOCK_TYPE SPIN
	testblockcache.exe -check -co TILED=YES -migrate
	testblockcache.exe -check -memdriver
	testblockcachewrite.exe --debug ON
	testblockcachelimits.exe --debug ON
	testdestroy.exe
	testmultithreadedwriting.exe
	bug1488.exe
	testlog.exe

check-all:	 check testcopywords.exe testperfcopywords.exe testclosedondestroydm.exe testthreadcond.exe
	testcopywords.exe
	testperfcopywords.exe
	testclosedondestroydm.exe
	testthreadcond.exe

$(GDAL_TEST_EXE): gdal_unit_test.cpp $(GDAL_DLL) $(OBJ)
	$(CC) gdal_unit_test.cpp $(CFLAGS) $(OBJ) $(GDAL_LIB) $(GEOS_LIB) $(PROJ4_LIB)
    if exist $(GDAL_TEST_EXE).manifest mt -manifest $(GDAL_TEST_EXE).manifest -outputresource:$(GDAL_TEST_EXE);1

testcopywords.exe: testcopywords.cpp
	$(CC) testcopywords.cpp $(CFLAGS) $(GDAL_LIB)
    if exist testcopywords.exe.manifest mt -manifest testcopywords.exe.manifest -outputresource:testcopywords.exe;1

testperfcopywords.exe: testperfcopywords.cpp
	$(CC) testperfcopywords.cpp $(CFLAGS) $(GDAL_LIB)
    if exist testperfcopywords.exe.manifest mt -manifest testperfcopywords.exe.manifest -outputresource:testperfcopywords.exe;1

testclosedondestroydm.exe: testclosedondestroydm.cpp
	$(CC) testclosedondestroydm.cpp $(CFLAGS) $(GDAL_LIB)
    if exist testclosedondestroydm.exe.manifest mt -manifest testclosedondestroydm.exe.manifest -outputresource:testclosedondestroydm.exe;1

testthreadcond.exe: testthreadcond.cpp
	$(CC) testthreadcond.cpp $(CFLAGS) $(GDAL_LIB)
    if exist testthreadcond.exe.manifest mt -manifest testthreadcond.exe.manifest -outputresource:testthreadcond.exe;1

testblockcache.exe: testblockcache.cpp
	$(CC) testblockcache.cpp $(CFLAGS) $(GDAL_LIB)
    if exist testblockcache.exe.manifest mt -manifest testblockcache.exe.manifest -outputresource:testblockcache.exe;1

testblockcachewrite.exe: testblockcachewrite.cpp
	$(CC) testblockcachewrite.cpp $(CFLAGS) $(GDAL_LIB)
    if exist testblockcachewrite.exe.manifest mt -manifest testblockcachewrite.exe.manifest -outputresource:testblockcachewrite.exe;1

testmultithreadedwriting.exe: testmultithreadedwriting.cpp
	$(CC) testmultithreadedwriting.cpp $(CFLAGS) $(GDAL_LIB)
    if exist testmultithreadedwriting.exe.manifest mt -manifest testmultithreadedwriting.exe.manifest -outputresource:testmultithreadedwriting.exe;1

testblockcachelimits.exe: testblockcachelimits.cpp
	$(CC) testblockcachelimits.cpp $(CFLAGS) $(GDAL_LIB)
    if exist testblockcachelimits.exe.manifest mt -manifest testblockcachelimits.exe.manifest -outputresource:testblockcachelimits.exe;1

testdestroy.exe: testdestroy.cpp
	$(CC) testdestroy.cpp $(CFLAGS) $(GDAL_LIB)
    if exist testdestroy.exe.manifest mt -manifest testdestroy.exe.manifest -outputresource:testdestroy.exe;1

test_include_from_c_file.exe: test_include_from_c_file.c
	$(CC) test_include_from_c_file.c $(CFLAGS) $(GDAL_LIB)
    if exist test_include_from_c_file.exe.manifest mt -manifest test_include_from_c_file.exe.manifest -outputresource:test_include_from_c_file.exe;1

test_c_include_from_cpp_file.exe: test_c_include_from_cpp_file.cpp
	$(CC) test_c_include_from_cpp_file.cpp $(CFLAGS) $(GDAL_LIB)
    if exist test_c_include_from_cpp_file.exe.manifest mt -manifest test_c_include_from_cpp_file.exe.manifest -outputresource:test_c_include_from_cpp_file.exe;1

bug1488.exe: bug1488.cpp
	$(CC) bug1488.cpp $(CFLAGS) $(GDAL_LIB)
    if exist bug1488.exe.manifest mt -manifest bug1488.exe.manifest -outputresource:bug1488.exe;1

testlog.exe: testlog.cpp
	$(CC) testlog.cpp $(CFLAGS) $(GDAL_LIB)
    if exist testlog.exe.manifest mt -manifest testlog.exe.manifest -outputresource:testlog.exe;1

copy-gdal-dll:	$(GDAL_DLL)

$(GDAL_DLL):	$(GDAL_ROOT)\$(GDAL_DLL)
    copy /y $(GDAL_ROOT)\$(GDAL_DLL) .

.cpp.obj:
	$(CC) $(CFLAGS) /c $*.cpp /Fo$@

.c.obj:
	$(CC) $(CFLAGS) /c $*.c /Fo$@

clean:
	$(RM) *~
	$(RM) *.dll
	$(RM) *.exe
	$(RM) *.exp
	$(RM) *.ilk
	$(RM) *.lib
	$(RM) *.manifest
	$(RM) *.obj
	$(RM) *.pdb
	$(RM) tmp\*.dbf
	$(RM) tmp\*.dt0
	$(RM) tmp\*.grd
	$(RM) tmp\*.shp
	$(RM) tmp\*.shx
	$(RM) tut\*.obj
<|MERGE_RESOLUTION|>--- conflicted
+++ resolved
@@ -53,11 +53,8 @@
     test_gdal_gtiff.obj \
     test_triangulation.obj \
     test_ogr.obj \
-<<<<<<< HEAD
-	test_ogr_geometry_stealing.obj \
-=======
+	  test_ogr_geometry_stealing.obj \
     test_ogr_lgpl.obj \
->>>>>>> 5df23cce
     test_ogr_geos.obj \
     test_ogr_shape.obj \
     test_osr.obj \
