--- conflicted
+++ resolved
@@ -23,11 +23,8 @@
   test_gdal_dted.cpp
   test_gdal_gtiff.cpp
   test_ogr.cpp
-<<<<<<< HEAD
   test_ogr_geometry_stealing.cpp
-=======
   test_ogr_lgpl.cpp
->>>>>>> 5df23cce
   test_ogr_geos.cpp
   test_ogr_shape.cpp
   test_osr.cpp
