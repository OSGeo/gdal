--- conflicted
+++ resolved
@@ -1898,74 +1898,11 @@
         }
     }
 
-<<<<<<< HEAD
-    // Test CPLJSONDocument
-=======
     // Test cpl_mem_cache
->>>>>>> 85bef6d5
     template<>
     template<>
     void object::test<30>()
     {
-<<<<<<< HEAD
-        {
-            // Test Json document LoadUrl
-            CPLJSONDocument oDocument;
-            const char *options[5] = {
-              "CONNECTTIMEOUT=15",
-              "TIMEOUT=20",
-              "MAX_RETRY=5",
-              "RETRY_DELAY=1",
-              nullptr
-            };
-
-            ensure( oDocument.LoadUrl("http://demo.nextgis.com/api/component/pyramid/pkg_version",
-                                      const_cast<char**>(options) ) );
-            CPLJSONObject oJsonRoot = oDocument.GetRoot();
-            ensure( oJsonRoot.IsValid() );
-
-            CPLString soVersion = oJsonRoot.GetString("nextgisweb", "0");
-            ensure_not( EQUAL(soVersion, "0") );
-        }
-        {
-            // Test Json document LoadChunks
-            CPLJSONDocument oDocument;
-            ensure( oDocument.LoadChunks((data_ + SEP + "test.json").c_str(), 512) );
-
-            CPLJSONObject oJsonRoot = oDocument.GetRoot();
-            ensure( oJsonRoot.IsValid() );
-            ensure_equals( oJsonRoot.GetInteger("resource/id", 10), 0 );
-
-            CPLJSONObject oJsonResource = oJsonRoot.GetObject("resource");
-            ensure( oJsonResource.IsValid() );
-            CPLJSONObject ** children = oJsonResource.GetChildren();
-            ensure_not(children == nullptr);
-            int count = 0;
-            if(nullptr != children)
-            {
-                while(children[count++] != nullptr)
-                {
-
-                }
-                CPLJSONObject::DestroyJSONObjectList(children);
-            }
-            ensure_equals(count, 12);
-
-            CPLJSONArray oaScopes = oJsonRoot.GetArray("resource/scopes");
-            ensure( oaScopes.IsValid() );
-            ensure_equals( oaScopes.Size(), 2);
-
-            CPLJSONObject oHasChildren = oJsonRoot.GetObject("resource/children");
-            ensure( oHasChildren.IsValid() );
-            ensure_equals( oHasChildren.ToBool(), true );
-
-            ensure_equals( oJsonResource.GetBool( "children", false ), true );
-
-            CPLJSONObject oJsonId = oJsonRoot["resource/owner_user/id"];
-            ensure( oJsonId.IsValid() );
-        }
-    }
-=======
         lru11::Cache<int,int> cache(2,1);
         ensure_equals( cache.size(), 0U );
         ensure( cache.empty() );
@@ -2021,5 +1958,67 @@
         ensure_equals( cache.size(), 1U );
     }
 
->>>>>>> 85bef6d5
+
+    // Test CPLJSONDocument
+    template<>
+    template<>
+    void object::test<31>()
+    {
+        {
+            // Test Json document LoadUrl
+            CPLJSONDocument oDocument;
+            const char *options[5] = {
+              "CONNECTTIMEOUT=15",
+              "TIMEOUT=20",
+              "MAX_RETRY=5",
+              "RETRY_DELAY=1",
+              nullptr
+            };
+
+            ensure( oDocument.LoadUrl("http://demo.nextgis.com/api/component/pyramid/pkg_version",
+                                      const_cast<char**>(options) ) );
+            CPLJSONObject oJsonRoot = oDocument.GetRoot();
+            ensure( oJsonRoot.IsValid() );
+
+            CPLString soVersion = oJsonRoot.GetString("nextgisweb", "0");
+            ensure_not( EQUAL(soVersion, "0") );
+        }
+        {
+            // Test Json document LoadChunks
+            CPLJSONDocument oDocument;
+            ensure( oDocument.LoadChunks((data_ + SEP + "test.json").c_str(), 512) );
+
+            CPLJSONObject oJsonRoot = oDocument.GetRoot();
+            ensure( oJsonRoot.IsValid() );
+            ensure_equals( oJsonRoot.GetInteger("resource/id", 10), 0 );
+
+            CPLJSONObject oJsonResource = oJsonRoot.GetObject("resource");
+            ensure( oJsonResource.IsValid() );
+            CPLJSONObject ** children = oJsonResource.GetChildren();
+            ensure_not(children == nullptr);
+            int count = 0;
+            if(nullptr != children)
+            {
+                while(children[count++] != nullptr)
+                {
+
+                }
+                CPLJSONObject::DestroyJSONObjectList(children);
+            }
+            ensure_equals(count, 12);
+
+            CPLJSONArray oaScopes = oJsonRoot.GetArray("resource/scopes");
+            ensure( oaScopes.IsValid() );
+            ensure_equals( oaScopes.Size(), 2);
+
+            CPLJSONObject oHasChildren = oJsonRoot.GetObject("resource/children");
+            ensure( oHasChildren.IsValid() );
+            ensure_equals( oHasChildren.ToBool(), true );
+
+            ensure_equals( oJsonResource.GetBool( "children", false ), true );
+
+            CPLJSONObject oJsonId = oJsonRoot["resource/owner_user/id"];
+            ensure( oJsonId.IsValid() );
+        }
+    }
 } // namespace tut