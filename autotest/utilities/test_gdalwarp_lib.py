--- conflicted
+++ resolved
@@ -1442,17 +1442,10 @@
         return 'fail'
 
     # Both transforms to anonymous VRT
-<<<<<<< HEAD
-    ds = gdal.Warp('', src_ds, format = 'VRT',
-                   srcSRS = '+proj=utm +zone=31 +datum=WGS84 +units=m +geoidgrids=/vsimem/grid.tif +vunits=m +no_defs',
-                   dstSRS = '+proj=longlat +datum=WGS84 +geoidgrids=/vsimem/grid2.tif +vunits=m +no_defs')
-    src_ds = None  # drop the ref to src_ds before for fun
-=======
     ds = gdal.Warp('', src_ds, format='VRT',
                    srcSRS='+proj=utm +zone=31 +datum=WGS84 +units=m +geoidgrids=/vsimem/grid.tif +vunits=m +no_defs',
                    dstSRS='+proj=longlat +datum=WGS84 +geoidgrids=/vsimem/grid2.tif +vunits=m +no_defs')
     src_ds = None # drop the ref to src_ds before for fun
->>>>>>> 2ac06927
     data = struct.unpack('B' * 1, ds.GetRasterBand(1).ReadRaster())[0]
     if data != 115:
         gdaltest.post_reason('Bad value')
