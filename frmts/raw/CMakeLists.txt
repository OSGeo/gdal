--- conflicted
+++ resolved
@@ -25,11 +25,7 @@
           mffdataset.cpp
           ndfdataset.cpp
           noaabdataset.cpp
-<<<<<<< HEAD
-          nsidcdataset.cpp
-=======
           nsidcbindataset.cpp
->>>>>>> 12f88f46
           ntv2dataset.cpp
           pauxdataset.cpp
           pnmdataset.cpp
