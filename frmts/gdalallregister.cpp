--- conflicted
+++ resolved
@@ -423,11 +423,8 @@
     GDALRegister_ROIPAC();
     GDALRegister_RRASTER();
     GDALRegister_BYN();
-<<<<<<< HEAD
+    GDALRegister_NOAA_B();
     GDALRegister_NSIDCbin();
-=======
-    GDALRegister_NOAA_B();
->>>>>>> a7063a94
 #endif
 
 #ifdef FRMT_arg
