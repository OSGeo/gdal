#!/usr/bin/env python3

import sys

<<<<<<< HEAD

deprecation_warn('gdal2tiles')
sys.exit(main(sys.argv))

## PR #5296 - Test if moving this into osgeo/gdal2tiles.py solves:
#   https://github.com/OSGeo/gdal/pull/5296#issuecomment-1037141210
#
# # Running main() must be protected that way due to use of multiprocessing on Windows:
# # https://docs.python.org/3/library/multiprocessing.html#the-spawn-and-forkserver-start-methods
# if __name__ == '__main__':
#     # Trick inspired from https://stackoverflow.com/questions/45720153/python-multiprocessing-error-attributeerror-module-main-has-no-attribute
#     # and https://bugs.python.org/issue42949
#     __spec__ = None
#     deprecation_warn('gdal2tiles')
#     sys.exit(main(sys.argv))
=======
# Running main() must be protected that way due to use of multiprocessing on Windows:
# https://docs.python.org/3/library/multiprocessing.html#the-spawn-and-forkserver-start-methods
if __name__ == '__main__':
    if '--mpi' in sys.argv:
        from runpy import run_module
        sys.argv[:] = ['mpi4py.futures', '-m', 'osgeo_utils.gdal2tiles'] + sys.argv[1:]
        run_module(sys.argv[0], run_name='__main__', alter_sys=True)
        sys.exit(0)

    # import osgeo_utils.gdal2tiles as a convenience to use as a script
    # pyrun.run_module above issues warning if osgeo_utils.gdal2tiles is already loaded 
    from osgeo_utils.gdal2tiles import *  # noqa
    from osgeo_utils.gdal2tiles import main
    from osgeo.gdal import deprecation_warn

    # Trick inspired from https://stackoverflow.com/questions/45720153/python-multiprocessing-error-attributeerror-module-main-has-no-attribute
    # and https://bugs.python.org/issue42949
    __spec__ = None
    deprecation_warn('gdal2tiles')
    sys.exit(main(sys.argv))
>>>>>>> ee539e7e
<|MERGE_RESOLUTION|>--- conflicted
+++ resolved
@@ -1,24 +1,11 @@
 #!/usr/bin/env python3
 
 import sys
+# import osgeo_utils.gdal2tiles as a convenience to use as a script
+from osgeo_utils.gdal2tiles import *  # noqa
+from osgeo_utils.gdal2tiles import main
+from osgeo.gdal import deprecation_warn
 
-<<<<<<< HEAD
-
-deprecation_warn('gdal2tiles')
-sys.exit(main(sys.argv))
-
-## PR #5296 - Test if moving this into osgeo/gdal2tiles.py solves:
-#   https://github.com/OSGeo/gdal/pull/5296#issuecomment-1037141210
-#
-# # Running main() must be protected that way due to use of multiprocessing on Windows:
-# # https://docs.python.org/3/library/multiprocessing.html#the-spawn-and-forkserver-start-methods
-# if __name__ == '__main__':
-#     # Trick inspired from https://stackoverflow.com/questions/45720153/python-multiprocessing-error-attributeerror-module-main-has-no-attribute
-#     # and https://bugs.python.org/issue42949
-#     __spec__ = None
-#     deprecation_warn('gdal2tiles')
-#     sys.exit(main(sys.argv))
-=======
 # Running main() must be protected that way due to use of multiprocessing on Windows:
 # https://docs.python.org/3/library/multiprocessing.html#the-spawn-and-forkserver-start-methods
 if __name__ == '__main__':
@@ -38,5 +25,4 @@
     # and https://bugs.python.org/issue42949
     __spec__ = None
     deprecation_warn('gdal2tiles')
-    sys.exit(main(sys.argv))
->>>>>>> ee539e7e
+    sys.exit(main(sys.argv))